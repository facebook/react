--- conflicted
+++ resolved
@@ -65,11 +65,8 @@
                 <option value="/custom-elements">Custom Elements</option>
                 <option value="/media-events">Media Events</option>
                 <option value="/pointer-events">Pointer Events</option>
-<<<<<<< HEAD
+                <option value="/mouse-events">Mouse Events</option>
                 <option value="/selection-events">Selection Events</option>
-=======
-                <option value="/mouse-events">Mouse Events</option>
->>>>>>> 43ffae2d
               </select>
             </label>
             <label htmlFor="react_version">
