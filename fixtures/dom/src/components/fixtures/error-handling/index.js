<<<<<<< HEAD
const React = window.React;
const ReactDOM = window.ReactDOM;

=======
>>>>>>> 0b220d0f
import FixtureSet from '../../FixtureSet';
import TestCase from '../../TestCase';

const React = window.React;

function BadRender(props) {
  throw props.throws();
}
class ErrorBoundary extends React.Component {
  static defaultProps = {
    buttonText: 'Trigger error',
  };
  state = {
    shouldThrow: false,
    didThrow: false,
    error: null,
  };
  componentDidCatch(error) {
    this.setState({error, didThrow: true});
  }
  triggerError = () => {
    this.setState({
      shouldThrow: true,
    });
  };
  render() {
    if (this.state.didThrow) {
      if (this.state.error) {
        return <p>Captured an error: {this.state.error.message}</p>;
      } else {
        return <p>Captured an error: {'' + this.state.error}</p>;
      }
    }
    if (this.state.shouldThrow) {
      return <BadRender throws={this.props.throws} />;
    }
    return <button onClick={this.triggerError}>{this.props.buttonText}</button>;
  }
}
class Example extends React.Component {
  state = {key: 0};
  restart = () => {
    this.setState(state => ({key: state.key + 1}));
  };
  render() {
    return (
      <div>
        <button onClick={this.restart}>Reset</button>
        <ErrorBoundary
          buttonText={this.props.buttonText}
          throws={this.props.throws}
          key={this.state.key}
        />
      </div>
    );
  }
}

class TriggerErrorAndCatch extends React.Component {
  container = document.createElement('div');

  triggerErrorAndCatch = () => {
    try {
      ReactDOM.flushSync(() => {
        ReactDOM.render(
          <BadRender
            throws={() => {
              throw new Error('Caught error');
            }}
          />,
          this.container,
        );
      });
    } catch (e) {}
  };

  render() {
    return (
      <button onClick={this.triggerErrorAndCatch}>
        Trigger error and catch
      </button>
    );
  }
}

export default class ErrorHandlingTestCases extends React.Component {
  render() {
    return (
      <FixtureSet title="Error handling" description="">
        <TestCase
          title="Break on uncaught exceptions"
          description="In DEV, errors should be treated as uncaught, even though React catches them internally">
          <TestCase.Steps>
            <li>Open the browser DevTools</li>
            <li>Make sure "Pause on exceptions" is enabled</li>
            <li>Make sure "Pause on caught exceptions" is disabled</li>
            <li>Click the "Trigger error" button</li>
            <li>Click the reset button</li>
          </TestCase.Steps>
          <TestCase.ExpectedResult>
            The DevTools should pause at the line where the error was thrown, in
            the BadRender component. After resuming, the "Trigger error" button
            should be replaced with "Captured an error: Oops!" Clicking reset
            should reset the test case.
          </TestCase.ExpectedResult>
          <Example
            throws={() => {
              new Error('Oops!');
            }}
          />
        </TestCase>
        <TestCase title="Throwing null" description="">
          <TestCase.Steps>
            <li>Click the "Trigger error" button</li>
            <li>Click the reset button</li>
          </TestCase.Steps>
          <TestCase.ExpectedResult>
            The "Trigger error" button should be replaced with "Captured an
            error: null". Clicking reset should reset the test case.
          </TestCase.ExpectedResult>
          <Example
            throws={() => {
              throw null; // eslint-disable-line no-throw-literal
            }}
          />
        </TestCase>
        <TestCase
          title="Cross-origin errors (development mode only)"
          description="">
          <TestCase.Steps>
            <li>Click the "Trigger cross-origin error" button</li>
            <li>Click the reset button</li>
          </TestCase.Steps>
          <TestCase.ExpectedResult>
            The "Trigger error" button should be replaced with "Captured an
            error: A cross-origin error was thrown [...]". The actual error message should
            be logged to the console: "Uncaught Error: Expected true to
            be false".
          </TestCase.ExpectedResult>
          <Example
            buttonText="Trigger cross-origin error"
            throws={() => {
              // The `expect` module is loaded via unpkg, so that this assertion
              // triggers a cross-origin error
              window.expect(true).toBe(false);
            }}
          />
        </TestCase>
        <TestCase
          title="Errors are logged even if they're caught (development mode only)"
          description="">
          <TestCase.Steps>
            <li>Click the "Trigger render error and catch" button</li>
          </TestCase.Steps>
          <TestCase.ExpectedResult>
            Open the console. "Uncaught Error: Caught error" should have been logged by the browser.
          </TestCase.ExpectedResult>
          <TriggerErrorAndCatch />
        </TestCase>
      </FixtureSet>
    );
  }
}<|MERGE_RESOLUTION|>--- conflicted
+++ resolved
@@ -1,13 +1,8 @@
-<<<<<<< HEAD
-const React = window.React;
-const ReactDOM = window.ReactDOM;
-
-=======
->>>>>>> 0b220d0f
 import FixtureSet from '../../FixtureSet';
 import TestCase from '../../TestCase';
 
 const React = window.React;
+const ReactDOM = window.ReactDOM;
 
 function BadRender(props) {
   throw props.throws();
