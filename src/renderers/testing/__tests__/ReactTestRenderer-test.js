--- conflicted
+++ resolved
@@ -568,7 +568,6 @@
     });
   });
 
-<<<<<<< HEAD
   it('root instance and createNodeMock ref return the same value', () => {
     var createNodeMock = ref => ({node: ref});
     var refInst = null;
@@ -578,7 +577,8 @@
     );
     var root = renderer.getInstance();
     expect(root).toEqual(refInst);
-=======
+  });
+
   it('toTree() renders complicated trees of composites and hosts', () => {
     // SFC returning host. no children props.
     var Qoo = () => <span className="Qoo">Hello World!</span>;
@@ -671,7 +671,6 @@
         },
       }),
     );
->>>>>>> 2b44565f
   });
 
   if (ReactDOMFeatureFlags.useFiber) {
