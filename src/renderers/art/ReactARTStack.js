/**
 * Copyright (c) 2013-present Facebook, Inc.
 * All rights reserved.
 *
 * This source code is licensed under the BSD-style license found in the
 * LICENSE file in the root directory of this source tree. An additional grant
 * of patent rights can be found in the PATENTS file in the same directory.
 *
 * @providesModule ReactARTStack
 */

'use strict';

require('art/modes/current').setCurrent(
  require('art/modes/fast-noSideEffects'), // Flip this to DOM mode for debugging
);

const Transform = require('art/core/transform');
const Mode = require('art/modes/current');

const React = require('react');
const ReactDOM = require('react-dom');
const ReactInstanceMap = require('ReactInstanceMap');
const ReactMultiChild = require('ReactMultiChild');
const ReactUpdates = require('ReactUpdates');

const emptyObject = require('fbjs/lib/emptyObject');
const invariant = require('fbjs/lib/invariant');

const pooledTransform = new Transform();

// Utilities

function childrenAsString(children) {
  if (!children) {
    return '';
  }
  if (typeof children === 'string') {
    return children;
  }
  if (children.length) {
    return children.join('\n');
  }
  return '';
}

function createComponent(name) {
  const ReactARTComponent = function(element) {
    this.node = null;
    this.subscriptions = null;
    this.listeners = null;
    this._mountImage = null;
    this._renderedChildren = null;
    this.construct(element);
  };
  ReactARTComponent.displayName = name;
  for (let i = 1, l = arguments.length; i < l; i++) {
    Object.assign(ReactARTComponent.prototype, arguments[i]);
  }

  return ReactARTComponent;
}

/**
 * Insert `node` into `parentNode` after `referenceNode`.
 */
function injectAfter(parentNode, referenceNode, node) {
  let beforeNode;
  if (
    node.parentNode === parentNode && node.previousSibling === referenceNode
  ) {
    return;
  }
  if (referenceNode == null) {
    // node is supposed to be first.
    beforeNode = parentNode.firstChild;
  } else {
    // node is supposed to be after referenceNode.
    beforeNode = referenceNode.nextSibling;
  }
  if (beforeNode && beforeNode.previousSibling !== node) {
    // Cases where `node === beforeNode` should get filtered out by earlier
    // checks and the behavior isn't well-defined.
    invariant(
      node !== beforeNode,
      'ReactART: Can not insert node before itself',
    );
    node.injectBefore(beforeNode);
  } else if (node.parentNode !== parentNode) {
    node.inject(parentNode);
  }
}

// ContainerMixin for components that can hold ART nodes

<<<<<<< HEAD
const ContainerMixin = Object.assign({}, ReactMultiChild, {

=======
const ContainerMixin = assign({}, ReactMultiChild, {
>>>>>>> b1b4a2fb
  /**
   * Moves a child component to the supplied index.
   *
   * @param {ReactComponent} child Component to move.
   * @param {number} toIndex Destination index of the element.
   * @protected
   */
  moveChild: function(child, afterNode, toIndex, lastIndex) {
    const childNode = child._mountImage;
    injectAfter(this.node, afterNode, childNode);
  },

  /**
   * Creates a child component.
   *
   * @param {ReactComponent} child Component to create.
   * @param {object} childNode ART node to insert.
   * @protected
   */
  createChild: function(child, afterNode, childNode) {
    child._mountImage = childNode;
    injectAfter(this.node, afterNode, childNode);
  },

  /**
   * Removes a child component.
   *
   * @param {ReactComponent} child Child to remove.
   * @protected
   */
  removeChild: function(child) {
    child._mountImage.eject();
    child._mountImage = null;
  },

  updateChildrenAtRoot: function(nextChildren, transaction) {
    this.updateChildren(nextChildren, transaction, emptyObject);
  },

  mountAndInjectChildrenAtRoot: function(children, transaction) {
    this.mountAndInjectChildren(children, transaction, emptyObject);
  },

  /**
   * Override to bypass batch updating because it is not necessary.
   *
   * @param {?object} nextChildren.
   * @param {ReactReconcileTransaction} transaction
   * @internal
   * @override {ReactMultiChild.updateChildren}
   */
  updateChildren: function(nextChildren, transaction, context) {
    this._updateChildren(nextChildren, transaction, context);
  },

  // Shorthands

  mountAndInjectChildren: function(children, transaction, context) {
    const mountedImages = this.mountChildren(children, transaction, context);
    // Each mount image corresponds to one of the flattened children
    let i = 0;
    for (let key in this._renderedChildren) {
      if (this._renderedChildren.hasOwnProperty(key)) {
        const child = this._renderedChildren[key];
        child._mountImage = mountedImages[i];
        mountedImages[i].inject(this.node);
        i++;
      }
    }
  },
});

// Surface is a React DOM Component, not an ART component. It serves as the
// entry point into the ART reconciler.

const Surface = React.createClass({
  displayName: 'Surface',

  mixins: [ContainerMixin],

  componentDidMount: function() {
    const domNode = ReactDOM.findDOMNode(this);

    this.node = Mode.Surface(+this.props.width, +this.props.height, domNode);

    const transaction = ReactUpdates.ReactReconcileTransaction.getPooled();
    transaction.perform(
      this.mountAndInjectChildren,
      this,
      this.props.children,
      transaction,
      ReactInstanceMap.get(this)._context,
    );
    ReactUpdates.ReactReconcileTransaction.release(transaction);
  },

  componentDidUpdate: function(oldProps) {
    const node = this.node;
    if (
      this.props.width != oldProps.width || this.props.height != oldProps.height
    ) {
      node.resize(+this.props.width, +this.props.height);
    }

    const transaction = ReactUpdates.ReactReconcileTransaction.getPooled();
    transaction.perform(
      this.updateChildren,
      this,
      this.props.children,
      transaction,
      ReactInstanceMap.get(this)._context,
    );
    ReactUpdates.ReactReconcileTransaction.release(transaction);

    if (node.render) {
      node.render();
    }
  },

  componentWillUnmount: function() {
    this.unmountChildren();
  },

  render: function() {
    // This is going to be a placeholder because we don't know what it will
    // actually resolve to because ART may render canvas, vml or svg tags here.
    // We only allow a subset of properties since others might conflict with
    // ART's properties.
    const props = this.props;

    // TODO: ART's Canvas Mode overrides surface title and cursor
    const Tag = Mode.Surface.tagName;
    return (
      <Tag
        accessKey={props.accessKey}
        className={props.className}
        draggable={props.draggable}
        role={props.role}
        style={props.style}
        tabIndex={props.tabIndex}
        title={props.title}
      />
    );
  },
});

// Various nodes that can go into a surface

const EventTypes = {
  onMouseMove: 'mousemove',
  onMouseOver: 'mouseover',
  onMouseOut: 'mouseout',
  onMouseUp: 'mouseup',
  onMouseDown: 'mousedown',
  onClick: 'click',
};

const NodeMixin = {
  construct: function(element) {
    this._currentElement = element;
  },

  getNativeNode: function() {
    return this.node;
  },

  getPublicInstance: function() {
    return this.node;
  },

  putEventListener: function(type, listener) {
    const subscriptions = this.subscriptions || (this.subscriptions = {});
    const listeners = this.listeners || (this.listeners = {});
    listeners[type] = listener;
    if (listener) {
      if (!subscriptions[type]) {
        subscriptions[type] = this.node.subscribe(type, this.handleEvent, this);
      }
    } else {
      if (subscriptions[type]) {
        subscriptions[type]();
        delete subscriptions[type];
      }
    }
  },

  handleEvent: function(event) {
    const listener = this.listeners[event.type];
    if (!listener) {
      return;
    }
    if (typeof listener === 'function') {
      listener.call(this, event);
    } else if (listener.handleEvent) {
      listener.handleEvent(event);
    }
  },

  destroyEventListeners: function() {
    const subscriptions = this.subscriptions;
    if (subscriptions) {
      for (let type in subscriptions) {
        subscriptions[type]();
      }
    }
    this.subscriptions = null;
    this.listeners = null;
  },

  applyNodeProps: function(oldProps, props) {
    const node = this.node;

    const scaleX = props.scaleX != null
      ? props.scaleX
      : props.scale != null ? props.scale : 1;
    const scaleY = props.scaleY != null
      ? props.scaleY
      : props.scale != null ? props.scale : 1;

    pooledTransform
      .transformTo(1, 0, 0, 1, 0, 0)
      .move(props.x || 0, props.y || 0)
      .rotate(props.rotation || 0, props.originX, props.originY)
      .scale(scaleX, scaleY, props.originX, props.originY);

    if (props.transform != null) {
      pooledTransform.transform(props.transform);
    }

    if (
      node.xx !== pooledTransform.xx ||
      node.yx !== pooledTransform.yx ||
      node.xy !== pooledTransform.xy ||
      node.yy !== pooledTransform.yy ||
      node.x !== pooledTransform.x ||
      node.y !== pooledTransform.y
    ) {
      node.transformTo(pooledTransform);
    }

    if (props.cursor !== oldProps.cursor || props.title !== oldProps.title) {
      node.indicate(props.cursor, props.title);
    }

    if (node.blend && props.opacity !== oldProps.opacity) {
      node.blend(props.opacity == null ? 1 : props.opacity);
    }

    if (props.visible !== oldProps.visible) {
      if (props.visible == null || props.visible) {
        node.show();
      } else {
        node.hide();
      }
    }

    for (let type in EventTypes) {
      this.putEventListener(EventTypes[type], props[type]);
    }
  },

  mountComponentIntoNode: function(rootID, container) {
    throw new Error(
      'You cannot render an ART component standalone. ' +
        'You need to wrap it in a Surface.',
    );
  },
};

// Group

const Group = createComponent('Group', NodeMixin, ContainerMixin, {
  mountComponent: function(
    transaction,
    nativeParent,
    nativeContainerInfo,
    context,
  ) {
    this.node = Mode.Group();
    const props = this._currentElement.props;
    this.applyGroupProps(emptyObject, props);
    this.mountAndInjectChildren(props.children, transaction, context);
    return this.node;
  },

  receiveComponent: function(nextComponent, transaction, context) {
    const props = nextComponent.props;
    const oldProps = this._currentElement.props;
    this.applyGroupProps(oldProps, props);
    this.updateChildren(props.children, transaction, context);
    this._currentElement = nextComponent;
  },

  applyGroupProps: function(oldProps, props) {
    this.node.width = props.width;
    this.node.height = props.height;
    this.applyNodeProps(oldProps, props);
  },

  unmountComponent: function() {
    this.destroyEventListeners();
    this.unmountChildren();
  },
});

// ClippingRectangle
const ClippingRectangle = createComponent(
  'ClippingRectangle',
  NodeMixin,
  ContainerMixin,
  {
    mountComponent: function(
      transaction,
      nativeParent,
      nativeContainerInfo,
      context,
    ) {
      this.node = Mode.ClippingRectangle();
      const props = this._currentElement.props;
      this.applyClippingProps(emptyObject, props);
      this.mountAndInjectChildren(props.children, transaction, context);
      return this.node;
    },

    receiveComponent: function(nextComponent, transaction, context) {
      const props = nextComponent.props;
      const oldProps = this._currentElement.props;
      this.applyClippingProps(oldProps, props);
      this.updateChildren(props.children, transaction, context);
      this._currentElement = nextComponent;
    },

    applyClippingProps: function(oldProps, props) {
      this.node.width = props.width;
      this.node.height = props.height;
      this.node.x = props.x;
      this.node.y = props.y;
      this.applyNodeProps(oldProps, props);
    },

    unmountComponent: function() {
      this.destroyEventListeners();
      this.unmountChildren();
    },
  },
);

// Renderables

<<<<<<< HEAD
const RenderableMixin = Object.assign({}, NodeMixin, {

=======
const RenderableMixin = assign({}, NodeMixin, {
>>>>>>> b1b4a2fb
  applyRenderableProps: function(oldProps, props) {
    if (oldProps.fill !== props.fill) {
      if (props.fill && props.fill.applyFill) {
        props.fill.applyFill(this.node);
      } else {
        this.node.fill(props.fill);
      }
    }
    if (
      oldProps.stroke !== props.stroke ||
      oldProps.strokeWidth !== props.strokeWidth ||
      oldProps.strokeCap !== props.strokeCap ||
      oldProps.strokeJoin !== props.strokeJoin ||
      // TODO: Consider a deep check of stokeDash.
      // This may benefit the VML version in IE.
      oldProps.strokeDash !== props.strokeDash
    ) {
      this.node.stroke(
        props.stroke,
        props.strokeWidth,
        props.strokeCap,
        props.strokeJoin,
        props.strokeDash,
      );
    }
    this.applyNodeProps(oldProps, props);
  },

  unmountComponent: function() {
    this.destroyEventListeners();
  },
});

// Shape

const Shape = createComponent('Shape', RenderableMixin, {
  construct: function(element) {
    this._currentElement = element;
    this._oldDelta = null;
    this._oldPath = null;
  },

  mountComponent: function(
    transaction,
    nativeParent,
    nativeContainerInfo,
    context,
  ) {
    this.node = Mode.Shape();
    const props = this._currentElement.props;
    this.applyShapeProps(emptyObject, props);
    return this.node;
  },

  receiveComponent: function(nextComponent, transaction, context) {
    const props = nextComponent.props;
    const oldProps = this._currentElement.props;
    this.applyShapeProps(oldProps, props);
    this._currentElement = nextComponent;
  },

  applyShapeProps: function(oldProps, props) {
    const oldDelta = this._oldDelta;
    const oldPath = this._oldPath;
    const path = props.d || childrenAsString(props.children);

    if (
      path.delta !== oldDelta ||
      path !== oldPath ||
      oldProps.width !== props.width ||
      oldProps.height !== props.height
    ) {
      this.node.draw(path, props.width, props.height);

      this._oldPath = path;
      this._oldDelta = path.delta;
    }

    this.applyRenderableProps(oldProps, props);
  },
});

// Text

const Text = createComponent('Text', RenderableMixin, {
  construct: function(element) {
    this._currentElement = element;
    this._oldString = null;
  },

  mountComponent: function(
    transaction,
    nativeParent,
    nativeContainerInfo,
    context,
  ) {
    const props = this._currentElement.props;
    const newString = childrenAsString(props.children);
    this.node = Mode.Text(newString, props.font, props.alignment, props.path);
    this._oldString = newString;
    this.applyRenderableProps(emptyObject, props);
    return this.node;
  },

  isSameFont: function(oldFont, newFont) {
    if (oldFont === newFont) {
      return true;
    }
    if (typeof newFont === 'string' || typeof oldFont === 'string') {
      return false;
    }
    return newFont.fontSize === oldFont.fontSize &&
      newFont.fontStyle === oldFont.fontStyle &&
      newFont.fontVariant === oldFont.fontVariant &&
      newFont.fontWeight === oldFont.fontWeight &&
      newFont.fontFamily === oldFont.fontFamily;
  },

  receiveComponent: function(nextComponent, transaction, context) {
    const props = nextComponent.props;
    const oldProps = this._currentElement.props;

    const oldString = this._oldString;
    const newString = childrenAsString(props.children);

    if (
      oldString !== newString ||
      !this.isSameFont(oldProps.font, props.font) ||
      oldProps.alignment !== props.alignment ||
      oldProps.path !== props.path
    ) {
      this.node.draw(newString, props.font, props.alignment, props.path);
      this._oldString = newString;
    }

    this.applyRenderableProps(oldProps, props);
    this._currentElement = nextComponent;
  },
});

// Declarative fill type objects - API design not finalized

const slice = Array.prototype.slice;

function LinearGradient(stops, x1, y1, x2, y2) {
  this.args = slice.call(arguments);
}

LinearGradient.prototype.applyFill = function(node) {
  node.fillLinear.apply(node, this.args);
};

function RadialGradient(stops, fx, fy, rx, ry, cx, cy) {
  this.args = slice.call(arguments);
}

RadialGradient.prototype.applyFill = function(node) {
  node.fillRadial.apply(node, this.args);
};

function Pattern(url, width, height, left, top) {
  this.args = slice.call(arguments);
}

Pattern.prototype.applyFill = function(node) {
  node.fillImage.apply(node, this.args);
};

module.exports = {
  ClippingRectangle,
  Group,
  LinearGradient,
  Path: Mode.Path,
  Pattern,
  RadialGradient,
  Shape,
  Surface,
  Text,
  Transform,
};<|MERGE_RESOLUTION|>--- conflicted
+++ resolved
@@ -93,12 +93,7 @@
 
 // ContainerMixin for components that can hold ART nodes
 
-<<<<<<< HEAD
 const ContainerMixin = Object.assign({}, ReactMultiChild, {
-
-=======
-const ContainerMixin = assign({}, ReactMultiChild, {
->>>>>>> b1b4a2fb
   /**
    * Moves a child component to the supplied index.
    *
@@ -448,12 +443,7 @@
 
 // Renderables
 
-<<<<<<< HEAD
 const RenderableMixin = Object.assign({}, NodeMixin, {
-
-=======
-const RenderableMixin = assign({}, NodeMixin, {
->>>>>>> b1b4a2fb
   applyRenderableProps: function(oldProps, props) {
     if (oldProps.fill !== props.fill) {
       if (props.fill && props.fill.applyFill) {
