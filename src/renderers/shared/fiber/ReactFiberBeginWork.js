/**
 * Copyright 2013-present, Facebook, Inc.
 * All rights reserved.
 *
 * This source code is licensed under the BSD-style license found in the
 * LICENSE file in the root directory of this source tree. An additional grant
 * of patent rights can be found in the PATENTS file in the same directory.
 *
 * @providesModule ReactFiberBeginWork
 * @flow
 */

'use strict';

import type { ReactCoroutine } from 'ReactCoroutine';
import type { Fiber } from 'ReactFiber';
import type { HostContext } from 'ReactFiberHostContext';
import type { FiberRoot } from 'ReactFiberRoot';
import type { HostConfig } from 'ReactFiberReconciler';
import type { PriorityLevel } from 'ReactPriorityLevel';

var {
  mountChildFibersInPlace,
  reconcileChildFibers,
  reconcileChildFibersInPlace,
  cloneChildFibers,
} = require('ReactChildFiber');

var ReactTypeOfWork = require('ReactTypeOfWork');
var {
  getMaskedContext,
  isContextProvider,
  hasContextChanged,
  pushContextProvider,
  pushTopLevelContextObject,
  resetContext,
} = require('ReactFiberContext');
var {
  IndeterminateComponent,
  FunctionalComponent,
  ClassComponent,
  HostRoot,
  HostComponent,
  HostText,
  HostPortal,
  CoroutineComponent,
  CoroutineHandlerPhase,
  YieldComponent,
  Fragment,
} = ReactTypeOfWork;
var {
  NoWork,
  OffscreenPriority,
} = require('ReactPriorityLevel');
var {
  Placement,
  ContentReset,
  Err,
} = require('ReactTypeOfSideEffect');
var ReactCurrentOwner = require('ReactCurrentOwner');
var ReactFiberClassComponent = require('ReactFiberClassComponent');

module.exports = function<T, P, I, TI, C, CX>(
  config : HostConfig<T, P, I, TI, C, CX>,
  hostContext : HostContext<C, CX>,
  scheduleUpdate : (fiber: Fiber) => void
) {

  const { shouldSetTextContent } = config;

  const {
    pushHostContext,
    pushHostContainer,
    resetHostContainer,
  } = hostContext;

  const {
    adoptClassInstance,
    constructClassInstance,
    mountClassInstance,
    resumeMountClassInstance,
    updateClassInstance,
  } = ReactFiberClassComponent(scheduleUpdate);

  function markChildAsProgressed(current, workInProgress, priorityLevel) {
    // We now have clones. Let's store them as the currently progressed work.
    workInProgress.progressedChild = workInProgress.child;
    workInProgress.progressedPriority = priorityLevel;
    if (current) {
      // We also store it on the current. When the alternate swaps in we can
      // continue from this point.
      current.progressedChild = workInProgress.progressedChild;
      current.progressedPriority = workInProgress.progressedPriority;
    }
  }

  function clearDeletions(workInProgress) {
    workInProgress.progressedFirstDeletion =
      workInProgress.progressedLastDeletion =
        null;
  }

  function transferDeletions(workInProgress) {
    // Any deletions get added first into the effect list.
    workInProgress.firstEffect = workInProgress.progressedFirstDeletion;
    workInProgress.lastEffect = workInProgress.progressedLastDeletion;
  }

  function reconcileChildren(current, workInProgress, nextChildren) {
    const priorityLevel = workInProgress.pendingWorkPriority;
    reconcileChildrenAtPriority(current, workInProgress, nextChildren, priorityLevel);
  }

  function reconcileChildrenAtPriority(current, workInProgress, nextChildren, priorityLevel) {
    // At this point any memoization is no longer valid since we'll have changed
    // the children.
    workInProgress.memoizedProps = null;
    if (!current) {
      // If this is a fresh new component that hasn't been rendered yet, we
      // won't update its child set by applying minimal side-effects. Instead,
      // we will add them all to the child before it gets rendered. That means
      // we can optimize this reconciliation pass by not tracking side-effects.
      workInProgress.child = mountChildFibersInPlace(
        workInProgress,
        workInProgress.child,
        nextChildren,
        priorityLevel
      );
    } else if (current.child === workInProgress.child) {
      // If the current child is the same as the work in progress, it means that
      // we haven't yet started any work on these children. Therefore, we use
      // the clone algorithm to create a copy of all the current children.

      // If we had any progressed work already, that is invalid at this point so
      // let's throw it out.
      clearDeletions(workInProgress);

      workInProgress.child = reconcileChildFibers(
        workInProgress,
        workInProgress.child,
        nextChildren,
        priorityLevel
      );

      transferDeletions(workInProgress);
    } else {
      // If, on the other hand, it is already using a clone, that means we've
      // already begun some work on this tree and we can continue where we left
      // off by reconciling against the existing children.
      workInProgress.child = reconcileChildFibersInPlace(
        workInProgress,
        workInProgress.child,
        nextChildren,
        priorityLevel
      );

      transferDeletions(workInProgress);
    }
    markChildAsProgressed(current, workInProgress, priorityLevel);
  }

  function updateFragment(current, workInProgress) {
    var nextChildren = workInProgress.pendingProps;
    reconcileChildren(current, workInProgress, nextChildren);
  }

  function updateFunctionalComponent(current, workInProgress) {
    var fn = workInProgress.type;
    var props = workInProgress.pendingProps;
    var context = getMaskedContext(workInProgress);

    // TODO: Disable this before release, since it is not part of the public API
    // I use this for testing to compare the relative overhead of classes.
    if (typeof fn.shouldComponentUpdate === 'function') {
      if (workInProgress.memoizedProps !== null) {
        if (!fn.shouldComponentUpdate(workInProgress.memoizedProps, props)) {
          return bailoutOnAlreadyFinishedWork(current, workInProgress);
        }
      }
    }

    var nextChildren;

    if (__DEV__) {
      ReactCurrentOwner.current = workInProgress;
      nextChildren = fn(props, context);
    } else {
      nextChildren = fn(props, context);
    }
    reconcileChildren(current, workInProgress, nextChildren);
    return workInProgress.child;
  }

  function updateClassComponent(current : ?Fiber, workInProgress : Fiber) {
    let shouldUpdate;
    if (!current) {
      if (!workInProgress.stateNode) {
        // In the initial pass we might need to construct the instance.
        constructClassInstance(workInProgress);
        mountClassInstance(workInProgress);
        shouldUpdate = true;
      } else {
        // In a resume, we'll already have an instance we can reuse.
        shouldUpdate = resumeMountClassInstance(workInProgress);
      }
    } else {
      shouldUpdate = updateClassInstance(current, workInProgress);
    }
    if (!shouldUpdate) {
      return bailoutOnAlreadyFinishedWork(current, workInProgress);
    }
    // Rerender
    const instance = workInProgress.stateNode;
    ReactCurrentOwner.current = workInProgress;
    const nextChildren = instance.render();
    reconcileChildren(current, workInProgress, nextChildren);
    // Put context on the stack because we will work on children
    if (isContextProvider(workInProgress)) {
      pushContextProvider(workInProgress, true);
    }
    return workInProgress.child;
  }

  function updateHostComponent(current, workInProgress) {
    const nextProps = workInProgress.pendingProps;
    const prevProps = current ? current.memoizedProps : null;
    let nextChildren = nextProps.children;
    const isDirectTextChild = shouldSetTextContent(nextProps);

    if (isDirectTextChild) {
      // We special case a direct text child of a host node. This is a common
      // case. We won't handle it as a reified child. We will instead handle
      // this in the host environment that also have access to this prop. That
      // avoids allocating another HostText fiber and traversing it.
      nextChildren = null;
    } else if (
      prevProps &&
      shouldSetTextContent(prevProps)
    ) {
      // If we're switching from a direct text child to a normal child, or to
      // empty, we need to schedule the text content to be reset.
      workInProgress.effectTag |= ContentReset;
    }
<<<<<<< HEAD
    if (workInProgress.pendingProps.hidden &&
=======

    if (nextProps.hidden &&
>>>>>>> 2161a6c9
        workInProgress.pendingWorkPriority !== OffscreenPriority) {
      // If this host component is hidden, we can bail out on the children.
      // We'll rerender the children later at the lower priority.

      // It is unfortunate that we have to do the reconciliation of these
      // children already since that will add them to the tree even though
      // they are not actually done yet. If this is a large set it is also
      // confusing that this takes time to do right now instead of later.

      if (workInProgress.progressedPriority === OffscreenPriority) {
        // If we already made some progress on the offscreen priority before,
        // then we should continue from where we left off.
        workInProgress.child = workInProgress.progressedChild;
      }

      // Reconcile the children and stash them for later work.
      reconcileChildrenAtPriority(current, workInProgress, nextChildren, OffscreenPriority);
      workInProgress.child = current ? current.child : null;

      if (!current) {
        // If this doesn't have a current we won't track it for placement
        // effects. However, when we come back around to this we have already
        // inserted the parent which means that we'll infact need to make this a
        // placement.
        // TODO: There has to be a better solution to this problem.
        let child = workInProgress.progressedChild;
        while (child) {
          child.effectTag = Placement;
          child = child.sibling;
        }
      }

      // Abort and don't process children yet.
      return null;
    } else {
      pushHostContext(workInProgress);
      reconcileChildren(current, workInProgress, nextChildren);
      return workInProgress.child;
    }
  }

  function mountIndeterminateComponent(current, workInProgress) {
    if (current) {
      throw new Error('An indeterminate component should never have mounted.');
    }
    var fn = workInProgress.type;
    var props = workInProgress.pendingProps;
    var context = getMaskedContext(workInProgress);

    var value;

    if (__DEV__) {
      ReactCurrentOwner.current = workInProgress;
      value = fn(props, context);
    } else {
      value = fn(props, context);
    }

    if (typeof value === 'object' && value && typeof value.render === 'function') {
      // Proceed under the assumption that this is a class instance
      workInProgress.tag = ClassComponent;
      adoptClassInstance(workInProgress, value);
      mountClassInstance(workInProgress);
      ReactCurrentOwner.current = workInProgress;
      value = value.render();
    } else {
      // Proceed under the assumption that this is a functional component
      workInProgress.tag = FunctionalComponent;
    }
    reconcileChildren(current, workInProgress, value);
    return workInProgress.child;
  }

  function updateCoroutineComponent(current, workInProgress) {
    var coroutine = (workInProgress.pendingProps : ?ReactCoroutine);
    if (!coroutine) {
      throw new Error('Should be resolved by now');
    }
    reconcileChildren(current, workInProgress, coroutine.children);
  }

  function updatePortalComponent(current, workInProgress) {
    const priorityLevel = workInProgress.pendingWorkPriority;
    const nextChildren = workInProgress.pendingProps;
    if (!current) {
      // Portals are special because we don't append the children during mount
      // but at commit. Therefore we need to track insertions which the normal
      // flow doesn't do during mount. This doesn't happen at the root because
      // the root always starts with a "current" with a null child.
      // TODO: Consider unifying this with how the root works.
      workInProgress.child = reconcileChildFibersInPlace(
        workInProgress,
        workInProgress.child,
        nextChildren,
        priorityLevel
      );
      markChildAsProgressed(current, workInProgress, priorityLevel);
    } else {
      reconcileChildren(current, workInProgress, nextChildren);
    }
  }

  /*
  function reuseChildrenEffects(returnFiber : Fiber, firstChild : Fiber) {
    let child = firstChild;
    do {
      // Ensure that the first and last effect of the parent corresponds
      // to the children's first and last effect.
      if (!returnFiber.firstEffect) {
        returnFiber.firstEffect = child.firstEffect;
      }
      if (child.lastEffect) {
        if (returnFiber.lastEffect) {
          returnFiber.lastEffect.nextEffect = child.firstEffect;
        }
        returnFiber.lastEffect = child.lastEffect;
      }
    } while (child = child.sibling);
  }
  */

  function bailoutOnAlreadyFinishedWork(current, workInProgress : Fiber) : ?Fiber {
    const priorityLevel = workInProgress.pendingWorkPriority;
    const isHostComponent = workInProgress.tag === HostComponent;

    if (isHostComponent &&
        workInProgress.memoizedProps.hidden &&
        workInProgress.pendingWorkPriority !== OffscreenPriority) {
      // This subtree still has work, but it should be deprioritized so we need
      // to bail out and not do any work yet.
      // TODO: It would be better if this tree got its correct priority set
      // during scheduleUpdate instead because otherwise we'll start a higher
      // priority reconciliation first before we can get down here. However,
      // that is a bit tricky since workInProgress and current can have
      // different "hidden" settings.
      let child = workInProgress.progressedChild;
      while (child) {
        // To ensure that this subtree gets its priority reset, the children
        // need to be reset.
        child.pendingWorkPriority = OffscreenPriority;
        child = child.sibling;
      }
      return null;
    }

    // TODO: We should ideally be able to bail out early if the children have no
    // more work to do. However, since we don't have a separation of this
    // Fiber's priority and its children yet - we don't know without doing lots
    // of the same work we do anyway. Once we have that separation we can just
    // bail out here if the children has no more work at this priority level.
    // if (workInProgress.priorityOfChildren <= priorityLevel) {
    //   // If there are side-effects in these children that have not yet been
    //   // committed we need to ensure that they get properly transferred up.
    //   if (current && current.child !== workInProgress.child) {
    //     reuseChildrenEffects(workInProgress, child);
    //   }
    //   return null;
    // }

    if (current && workInProgress.child === current.child) {
      // If we had any progressed work already, that is invalid at this point so
      // let's throw it out.
      clearDeletions(workInProgress);
    }

    cloneChildFibers(current, workInProgress);
    markChildAsProgressed(current, workInProgress, priorityLevel);

    // Put context on the stack because we will work on children
    if (isHostComponent) {
      pushHostContext(workInProgress);
    } else {
      switch (workInProgress.tag) {
        case ClassComponent:
          if (isContextProvider(workInProgress)) {
            pushContextProvider(workInProgress, false);
          }
          break;
        case HostRoot:
        case HostPortal:
          pushHostContainer(workInProgress.stateNode.containerInfo);
          break;
      }
    }
    // TODO: this is annoyingly duplicating non-jump codepaths.

    return workInProgress.child;
  }

  function bailoutOnLowPriority(current, workInProgress) {
    if (workInProgress.tag === HostPortal) {
      pushHostContainer(workInProgress.stateNode.containerInfo);
    }
    // TODO: What if this is currently in progress?
    // How can that happen? How is this not being cloned?
    return null;
  }

  function beginWork(current : ?Fiber, workInProgress : Fiber, priorityLevel : PriorityLevel) : ?Fiber {
    if (!workInProgress.return) {
      // Don't start new work with context on the stack.
      resetContext();
      resetHostContainer();
    }

    if (workInProgress.pendingWorkPriority === NoWork ||
        workInProgress.pendingWorkPriority > priorityLevel) {
      return bailoutOnLowPriority(current, workInProgress);
    }

    // If we don't bail out, we're going be recomputing our children so we need
    // to drop our effect list.
    workInProgress.firstEffect = null;
    workInProgress.lastEffect = null;

    if (workInProgress.progressedPriority === priorityLevel) {
      // If we have progressed work on this priority level already, we can
      // proceed this that as the child.
      workInProgress.child = workInProgress.progressedChild;
    }

    if ((workInProgress.pendingProps === null || (
      workInProgress.memoizedProps !== null &&
      workInProgress.pendingProps === workInProgress.memoizedProps
      )) &&
      workInProgress.updateQueue === null &&
      !hasContextChanged()) {
      return bailoutOnAlreadyFinishedWork(current, workInProgress);
    }

    switch (workInProgress.tag) {
      case IndeterminateComponent:
        return mountIndeterminateComponent(current, workInProgress);
      case FunctionalComponent:
        return updateFunctionalComponent(current, workInProgress);
      case ClassComponent:
        return updateClassComponent(current, workInProgress);
      case HostRoot: {
        const root = (workInProgress.stateNode : FiberRoot);
        if (root.pendingContext) {
          pushTopLevelContextObject(
            root.pendingContext,
            root.pendingContext !== root.context
          );
        } else {
          pushTopLevelContextObject(root.context, false);
        }
        pushHostContainer(workInProgress.stateNode.containerInfo);
        reconcileChildren(current, workInProgress, workInProgress.pendingProps);
        // A yield component is just a placeholder, we can just run through the
        // next one immediately.
        return workInProgress.child;
      }
      case HostComponent:
        return updateHostComponent(current, workInProgress);
      case HostText:
        // Nothing to do here. This is terminal. We'll do the completion step
        // immediately after.
        return null;
      case CoroutineHandlerPhase:
        // This is a restart. Reset the tag to the initial phase.
        workInProgress.tag = CoroutineComponent;
        // Intentionally fall through since this is now the same.
      case CoroutineComponent:
        updateCoroutineComponent(current, workInProgress);
        // This doesn't take arbitrary time so we could synchronously just begin
        // eagerly do the work of workInProgress.child as an optimization.
        return workInProgress.child;
      case YieldComponent:
        // A yield component is just a placeholder, we can just run through the
        // next one immediately.
        return null;
      case HostPortal:
        pushHostContainer(workInProgress.stateNode.containerInfo);
        updatePortalComponent(current, workInProgress);
        return workInProgress.child;
      case Fragment:
        updateFragment(current, workInProgress);
        return workInProgress.child;
      default:
        throw new Error('Unknown unit of work tag');
    }
  }

  function beginFailedWork(current : ?Fiber, workInProgress : Fiber, priorityLevel : PriorityLevel) {
    if (workInProgress.tag !== ClassComponent &&
        workInProgress.tag !== HostRoot) {
      throw new Error('Invalid type of work');
    }

    // Add an error effect so we can handle the error during the commit phase
    workInProgress.effectTag |= Err;

    if (workInProgress.pendingWorkPriority === NoWork ||
        workInProgress.pendingWorkPriority > priorityLevel) {
      return bailoutOnLowPriority(current, workInProgress);
    }

    // If we don't bail out, we're going be recomputing our children so we need
    // to drop our effect list.
    workInProgress.firstEffect = null;
    workInProgress.lastEffect = null;

    // Unmount the current children as if the component rendered null
    const nextChildren = null;
    reconcileChildren(current, workInProgress, nextChildren);
    return workInProgress.child;
  }

  return {
    beginWork,
    beginFailedWork,
  };

};<|MERGE_RESOLUTION|>--- conflicted
+++ resolved
@@ -241,12 +241,7 @@
       // empty, we need to schedule the text content to be reset.
       workInProgress.effectTag |= ContentReset;
     }
-<<<<<<< HEAD
-    if (workInProgress.pendingProps.hidden &&
-=======
-
     if (nextProps.hidden &&
->>>>>>> 2161a6c9
         workInProgress.pendingWorkPriority !== OffscreenPriority) {
       // If this host component is hidden, we can bail out on the children.
       // We'll rerender the children later at the lower priority.
