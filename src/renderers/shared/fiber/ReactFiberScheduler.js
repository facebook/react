/**
 * Copyright 2013-present, Facebook, Inc.
 * All rights reserved.
 *
 * This source code is licensed under the BSD-style license found in the
 * LICENSE file in the root directory of this source tree. An additional grant
 * of patent rights can be found in the PATENTS file in the same directory.
 *
 * @providesModule ReactFiberScheduler
 * @flow
 */

'use strict';

import type { Fiber } from 'ReactFiber';
import type { FiberRoot } from 'ReactFiberRoot';
import type { HostConfig, Deadline } from 'ReactFiberReconciler';
import type { PriorityLevel } from 'ReactPriorityLevel';

export type CapturedError = {
  componentName : ?string,
  componentStack : string,
  error : Error,
  errorBoundaryFound : boolean,
  errorBoundaryName : string | null,
  willRetry : boolean,
};

var {
  popContextProvider,
} = require('ReactFiberContext');
const { reset } = require('ReactFiberStack');
var {
  getStackAddendumByWorkInProgressFiber,
} = require('ReactComponentTreeHook');
var { logCapturedError } = require('ReactFiberErrorLogger');

var ReactFiberBeginWork = require('ReactFiberBeginWork');
var ReactFiberCompleteWork = require('ReactFiberCompleteWork');
var ReactFiberCommitWork = require('ReactFiberCommitWork');
var ReactFiberHostContext = require('ReactFiberHostContext');
var ReactCurrentOwner = require('ReactCurrentOwner');
var ReactFeatureFlags = require('ReactFeatureFlags');
var getComponentName = require('getComponentName');

var { cloneFiber } = require('ReactFiber');
var { onCommitRoot } = require('ReactFiberDevToolsHook');

var {
  NoWork,
  SynchronousPriority,
  TaskPriority,
  AnimationPriority,
  HighPriority,
  LowPriority,
  OffscreenPriority,
} = require('ReactPriorityLevel');

var {
  NoEffect,
  Placement,
  Update,
  PlacementAndUpdate,
  Deletion,
  ContentReset,
  Callback,
  Err,
  Ref,
} = require('ReactTypeOfSideEffect');

var {
  HostRoot,
  HostComponent,
  HostPortal,
  ClassComponent,
} = require('ReactTypeOfWork');

var {
  getPendingPriority,
} = require('ReactFiberUpdateQueue');

var {
  resetContext,
} = require('ReactFiberContext');

var invariant = require('invariant');

if (__DEV__) {
  var ReactFiberInstrumentation = require('ReactFiberInstrumentation');
  var ReactDebugCurrentFiber = require('ReactDebugCurrentFiber');
}

var timeHeuristicForUnitOfWork = 1;

module.exports = function<T, P, I, TI, PI, C, CX, PL>(config : HostConfig<T, P, I, TI, PI, C, CX, PL>) {
  const hostContext = ReactFiberHostContext(config);
  const { popHostContainer, popHostContext, resetHostContainer } = hostContext;
  const { beginWork, beginFailedWork } = ReactFiberBeginWork(
    config,
    hostContext,
    scheduleUpdate,
    getPriorityContext,
  );
  const { completeWork } = ReactFiberCompleteWork(config, hostContext);
  const {
    commitPlacement,
    commitDeletion,
    commitWork,
    commitLifeCycles,
    commitRef,
  } = ReactFiberCommitWork(config, captureError);
  const {
    scheduleAnimationCallback: hostScheduleAnimationCallback,
    scheduleDeferredCallback: hostScheduleDeferredCallback,
    useSyncScheduling,
    prepareForCommit,
    resetAfterCommit,
  } = config;

  // The priority level to use when scheduling an update.
  // TODO: Should we change this to an array? Might be less confusing.
  let priorityContext : PriorityLevel = useSyncScheduling ?
    SynchronousPriority :
    LowPriority;

  // Keep track of this so we can reset the priority context if an error
  // is thrown during reconciliation.
  let priorityContextBeforeReconciliation : PriorityLevel = NoWork;

  // Keeps track of whether we're currently in a work loop.
  let isPerformingWork : boolean = false;

  // Keeps track of whether we should should batch sync updates.
  let isBatchingUpdates : boolean = false;

  // The next work in progress fiber that we're currently working on.
  let nextUnitOfWork : Fiber | null = null;
  let nextPriorityLevel : PriorityLevel = NoWork;

  // The next fiber with an effect that we're currently committing.
  let nextEffect : Fiber | null = null;

  let pendingCommit : Fiber | null = null;

  // Linked list of roots with scheduled work on them.
  let nextScheduledRoot : FiberRoot | null = null;
  let lastScheduledRoot : FiberRoot | null = null;

  // Keep track of which host environment callbacks are scheduled.
  let isAnimationCallbackScheduled : boolean = false;
  let isDeferredCallbackScheduled : boolean = false;

  // Keep track of which fibers have captured an error that need to be handled.
  // Work is removed from this collection after unstable_handleError is called.
  let capturedErrors : Map<Fiber, CapturedError> | null = null;
  // Keep track of which fibers have failed during the current batch of work.
  // This is a different set than capturedErrors, because it is not reset until
  // the end of the batch. This is needed to propagate errors correctly if a
  // subtree fails more than once.
  let failedBoundaries : Set<Fiber> | null = null;
  // Error boundaries that captured an error during the current commit.
  let commitPhaseBoundaries : Set<Fiber> | null = null;
  let firstUncaughtError : Error | null = null;
  let fatalError : Error | null = null;

  let isCommitting : boolean = false;
  let isUnmounting : boolean = false;

  function scheduleAnimationCallback(callback) {
    if (!isAnimationCallbackScheduled) {
      isAnimationCallbackScheduled = true;
      hostScheduleAnimationCallback(callback);
    }
  }

  function scheduleDeferredCallback(callback) {
    if (!isDeferredCallbackScheduled) {
      isDeferredCallbackScheduled = true;
      hostScheduleDeferredCallback(callback);
    }
  }

  function resetContextStack() {
    // Reset the stack
    reset();
    // Reset the cursors
    resetContext();
    resetHostContainer();
  }

  // findNextUnitOfWork mutates the current priority context. It is reset after
  // after the workLoop exits, so never call findNextUnitOfWork from outside
  // the work loop.
  function findNextUnitOfWork() {
    // Clear out roots with no more work on them, or if they have uncaught errors
    while (nextScheduledRoot !== null && nextScheduledRoot.current.pendingWorkPriority === NoWork) {
      // Unschedule this root.
      nextScheduledRoot.isScheduled = false;
      // Read the next pointer now.
      // We need to clear it in case this root gets scheduled again later.
      const next = nextScheduledRoot.nextScheduledRoot;
      nextScheduledRoot.nextScheduledRoot = null;
      // Exit if we cleared all the roots and there's no work to do.
      if (nextScheduledRoot === lastScheduledRoot) {
        nextScheduledRoot = null;
        lastScheduledRoot = null;
        nextPriorityLevel = NoWork;
        return null;
      }
      // Continue with the next root.
      // If there's no work on it, it will get unscheduled too.
      nextScheduledRoot = next;
    }

    let root = nextScheduledRoot;
    let highestPriorityRoot = null;
    let highestPriorityLevel = NoWork;
    while (root !== null) {
      if (root.current.pendingWorkPriority !== NoWork && (
          highestPriorityLevel === NoWork ||
          highestPriorityLevel > root.current.pendingWorkPriority)) {
        highestPriorityLevel = root.current.pendingWorkPriority;
        highestPriorityRoot = root;
      }
      // We didn't find anything to do in this root, so let's try the next one.
      root = root.nextScheduledRoot;
    }
    if (highestPriorityRoot !== null) {
      nextPriorityLevel = highestPriorityLevel;
      priorityContext = nextPriorityLevel;

      // Before we start any new work, let's make sure that we have a fresh
      // stack to work from.
      // TODO: This call is buried a bit too deep. It would be nice to have
      // a single point which happens right before any new work and
      // unfortunately this is it.
      resetContextStack();

      return cloneFiber(
        highestPriorityRoot.current,
        highestPriorityLevel
      );
    }

    nextPriorityLevel = NoWork;
    return null;
  }

  function commitAllHostEffects() {
    while (nextEffect !== null) {
      if (__DEV__) {
        ReactDebugCurrentFiber.current = nextEffect;
      }

      if (nextEffect.effectTag & ContentReset) {
        config.resetTextContent(nextEffect.stateNode);
      }

      // The following switch statement is only concerned about placement,
      // updates, and deletions. To avoid needing to add a case for every
      // possible bitmap value, we remove the secondary effects from the
      // effect tag and switch on that value.
      let primaryEffectTag =
        nextEffect.effectTag & ~(Callback | Err | ContentReset | Ref);
      switch (primaryEffectTag) {
        case Placement: {
          commitPlacement(nextEffect);
          // Clear the "placement" from effect tag so that we know that this is inserted, before
          // any life-cycles like componentDidMount gets called.
          // TODO: findDOMNode doesn't rely on this any more but isMounted
          // does and isMounted is deprecated anyway so we should be able
          // to kill this.
          nextEffect.effectTag &= ~Placement;
          break;
        }
        case PlacementAndUpdate: {
          // Placement
          commitPlacement(nextEffect);
          // Clear the "placement" from effect tag so that we know that this is inserted, before
          // any life-cycles like componentDidMount gets called.
          nextEffect.effectTag &= ~Placement;

          // Update
          const current = nextEffect.alternate;
          commitWork(current, nextEffect);
          break;
        }
        case Update: {
          const current = nextEffect.alternate;
          commitWork(current, nextEffect);
          break;
        }
        case Deletion: {
          isUnmounting = true;
          commitDeletion(nextEffect);
          isUnmounting = false;
          break;
        }
      }
      nextEffect = nextEffect.nextEffect;
    }

    if (__DEV__) {
      ReactDebugCurrentFiber.current = null;
    }
  }

  function commitAllLifeCycles() {
    while (nextEffect !== null) {
      const current = nextEffect.alternate;
      // Use Task priority for lifecycle updates
      if (nextEffect.effectTag & (Update | Callback)) {
        commitLifeCycles(current, nextEffect);
      }

      if (nextEffect.effectTag & Ref) {
        commitRef(nextEffect);
      }

      if (nextEffect.effectTag & Err) {
        commitErrorHandling(nextEffect);
      }

      const next = nextEffect.nextEffect;
      // Ensure that we clean these up so that we don't accidentally keep them.
      // I'm not actually sure this matters because we can't reset firstEffect
      // and lastEffect since they're on every node, not just the effectful
      // ones. So we have to clean everything as we reuse nodes anyway.
      nextEffect.nextEffect = null;
      // Ensure that we reset the effectTag here so that we can rely on effect
      // tags to reason about the current life-cycle.
      nextEffect = next;
    }
  }

  function commitAllWork(finishedWork : Fiber) {
    // We keep track of this so that captureError can collect any boundaries
    // that capture an error during the commit phase. The reason these aren't
    // local to this function is because errors that occur during cWU are
    // captured elsewhere, to prevent the unmount from being interrupted.
    isCommitting = true;

    pendingCommit = null;
    const root : FiberRoot = (finishedWork.stateNode : any);
    invariant(
      root.current !== finishedWork,
      'Cannot commit the same tree as before. This is probably a bug ' +
      'related to the return field. This error is likely caused by a bug ' +
      'in React. Please file an issue.'
    );

    // Updates that occur during the commit phase should have Task priority
    const previousPriorityContext = priorityContext;
    priorityContext = TaskPriority;

    let firstEffect;
    if (finishedWork.effectTag !== NoEffect) {
      // A fiber's effect list consists only of its children, not itself. So if
      // the root has an effect, we need to add it to the end of the list. The
      // resulting list is the set that would belong to the root's parent, if
      // it had one; that is, all the effects in the tree including the root.
      if (finishedWork.lastEffect !== null) {
        finishedWork.lastEffect.nextEffect = finishedWork;
        firstEffect = finishedWork.firstEffect;
      } else {
        firstEffect = finishedWork;
      }
    } else {
      // There is no effect on the root.
      firstEffect = finishedWork.firstEffect;
    }

    const commitInfo = prepareForCommit();

    // Commit all the side-effects within a tree. We'll do this in two passes.
    // The first pass performs all the host insertions, updates, deletions and
    // ref unmounts.
    nextEffect = firstEffect;
    while (nextEffect !== null) {
      try {
        commitAllHostEffects(finishedWork);
      } catch (error) {
        invariant(
          nextEffect !== null,
          'Should have next effect. This error is likely caused by a bug ' +
          'in React. Please file an issue.'
        );
        captureError(nextEffect, error);
        // Clean-up
        if (nextEffect !== null) {
          nextEffect = nextEffect.nextEffect;
        }
      }
    }

    resetAfterCommit(commitInfo);

    // The work-in-progress tree is now the current tree. This must come after
    // the first pass of the commit phase, so that the previous tree is still
    // current during componentWillUnmount, but before the second pass, so that
    // the finished work is current during componentDidMount/Update.
    root.current = finishedWork;

    // In the second pass we'll perform all life-cycles and ref callbacks.
    // Life-cycles happen as a separate pass so that all placements, updates,
    // and deletions in the entire tree have already been invoked.
    // This pass also triggers any renderer-specific initial effects.
    nextEffect = firstEffect;
    while (nextEffect !== null) {
      try {
        commitAllLifeCycles(finishedWork, nextEffect);
      } catch (error) {
        invariant(
          nextEffect !== null,
          'Should have next effect. This error is likely caused by a bug ' +
          'in React. Please file an issue.'
        );
        captureError(nextEffect, error);
        if (nextEffect !== null) {
          nextEffect = nextEffect.nextEffect;
        }
      }
    }

    isCommitting = false;
    if (typeof onCommitRoot === 'function') {
      onCommitRoot(finishedWork.stateNode);
    }
    if (__DEV__ && ReactFiberInstrumentation.debugTool) {
      ReactFiberInstrumentation.debugTool.onCommitWork(finishedWork);
    }

    // If we caught any errors during this commit, schedule their boundaries
    // to update.
    if (commitPhaseBoundaries) {
      commitPhaseBoundaries.forEach(scheduleErrorRecovery);
      commitPhaseBoundaries = null;
    }

    priorityContext = previousPriorityContext;
  }

  function resetWorkPriority(workInProgress : Fiber) {
    let newPriority = NoWork;

    // Check for pending update priority. This is usually null so it shouldn't
    // be a perf issue.
    const queue = workInProgress.updateQueue;
    if (queue !== null) {
      newPriority = getPendingPriority(queue);
    }

    // TODO: Coroutines need to visit stateNode

    // progressedChild is going to be the child set with the highest priority.
    // Either it is the same as child, or it just bailed out because it choose
    // not to do the work.
    let child = workInProgress.progressedChild;
    while (child !== null) {
      // Ensure that remaining work priority bubbles up.
      if (child.pendingWorkPriority !== NoWork &&
          (newPriority === NoWork ||
          newPriority > child.pendingWorkPriority)) {
        newPriority = child.pendingWorkPriority;
      }
      child = child.sibling;
    }
    workInProgress.pendingWorkPriority = newPriority;
  }

  function completeUnitOfWork(workInProgress : Fiber) : Fiber | null {
    while (true) {
      // The current, flushed, state of this fiber is the alternate.
      // Ideally nothing should rely on this, but relying on it here
      // means that we don't need an additional field on the work in
      // progress.
      const current = workInProgress.alternate;
      const next = completeWork(current, workInProgress);

      const returnFiber = workInProgress.return;
      const siblingFiber = workInProgress.sibling;

      resetWorkPriority(workInProgress);

      if (next !== null) {
        if (__DEV__ && ReactFiberInstrumentation.debugTool) {
          ReactFiberInstrumentation.debugTool.onCompleteWork(workInProgress);
        }
        // If completing this work spawned new work, do that next. We'll come
        // back here again.
        return next;
      }

      if (returnFiber !== null) {
        // Append all the effects of the subtree and this fiber onto the effect
        // list of the parent. The completion order of the children affects the
        // side-effect order.
        if (returnFiber.firstEffect === null) {
          returnFiber.firstEffect = workInProgress.firstEffect;
        }
        if (workInProgress.lastEffect !== null) {
          if (returnFiber.lastEffect !== null) {
            returnFiber.lastEffect.nextEffect = workInProgress.firstEffect;
          }
          returnFiber.lastEffect = workInProgress.lastEffect;
        }

        // If this fiber had side-effects, we append it AFTER the children's
        // side-effects. We can perform certain side-effects earlier if
        // needed, by doing multiple passes over the effect list. We don't want
        // to schedule our own side-effect on our own list because if end up
        // reusing children we'll schedule this effect onto itself since we're
        // at the end.
        if (workInProgress.effectTag !== NoEffect) {
          if (returnFiber.lastEffect !== null) {
            returnFiber.lastEffect.nextEffect = workInProgress;
          } else {
            returnFiber.firstEffect = workInProgress;
          }
          returnFiber.lastEffect = workInProgress;
        }
      }

      if (__DEV__ && ReactFiberInstrumentation.debugTool) {
        ReactFiberInstrumentation.debugTool.onCompleteWork(workInProgress);
      }

      if (siblingFiber !== null) {
        // If there is more work to do in this returnFiber, do that next.
        return siblingFiber;
      } else if (returnFiber !== null) {
        // If there's no more work in this returnFiber. Complete the returnFiber.
        workInProgress = returnFiber;
        continue;
      } else {
        // We've reached the root. Unless we're current performing deferred
        // work, we should commit the completed work immediately. If we are
        // performing deferred work, returning null indicates to the caller
        // that we just completed the root so they can handle that case correctly.
        if (nextPriorityLevel < HighPriority) {
          // Otherwise, we should commit immediately.
          commitAllWork(workInProgress);
        } else {
          pendingCommit = workInProgress;
        }
        return null;
      }
    }
  }

  function performUnitOfWork(workInProgress : Fiber) : Fiber | null {
    // The current, flushed, state of this fiber is the alternate.
    // Ideally nothing should rely on this, but relying on it here
    // means that we don't need an additional field on the work in
    // progress.
    const current = workInProgress.alternate;

    // See if beginning this work spawns more work.
    let next = beginWork(current, workInProgress, nextPriorityLevel);
    if (__DEV__ && ReactFiberInstrumentation.debugTool) {
      ReactFiberInstrumentation.debugTool.onBeginWork(workInProgress);
    }

    if (next === null) {
      // If this doesn't spawn new work, complete the current work.
      next = completeUnitOfWork(workInProgress);
    }

    ReactCurrentOwner.current = null;
    if (__DEV__) {
      ReactDebugCurrentFiber.current = null;
    }

    return next;
  }

  function performFailedUnitOfWork(workInProgress : Fiber) : Fiber | null {

    // The current, flushed, state of this fiber is the alternate.
    // Ideally nothing should rely on this, but relying on it here
    // means that we don't need an additional field on the work in
    // progress.
    const current = workInProgress.alternate;

    // See if beginning this work spawns more work.
    let next = beginFailedWork(current, workInProgress, nextPriorityLevel);
    if (__DEV__ && ReactFiberInstrumentation.debugTool) {
      ReactFiberInstrumentation.debugTool.onBeginWork(workInProgress);
    }

    if (next === null) {
      // If this doesn't spawn new work, complete the current work.
      next = completeUnitOfWork(workInProgress);
    }

    ReactCurrentOwner.current = null;
    if (__DEV__) {
      ReactDebugCurrentFiber.current = null;
    }

    return next;
  }

  function performDeferredWork(deadline) {
    // We pass the lowest deferred priority here because it acts as a minimum.
    // Higher priorities will also be performed.
    isDeferredCallbackScheduled = false;
    performWork(OffscreenPriority, deadline);
  }

  function performAnimationWork() {
    isAnimationCallbackScheduled = false;
    performWork(AnimationPriority, null);
  }

  function clearErrors() {
    if (nextUnitOfWork === null) {
      nextUnitOfWork = findNextUnitOfWork();
    }
    // Keep performing work until there are no more errors
    while (capturedErrors !== null && capturedErrors.size &&
           nextUnitOfWork !== null &&
           nextPriorityLevel !== NoWork &&
           nextPriorityLevel <= TaskPriority) {
      if (hasCapturedError(nextUnitOfWork)) {
        // Use a forked version of performUnitOfWork
        nextUnitOfWork = performFailedUnitOfWork(nextUnitOfWork);
      } else {
        nextUnitOfWork = performUnitOfWork(nextUnitOfWork);
      }
<<<<<<< HEAD
      if (!nextUnitOfWork) {
        // If performUnitOfWork returns null, that means we just committed
=======
      if (nextUnitOfWork === null) {
        // If performUnitOfWork returns null, that means we just comitted
>>>>>>> 890d52ba
        // a root. Normally we'd need to clear any errors that were scheduled
        // during the commit phase. But we're already clearing errors, so
        // we can continue.
        nextUnitOfWork = findNextUnitOfWork();
      }
    }
  }

  function workLoop(priorityLevel, deadline : Deadline | null, deadlineHasExpired : boolean) : boolean {
    // Clear any errors.
    clearErrors();

    if (nextUnitOfWork === null) {
      nextUnitOfWork = findNextUnitOfWork();
    }

    let hostRootTimeMarker;
    if (
      ReactFeatureFlags.logTopLevelRenders &&
      nextUnitOfWork !== null &&
      nextUnitOfWork.tag === HostRoot &&
      nextUnitOfWork.child !== null
    ) {
      const componentName = getComponentName(nextUnitOfWork.child) || '';
      hostRootTimeMarker = 'React update: ' + componentName;
      console.time(hostRootTimeMarker);
    }

    // If there's a deadline, and we're not performing Task work, perform work
    // using this loop that checks the deadline on every iteration.
    if (deadline !== null && priorityLevel > TaskPriority) {
      // The deferred work loop will run until there's no time left in
      // the current frame.
      while (nextUnitOfWork !== null && !deadlineHasExpired) {
        if (deadline.timeRemaining() > timeHeuristicForUnitOfWork) {
          nextUnitOfWork = performUnitOfWork(nextUnitOfWork);
          // In a deferred work batch, iff nextUnitOfWork returns null, we just
          // completed a root and a pendingCommit exists. Logically, we could
          // omit either of the checks in the following condition, but we need
          // both to satisfy Flow.
          if (nextUnitOfWork === null && pendingCommit !== null) {
            // If we have time, we should commit the work now.
            if (deadline.timeRemaining() > timeHeuristicForUnitOfWork) {
              commitAllWork(pendingCommit);
              nextUnitOfWork = findNextUnitOfWork();
              // Clear any errors that were scheduled during the commit phase.
              clearErrors();
            } else {
              deadlineHasExpired = true;
            }
            // Otherwise the root will committed in the next frame.
          }
        } else {
          deadlineHasExpired = true;
        }
      }
    } else {
      // If there's no deadline, or if we're performing Task work, use this loop
      // that doesn't check how much time is remaining. It will keep running
      // until we run out of work at this priority level.
      while (nextUnitOfWork !== null &&
             nextPriorityLevel !== NoWork &&
             nextPriorityLevel <= priorityLevel) {
        nextUnitOfWork = performUnitOfWork(nextUnitOfWork);
        if (nextUnitOfWork === null) {
          nextUnitOfWork = findNextUnitOfWork();
          // performUnitOfWork returned null, which means we just committed a
          // root. Clear any errors that were scheduled during the commit phase.
          clearErrors();
        }
      }
    }

    if (hostRootTimeMarker) {
      console.timeEnd(hostRootTimeMarker);
    }

    return deadlineHasExpired;
  }

  function performWork(priorityLevel : PriorityLevel, deadline : Deadline | null) {
    invariant(
      !isPerformingWork,
      'performWork was called recursively. This error is likely caused ' +
      'by a bug in React. Please file an issue.'
    );
    isPerformingWork = true;
    const isPerformingDeferredWork = Boolean(deadline);
    let deadlineHasExpired = false;

    // This outer loop exists so that we can restart the work loop after
    // catching an error. It also lets us flush Task work at the end of a
    // deferred batch.
    while (priorityLevel !== NoWork && !fatalError) {
      invariant(
        deadline !== null || (priorityLevel < HighPriority),
        'Cannot perform deferred work without a deadline. This error is ' +
        'likely caused by a bug in React. Please file an issue.'
      );

      // Before starting any work, check to see if there are any pending
      // commits from the previous frame.
      if (pendingCommit !== null && !deadlineHasExpired) {
        commitAllWork(pendingCommit);
      }

      // Nothing in performWork should be allowed to throw. All unsafe
      // operations must happen within workLoop, which is extracted to a
      // separate function so that it can be optimized by the JS engine.
      try {
        priorityContextBeforeReconciliation = priorityContext;
        priorityContext = nextPriorityLevel;
        deadlineHasExpired = workLoop(priorityLevel, deadline, deadlineHasExpired);
      } catch (error) {
        // We caught an error during either the begin or complete phases.
        const failedWork = nextUnitOfWork;
<<<<<<< HEAD
        if (failedWork) {
          // Reset the priority context to its value before reconciliation.
=======
        if (failedWork !== null) {
          // Reset the priority context to its value before reconcilation.
>>>>>>> 890d52ba
          priorityContext = priorityContextBeforeReconciliation;

          // "Capture" the error by finding the nearest boundary. If there is no
          // error boundary, the nearest host container acts as one. If
          // captureError returns null, the error was intentionally ignored.
          const maybeBoundary = captureError(failedWork, error);
          if (maybeBoundary !== null) {
            const boundary = maybeBoundary;

            // Complete the boundary as if it rendered null. This will unmount
            // the failed tree.
            beginFailedWork(boundary.alternate, boundary, priorityLevel);

            // The next unit of work is now the boundary that captured the error.
            // Conceptually, we're unwinding the stack. We need to unwind the
            // context stack, too, from the failed work to the boundary that
            // captured the error.
            // TODO: If we set the memoized props in beginWork instead of
            // completeWork, rather than unwind the stack, we can just restart
            // from the root. Can't do that until then because without memoized
            // props, the nodes higher up in the tree will rerender unnecessarily.
            unwindContexts(failedWork, boundary);
            nextUnitOfWork = completeUnitOfWork(boundary);
          }
          // Continue performing work
          continue;
        } else if (fatalError === null) {
          // There is no current unit of work. This is a worst-case scenario
          // and should only be possible if there's a bug in the renderer, e.g.
          // inside resetAfterCommit.
          fatalError = error;
        }
      } finally {
        priorityContext = priorityContextBeforeReconciliation;
      }

      // Stop performing work
      priorityLevel = NoWork;

      // If have we more work, and we're in a deferred batch, check to see
      // if the deadline has expired.
      if (nextPriorityLevel !== NoWork && isPerformingDeferredWork && !deadlineHasExpired) {
        // We have more time to do work.
        priorityLevel = nextPriorityLevel;
        continue;
      }

      // There might be work left. Depending on the priority, we should
      // either perform it now or schedule a callback to perform it later.
      switch (nextPriorityLevel) {
        case SynchronousPriority:
        case TaskPriority:
          // Perform work immediately by switching the priority level
          // and continuing the loop.
          priorityLevel = nextPriorityLevel;
          break;
        case AnimationPriority:
          scheduleAnimationCallback(performAnimationWork);
          // Even though the next unit of work has animation priority, there
          // may still be deferred work left over as well. I think this is
          // only important for unit tests. In a real app, a deferred callback
          // would be scheduled during the next animation frame.
          scheduleDeferredCallback(performDeferredWork);
          break;
        case HighPriority:
        case LowPriority:
        case OffscreenPriority:
          scheduleDeferredCallback(performDeferredWork);
          break;
      }
    }

    const errorToThrow = fatalError || firstUncaughtError;

    // We're done performing work. Time to clean up.
    isPerformingWork = false;
    fatalError = null;
    firstUncaughtError = null;
    capturedErrors = null;
    failedBoundaries = null;

    // It's safe to throw any unhandled errors.
    if (errorToThrow !== null) {
      throw errorToThrow;
    }
  }

  // Returns the boundary that captured the error, or null if the error is ignored
  function captureError(failedWork : Fiber, error : Error) : Fiber | null {
    // It is no longer valid because we exited the user code.
    ReactCurrentOwner.current = null;
    if (__DEV__) {
      ReactDebugCurrentFiber.current = null;
    }
    // It is no longer valid because this unit of work failed.
    nextUnitOfWork = null;

    // Search for the nearest error boundary.
    let boundary : Fiber | null = null;

    // Passed to logCapturedError()
    let errorBoundaryFound : boolean = false;
    let willRetry : boolean = false;
    let errorBoundaryName : string | null = null;

    // Host containers are a special case. If the failed work itself is a host
    // container, then it acts as its own boundary. In all other cases, we
    // ignore the work itself and only search through the parents.
    if (failedWork.tag === HostRoot) {
      boundary = failedWork;

      if (isFailedBoundary(failedWork)) {
        // If this root already failed, there must have been an error when
        // attempting to unmount it. This is a worst-case scenario and
        // should only be possible if there's a bug in the renderer.
        fatalError = error;
      }
    } else {
      let node = failedWork.return;
      while (node !== null && boundary === null) {
        if (node.tag === ClassComponent) {
          const instance = node.stateNode;
          if (typeof instance.unstable_handleError === 'function') {
            errorBoundaryFound = true;
            errorBoundaryName = getComponentName(node);

            // Found an error boundary!
            boundary = node;
            willRetry = true;
          }
        } else if (node.tag === HostRoot) {
          // Treat the root like a no-op error boundary.
          boundary = node;
        }

        if (isFailedBoundary(node)) {
          // This boundary is already in a failed state.

          // If we're currently unmounting, that means this error was
          // thrown while unmounting a failed subtree. We should ignore
          // the error.
          if (isUnmounting) {
            return null;
          }

          // If we're in the commit phase, we should check to see if
          // this boundary already captured an error during this commit.
          // This case exists because multiple errors can be thrown during
          // a single commit without interruption.
          if (commitPhaseBoundaries !== null && (
            commitPhaseBoundaries.has(node) ||
            (node.alternate !== null && commitPhaseBoundaries.has(node.alternate))
          )) {
            // If so, we should ignore this error.
            return null;
          }

          // The error should propagate to the next boundary -— we keep looking.
          boundary = null;
          willRetry = false;
        }

        node = node.return;
      }
    }

    if (boundary !== null) {
      // Add to the collection of failed boundaries. This lets us know that
      // subsequent errors in this subtree should propagate to the next boundary.
      if (failedBoundaries === null) {
        failedBoundaries = new Set();
      }
      failedBoundaries.add(boundary);

      // This method is unsafe outside of the begin and complete phases.
      // We might be in the commit phase when an error is captured.
      // The risk is that the return path from this Fiber may not be accurate.
      // That risk is acceptable given the benefit of providing users more context.
      const componentStack = getStackAddendumByWorkInProgressFiber(failedWork);
      const componentName = getComponentName(failedWork);

      // Add to the collection of captured errors. This is stored as a global
      // map of errors and their component stack location keyed by the boundaries
      // that capture them. We mostly use this Map as a Set; it's a Map only to
      // avoid adding a field to Fiber to store the error.
      if (capturedErrors === null) {
        capturedErrors = new Map();
      }
      capturedErrors.set(boundary, {
        componentName,
        componentStack,
        error,
        errorBoundaryFound,
        errorBoundaryName,
        willRetry,
      });

      // If we're in the commit phase, defer scheduling an update on the
      // boundary until after the commit is complete
      if (isCommitting) {
        if (commitPhaseBoundaries === null) {
          commitPhaseBoundaries = new Set();
        }
        commitPhaseBoundaries.add(boundary);
      } else {
        // Otherwise, schedule an update now.
        scheduleErrorRecovery(boundary);
      }
      return boundary;
    } else if (firstUncaughtError === null) {
      // If no boundary is found, we'll need to throw the error
      firstUncaughtError = error;
    }
    return null;
  }

  function hasCapturedError(fiber : Fiber) : boolean {
    // TODO: capturedErrors should store the boundary instance, to avoid needing
    // to check the alternate.
    return Boolean(
      capturedErrors !== null &&
      (capturedErrors.has(fiber) || (fiber.alternate !== null && capturedErrors.has(fiber.alternate)))
    );
  }

  function isFailedBoundary(fiber : Fiber) : boolean {
    // TODO: failedBoundaries should store the boundary instance, to avoid
    // needing to check the alternate.
    return Boolean(
      failedBoundaries !== null &&
      (failedBoundaries.has(fiber) || (fiber.alternate !== null && failedBoundaries.has(fiber.alternate)))
    );
  }

  function commitErrorHandling(effectfulFiber : Fiber) {
    let capturedError;
    if (capturedErrors !== null) {
      capturedError = capturedErrors.get(effectfulFiber);
      capturedErrors.delete(effectfulFiber);
      if (capturedError == null) {
        if (effectfulFiber.alternate !== null) {
          effectfulFiber = effectfulFiber.alternate;
          capturedError = capturedErrors.get(effectfulFiber);
          capturedErrors.delete(effectfulFiber);
        }
      }
    }

    invariant(
      capturedError != null,
      'No error for given unit of work. This error is likely caused by a ' +
      'bug in React. Please file an issue.'
    );

    const error = capturedError.error;
    try {
      logCapturedError(capturedError);
    } catch (e) {
      // Prevent cycle if logCapturedError() throws.
      // A cycle may still occur if logCapturedError renders a component that throws.
      console.error(e);
    }

    switch (effectfulFiber.tag) {
      case ClassComponent:
        const instance = effectfulFiber.stateNode;
        // Allow the boundary to handle the error, usually by scheduling
        // an update to itself
        instance.unstable_handleError(error);
        return;
      case HostRoot:
        if (firstUncaughtError === null) {
          // If this is the host container, we treat it as a no-op error
          // boundary. We'll throw the first uncaught error once it's safe to
          // do so, at the end of the batch.
          firstUncaughtError = error;
        }
        return;
      default:
        invariant(
          false,
          'Invalid type of work. This error is likely caused by a bug in ' +
          'React. Please file an issue.'
        );
    }
  }

  function unwindContexts(from : Fiber, to: Fiber) {
    let node = from;
    while (node !== null && (node !== to) && (node.alternate !== to)) {
      switch (node.tag) {
        case ClassComponent:
          popContextProvider(node);
          break;
        case HostComponent:
          popHostContext(node);
          break;
        case HostRoot:
          popHostContainer(node);
          break;
        case HostPortal:
          popHostContainer(node);
          break;
      }
      node = node.return;
    }
  }

  function scheduleRoot(root : FiberRoot, priorityLevel : PriorityLevel) {
    if (priorityLevel === NoWork) {
      return;
    }

    if (!root.isScheduled) {
      root.isScheduled = true;
      if (lastScheduledRoot) {
        // Schedule ourselves to the end.
        lastScheduledRoot.nextScheduledRoot = root;
        lastScheduledRoot = root;
      } else {
        // We're the only work scheduled.
        nextScheduledRoot = root;
        lastScheduledRoot = root;
      }
    }
  }

  function scheduleUpdate(fiber : Fiber, priorityLevel : PriorityLevel) {
    if (priorityLevel <= nextPriorityLevel) {
      // We must reset the current unit of work pointer so that we restart the
      // search from the root during the next tick, in case there is now higher
      // priority work somewhere earlier than before.
      nextUnitOfWork = null;
    }

    let node = fiber;
    let shouldContinue = true;
    while (node !== null && shouldContinue) {
      // Walk the parent path to the root and update each node's priority. Once
      // we reach a node whose priority matches (and whose alternate's priority
      // matches) we can exit safely knowing that the rest of the path is correct.
      shouldContinue = false;
      if (node.pendingWorkPriority === NoWork ||
          node.pendingWorkPriority > priorityLevel) {
        // Priority did not match. Update and keep going.
        shouldContinue = true;
        node.pendingWorkPriority = priorityLevel;
      }
      if (node.alternate !== null) {
        if (node.alternate.pendingWorkPriority === NoWork ||
            node.alternate.pendingWorkPriority > priorityLevel) {
          // Priority did not match. Update and keep going.
          shouldContinue = true;
          node.alternate.pendingWorkPriority = priorityLevel;
        }
      }
      if (node.return === null) {
        if (node.tag === HostRoot) {
          const root : FiberRoot = (node.stateNode : any);
          scheduleRoot(root, priorityLevel);
          // Depending on the priority level, either perform work now or
          // schedule a callback to perform work later.
          switch (priorityLevel) {
            case SynchronousPriority:
              performWork(SynchronousPriority, null);
              return;
            case TaskPriority:
              // TODO: If we're not already performing work, schedule a
              // deferred callback.
              return;
            case AnimationPriority:
              scheduleAnimationCallback(performAnimationWork);
              return;
            case HighPriority:
            case LowPriority:
            case OffscreenPriority:
              scheduleDeferredCallback(performDeferredWork);
              return;
          }
        } else {
          // TODO: Warn about setting state on an unmounted component.
          return;
        }
      }
      node = node.return;
    }
  }

  function getPriorityContext() : PriorityLevel {
    // If we're in a batch, or if we're already performing work, downgrade sync
    // priority to task priority
    if (priorityContext === SynchronousPriority && (isPerformingWork || isBatchingUpdates)) {
      return TaskPriority;
    }
    return priorityContext;
  }

  function scheduleErrorRecovery(fiber : Fiber) {
    scheduleUpdate(fiber, TaskPriority);
  }

  function performWithPriority(priorityLevel : PriorityLevel, fn : Function) {
    const previousPriorityContext = priorityContext;
    priorityContext = priorityLevel;
    try {
      fn();
    } finally {
      priorityContext = previousPriorityContext;
    }
  }

  function batchedUpdates<A, R>(fn : (a: A) => R, a : A) : R {
    const previousIsBatchingUpdates = isBatchingUpdates;
    isBatchingUpdates = true;
    try {
      return fn(a);
    } finally {
      isBatchingUpdates = previousIsBatchingUpdates;
      // If we're not already inside a batch, we need to flush any task work
      // that was created by the user-provided function.
      if (!isPerformingWork && !isBatchingUpdates) {
        performWork(TaskPriority, null);
      }
    }
  }

  function unbatchedUpdates<A>(fn : () => A) : A {
    const previousIsBatchingUpdates = isBatchingUpdates;
    isBatchingUpdates = false;
    try {
      return fn();
    } finally {
      isBatchingUpdates = previousIsBatchingUpdates;
    }
  }

  function syncUpdates<A>(fn : () => A) : A {
    const previousPriorityContext = priorityContext;
    priorityContext = SynchronousPriority;
    try {
      return fn();
    } finally {
      priorityContext = previousPriorityContext;
    }
  }

  function deferredUpdates<A>(fn : () => A) : A {
    const previousPriorityContext = priorityContext;
    priorityContext = LowPriority;
    try {
      return fn();
    } finally {
      priorityContext = previousPriorityContext;
    }
  }

  return {
    scheduleUpdate: scheduleUpdate,
    getPriorityContext: getPriorityContext,
    performWithPriority: performWithPriority,
    batchedUpdates: batchedUpdates,
    unbatchedUpdates: unbatchedUpdates,
    syncUpdates: syncUpdates,
    deferredUpdates: deferredUpdates,
  };
};<|MERGE_RESOLUTION|>--- conflicted
+++ resolved
@@ -628,13 +628,8 @@
       } else {
         nextUnitOfWork = performUnitOfWork(nextUnitOfWork);
       }
-<<<<<<< HEAD
-      if (!nextUnitOfWork) {
+      if (nextUnitOfWork === null) {
         // If performUnitOfWork returns null, that means we just committed
-=======
-      if (nextUnitOfWork === null) {
-        // If performUnitOfWork returns null, that means we just comitted
->>>>>>> 890d52ba
         // a root. Normally we'd need to clear any errors that were scheduled
         // during the commit phase. But we're already clearing errors, so
         // we can continue.
@@ -751,13 +746,9 @@
       } catch (error) {
         // We caught an error during either the begin or complete phases.
         const failedWork = nextUnitOfWork;
-<<<<<<< HEAD
-        if (failedWork) {
+        
+        if (failedWork !== null) {
           // Reset the priority context to its value before reconciliation.
-=======
-        if (failedWork !== null) {
-          // Reset the priority context to its value before reconcilation.
->>>>>>> 890d52ba
           priorityContext = priorityContextBeforeReconciliation;
 
           // "Capture" the error by finding the nearest boundary. If there is no
