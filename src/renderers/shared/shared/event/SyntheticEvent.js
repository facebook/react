/**
 * Copyright 2013-present, Facebook, Inc.
 * All rights reserved.
 *
 * This source code is licensed under the BSD-style license found in the
 * LICENSE file in the root directory of this source tree. An additional grant
 * of patent rights can be found in the PATENTS file in the same directory.
 *
 * @providesModule SyntheticEvent
 */

<<<<<<< HEAD
/* global hasOwnProperty:true */
=======
/* eslint valid-typeof: 0 */
>>>>>>> b1b4a2fb

'use strict';

var PooledClass = require('PooledClass');

var emptyFunction = require('fbjs/lib/emptyFunction');
var warning = require('fbjs/lib/warning');

var didWarnForAddedNewProperty = false;
var isProxySupported = typeof Proxy === 'function';
var hasOwnProperty = Object.prototype.hasOwnProperty;

var shouldBeReleasedProperties = [
  'dispatchConfig',
  '_targetInst',
  'nativeEvent',
  'isDefaultPrevented',
  'isPropagationStopped',
  '_dispatchListeners',
  '_dispatchInstances',
];

/**
 * @interface Event
 * @see http://www.w3.org/TR/DOM-Level-3-Events/
 */
var EventInterface = {
  type: null,
  target: null,
  // currentTarget is set when dispatching; no use in copying it here
  currentTarget: emptyFunction.thatReturnsNull,
  eventPhase: null,
  bubbles: null,
  cancelable: null,
  timeStamp: function(event) {
    return event.timeStamp || Date.now();
  },
  defaultPrevented: null,
  isTrusted: null,
};

/**
 * Synthetic events are dispatched by event plugins, typically in response to a
 * top-level event delegation handler.
 *
 * These systems should generally use pooling to reduce the frequency of garbage
 * collection. The system should check `isPersistent` to determine whether the
 * event should be released into the pool after being dispatched. Users that
 * need a persisted event should invoke `persist`.
 *
 * Synthetic events (and subclasses) implement the DOM Level 3 Events API by
 * normalizing browser quirks. Subclasses do not necessarily have to implement a
 * DOM interface; custom application-specific events can also subclass this.
 *
 * @param {object} dispatchConfig Configuration used to dispatch this event.
 * @param {*} targetInst Marker identifying the event target.
 * @param {object} nativeEvent Native browser event.
 * @param {DOMEventTarget} nativeEventTarget Target node.
 */
function SyntheticEvent(
  dispatchConfig,
  targetInst,
  nativeEvent,
  nativeEventTarget,
) {
  if (__DEV__) {
    // these have a getter/setter for warnings
    delete this.nativeEvent;
    delete this.preventDefault;
    delete this.stopPropagation;
  }

  this.dispatchConfig = dispatchConfig;
  this._targetInst = targetInst;
  this.nativeEvent = nativeEvent;

  var Interface = this.constructor.Interface;
  for (var propName in Interface) {
    if (!hasOwnProperty.call(Interface, propName)) {
      continue;
    }
    if (__DEV__) {
      delete this[propName]; // this has a getter/setter for warnings
    }
    var normalize = Interface[propName];
    if (normalize) {
      this[propName] = normalize(nativeEvent);
    } else {
      if (propName === 'target') {
        this.target = nativeEventTarget;
      } else {
        this[propName] = nativeEvent[propName];
      }
    }
  }

  var defaultPrevented = nativeEvent.defaultPrevented != null
    ? nativeEvent.defaultPrevented
    : nativeEvent.returnValue === false;
  if (defaultPrevented) {
    this.isDefaultPrevented = emptyFunction.thatReturnsTrue;
  } else {
    this.isDefaultPrevented = emptyFunction.thatReturnsFalse;
  }
  this.isPropagationStopped = emptyFunction.thatReturnsFalse;
  return this;
}

Object.assign(SyntheticEvent.prototype, {
  preventDefault: function() {
    this.defaultPrevented = true;
    var event = this.nativeEvent;
    if (!event) {
      return;
    }

    if (event.preventDefault) {
      event.preventDefault();
    } else if (typeof event.returnValue !== 'unknown') {
      event.returnValue = false;
    }
    this.isDefaultPrevented = emptyFunction.thatReturnsTrue;
  },

  stopPropagation: function() {
    var event = this.nativeEvent;
    if (!event) {
      return;
    }

    if (event.stopPropagation) {
      event.stopPropagation();
    } else if (typeof event.cancelBubble !== 'unknown') {
      // The ChangeEventPlugin registers a "propertychange" event for
      // IE. This event does not support bubbling or cancelling, and
      // any references to cancelBubble throw "Member not found".  A
      // typeof check of "unknown" circumvents this issue (and is also
      // IE specific).
      event.cancelBubble = true;
    }

    this.isPropagationStopped = emptyFunction.thatReturnsTrue;
  },

  /**
   * We release all dispatched `SyntheticEvent`s after each event loop, adding
   * them back into the pool. This allows a way to hold onto a reference that
   * won't be added back into the pool.
   */
  persist: function() {
    this.isPersistent = emptyFunction.thatReturnsTrue;
  },

  /**
   * Checks if this event should be released back into the pool.
   *
   * @return {boolean} True if this should not be released, false otherwise.
   */
  isPersistent: emptyFunction.thatReturnsFalse,

  /**
   * `PooledClass` looks for `destructor` on each instance it releases.
   */
  destructor: function() {
    var Interface = this.constructor.Interface;
    for (var propName in Interface) {
      if (__DEV__) {
        Object.defineProperty(
          this,
          propName,
          getPooledWarningPropertyDefinition(propName, Interface[propName]),
        );
      } else {
        this[propName] = null;
      }
    }
    for (var i = 0; i < shouldBeReleasedProperties.length; i++) {
      this[shouldBeReleasedProperties[i]] = null;
    }
    if (__DEV__) {
      Object.defineProperty(
        this,
        'nativeEvent',
        getPooledWarningPropertyDefinition('nativeEvent', null),
      );
      Object.defineProperty(
        this,
        'preventDefault',
        getPooledWarningPropertyDefinition('preventDefault', emptyFunction),
      );
      Object.defineProperty(
        this,
        'stopPropagation',
        getPooledWarningPropertyDefinition('stopPropagation', emptyFunction),
      );
    }
  },
});

SyntheticEvent.Interface = EventInterface;

if (__DEV__) {
  if (isProxySupported) {
    /*eslint-disable no-func-assign */
    SyntheticEvent = new Proxy(SyntheticEvent, {
      construct: function(target, args) {
        return this.apply(target, Object.create(target.prototype), args);
      },
      apply: function(constructor, that, args) {
        return new Proxy(constructor.apply(that, args), {
          set: function(target, prop, value) {
<<<<<<< HEAD
            if (prop !== 'isPersistent' &&
                !hasOwnProperty.call(target.constructor.Interface, prop) &&
                shouldBeReleasedProperties.indexOf(prop) === -1) {
=======
            if (
              prop !== 'isPersistent' &&
              !target.constructor.Interface.hasOwnProperty(prop) &&
              shouldBeReleasedProperties.indexOf(prop) === -1
            ) {
>>>>>>> b1b4a2fb
              warning(
                didWarnForAddedNewProperty || target.isPersistent(),
                "This synthetic event is reused for performance reasons. If you're " +
                  "seeing this, you're adding a new property in the synthetic event object. " +
                  'The property is never released. See ' +
                  'https://fb.me/react-event-pooling for more information.',
              );
              didWarnForAddedNewProperty = true;
            }
            target[prop] = value;
            return true;
          },
        });
      },
    });
    /*eslint-enable no-func-assign */
  }
}
/**
 * Helper to reduce boilerplate when creating subclasses.
 *
 * @param {function} Class
 * @param {?object} Interface
 */
SyntheticEvent.augmentClass = function(Class, Interface) {
  var Super = this;

  var E = function() {};
  E.prototype = Super.prototype;
  var prototype = new E();

  Object.assign(prototype, Class.prototype);
  Class.prototype = prototype;
  Class.prototype.constructor = Class;

  Class.Interface = Object.assign({}, Super.Interface, Interface);
  Class.augmentClass = Super.augmentClass;

  PooledClass.addPoolingTo(Class, PooledClass.fourArgumentPooler);
};

PooledClass.addPoolingTo(SyntheticEvent, PooledClass.fourArgumentPooler);

module.exports = SyntheticEvent;

/**
  * Helper to nullify syntheticEvent instance properties when destructing
  *
  * @param {object} SyntheticEvent
  * @param {String} propName
  * @return {object} defineProperty object
  */
function getPooledWarningPropertyDefinition(propName, getVal) {
  var isFunction = typeof getVal === 'function';
  return {
    configurable: true,
    set: set,
    get: get,
  };

  function set(val) {
    var action = isFunction ? 'setting the method' : 'setting the property';
    warn(action, 'This is effectively a no-op');
    return val;
  }

  function get() {
    var action = isFunction ? 'accessing the method' : 'accessing the property';
    var result = isFunction
      ? 'This is a no-op function'
      : 'This is set to null';
    warn(action, result);
    return getVal;
  }

  function warn(action, result) {
    var warningCondition = false;
    warning(
      warningCondition,
      "This synthetic event is reused for performance reasons. If you're seeing this, " +
        "you're %s `%s` on a released/nullified synthetic event. %s. " +
        'If you must keep the original synthetic event around, use event.persist(). ' +
        'See https://fb.me/react-event-pooling for more information.',
      action,
      propName,
      result,
    );
  }
}<|MERGE_RESOLUTION|>--- conflicted
+++ resolved
@@ -9,11 +9,8 @@
  * @providesModule SyntheticEvent
  */
 
-<<<<<<< HEAD
 /* global hasOwnProperty:true */
-=======
 /* eslint valid-typeof: 0 */
->>>>>>> b1b4a2fb
 
 'use strict';
 
@@ -225,17 +222,11 @@
       apply: function(constructor, that, args) {
         return new Proxy(constructor.apply(that, args), {
           set: function(target, prop, value) {
-<<<<<<< HEAD
-            if (prop !== 'isPersistent' &&
-                !hasOwnProperty.call(target.constructor.Interface, prop) &&
-                shouldBeReleasedProperties.indexOf(prop) === -1) {
-=======
             if (
               prop !== 'isPersistent' &&
-              !target.constructor.Interface.hasOwnProperty(prop) &&
+              !hasOwnProperty.call(target.constructor.Interface, prop) &&
               shouldBeReleasedProperties.indexOf(prop) === -1
             ) {
->>>>>>> b1b4a2fb
               warning(
                 didWarnForAddedNewProperty || target.isPersistent(),
                 "This synthetic event is reused for performance reasons. If you're " +
