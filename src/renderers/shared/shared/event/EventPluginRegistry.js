/**
 * Copyright 2013-present, Facebook, Inc.
 * All rights reserved.
 *
 * This source code is licensed under the BSD-style license found in the
 * LICENSE file in the root directory of this source tree. An additional grant
 * of patent rights can be found in the PATENTS file in the same directory.
 *
 * @providesModule EventPluginRegistry
 * @flow
 */

/* global hasOwnProperty:true */

'use strict';

import type {DispatchConfig} from 'ReactSyntheticEventType';

import type {AnyNativeEvent, PluginName, PluginModule} from 'PluginModuleType';

type NamesToPlugins = {[key: PluginName]: PluginModule<AnyNativeEvent>};

type EventPluginOrder = null | Array<PluginName>;

var invariant = require('fbjs/lib/invariant');
var hasOwnProperty = Object.prototype.hasOwnProperty;

/**
 * Injectable ordering of event plugins.
 */
var eventPluginOrder: EventPluginOrder = null;

/**
 * Injectable mapping from names to event plugin modules.
 */
var namesToPlugins: NamesToPlugins = {};

/**
 * Recomputes the plugin list using the injected plugins and plugin ordering.
 *
 * @private
 */
function recomputePluginOrdering(): void {
  if (!eventPluginOrder) {
    // Wait until an `eventPluginOrder` is injected.
    return;
  }
  for (var pluginName in namesToPlugins) {
    var pluginModule = namesToPlugins[pluginName];
    var pluginIndex = eventPluginOrder.indexOf(pluginName);
    invariant(
      pluginIndex > -1,
      'EventPluginRegistry: Cannot inject event plugins that do not exist in ' +
        'the plugin ordering, `%s`.',
      pluginName,
    );
    if (EventPluginRegistry.plugins[pluginIndex]) {
      continue;
    }
    invariant(
      pluginModule.extractEvents,
      'EventPluginRegistry: Event plugins must implement an `extractEvents` ' +
        'method, but `%s` does not.',
      pluginName,
    );
    EventPluginRegistry.plugins[pluginIndex] = pluginModule;
    var publishedEvents = pluginModule.eventTypes;
    for (var eventName in publishedEvents) {
      invariant(
        publishEventForPlugin(
          publishedEvents[eventName],
          pluginModule,
          eventName,
        ),
        'EventPluginRegistry: Failed to publish event `%s` for plugin `%s`.',
        eventName,
        pluginName,
      );
    }
  }
}

/**
 * Publishes an event so that it can be dispatched by the supplied plugin.
 *
 * @param {object} dispatchConfig Dispatch configuration for the event.
 * @param {object} PluginModule Plugin publishing the event.
 * @return {boolean} True if the event was successfully published.
 * @private
 */
function publishEventForPlugin(
  dispatchConfig: DispatchConfig,
  pluginModule: PluginModule<AnyNativeEvent>,
  eventName: string,
): boolean {
  invariant(
    !hasOwnProperty.call(EventPluginRegistry.eventNameDispatchConfigs, eventName),
    'EventPluginHub: More than one plugin attempted to publish the same ' +
      'event name, `%s`.',
    eventName,
  );
  EventPluginRegistry.eventNameDispatchConfigs[eventName] = dispatchConfig;

  var phasedRegistrationNames = dispatchConfig.phasedRegistrationNames;
  if (phasedRegistrationNames) {
    for (var phaseName in phasedRegistrationNames) {
      if (hasOwnProperty.call(phasedRegistrationNames, phaseName)) {
        var phasedRegistrationName = phasedRegistrationNames[phaseName];
        publishRegistrationName(
          phasedRegistrationName,
          pluginModule,
          eventName,
        );
      }
    }
    return true;
  } else if (dispatchConfig.registrationName) {
    publishRegistrationName(
      dispatchConfig.registrationName,
      pluginModule,
      eventName,
    );
    return true;
  }
  return false;
}

/**
 * Publishes a registration name that is used to identify dispatched events.
 *
 * @param {string} registrationName Registration name to add.
 * @param {object} PluginModule Plugin publishing the event.
 * @private
 */
function publishRegistrationName(
  registrationName: string,
  pluginModule: PluginModule<AnyNativeEvent>,
  eventName: string,
): void {
  invariant(
    !EventPluginRegistry.registrationNameModules[registrationName],
    'EventPluginHub: More than one plugin attempted to publish the same ' +
      'registration name, `%s`.',
    registrationName,
  );
  EventPluginRegistry.registrationNameModules[registrationName] = pluginModule;
  EventPluginRegistry.registrationNameDependencies[
    registrationName
  ] = pluginModule.eventTypes[eventName].dependencies;

  if (__DEV__) {
    var lowerCasedName = registrationName.toLowerCase();
    EventPluginRegistry.possibleRegistrationNames[
      lowerCasedName
    ] = registrationName;

    if (registrationName === 'onDoubleClick') {
      EventPluginRegistry.possibleRegistrationNames.ondblclick = registrationName;
    }
  }
}

/**
 * Registers plugins so that they can extract and dispatch events.
 *
 * @see {EventPluginHub}
 */
var EventPluginRegistry = {
  /**
   * Ordered list of injected plugins.
   */
  plugins: [],

  /**
   * Mapping from event name to dispatch config
   */
  eventNameDispatchConfigs: {},

  /**
   * Mapping from registration name to plugin module
   */
  registrationNameModules: {},

  /**
   * Mapping from registration name to event name
   */
  registrationNameDependencies: {},

  /**
   * Mapping from lowercase registration names to the properly cased version,
   * used to warn in the case of missing event handlers. Available
   * only in __DEV__.
   * @type {Object}
   */
  possibleRegistrationNames: __DEV__ ? {} : (null: any),
  // Trust the developer to only use possibleRegistrationNames in __DEV__

  /**
   * Injects an ordering of plugins (by plugin name). This allows the ordering
   * to be decoupled from injection of the actual plugins so that ordering is
   * always deterministic regardless of packaging, on-the-fly injection, etc.
   *
   * @param {array} InjectedEventPluginOrder
   * @internal
   * @see {EventPluginHub.injection.injectEventPluginOrder}
   */
  injectEventPluginOrder: function(
    injectedEventPluginOrder: EventPluginOrder,
  ): void {
    invariant(
      !eventPluginOrder,
      'EventPluginRegistry: Cannot inject event plugin ordering more than ' +
        'once. You are likely trying to load more than one copy of React.',
    );
    // Clone the ordering so it cannot be dynamically mutated.
    eventPluginOrder = Array.prototype.slice.call(injectedEventPluginOrder);
    recomputePluginOrdering();
  },

  /**
   * Injects plugins to be used by `EventPluginHub`. The plugin names must be
   * in the ordering injected by `injectEventPluginOrder`.
   *
   * Plugins can be injected as part of page initialization or on-the-fly.
   *
   * @param {object} injectedNamesToPlugins Map from names to plugin modules.
   * @internal
   * @see {EventPluginHub.injection.injectEventPluginsByName}
   */
  injectEventPluginsByName: function(
    injectedNamesToPlugins: NamesToPlugins,
  ): void {
    var isOrderingDirty = false;
    for (var pluginName in injectedNamesToPlugins) {
      if (!hasOwnProperty.call(injectedNamesToPlugins, pluginName)) {
        continue;
      }
      var pluginModule = injectedNamesToPlugins[pluginName];
<<<<<<< HEAD
      if (!hasOwnProperty.call(namesToPlugins, pluginName) ||
          namesToPlugins[pluginName] !== pluginModule) {
=======
      if (
        !namesToPlugins.hasOwnProperty(pluginName) ||
        namesToPlugins[pluginName] !== pluginModule
      ) {
>>>>>>> b1b4a2fb
        invariant(
          !namesToPlugins[pluginName],
          'EventPluginRegistry: Cannot inject two different event plugins ' +
            'using the same name, `%s`.',
          pluginName,
        );
        namesToPlugins[pluginName] = pluginModule;
        isOrderingDirty = true;
      }
    }
    if (isOrderingDirty) {
      recomputePluginOrdering();
    }
  },
};

module.exports = EventPluginRegistry;<|MERGE_RESOLUTION|>--- conflicted
+++ resolved
@@ -236,15 +236,10 @@
         continue;
       }
       var pluginModule = injectedNamesToPlugins[pluginName];
-<<<<<<< HEAD
-      if (!hasOwnProperty.call(namesToPlugins, pluginName) ||
-          namesToPlugins[pluginName] !== pluginModule) {
-=======
       if (
-        !namesToPlugins.hasOwnProperty(pluginName) ||
+        !hasOwnProperty.call(namesToPlugins, pluginName) ||
         namesToPlugins[pluginName] !== pluginModule
       ) {
->>>>>>> b1b4a2fb
         invariant(
           !namesToPlugins[pluginName],
           'EventPluginRegistry: Cannot inject two different event plugins ' +
