--- conflicted
+++ resolved
@@ -299,8 +299,6 @@
           'componentWillRecieveProps(). Did you mean componentWillReceiveProps()?',
         this.getName() || 'A component',
       );
-<<<<<<< HEAD
-
       if (
         isPureComponent(Component) &&
         typeof inst.shouldComponentUpdate !== 'undefined'
@@ -313,14 +311,12 @@
           this.getName() || 'A pure component',
         );
       }
-=======
       warning(
         !inst.defaultProps,
         'defaultProps was defined as an instance property on %s. Use a static ' +
           'property to define defaultProps instead.',
         this.getName() || 'a component',
       );
->>>>>>> 5518bd44
     }
 
     var initialState = inst.state;
