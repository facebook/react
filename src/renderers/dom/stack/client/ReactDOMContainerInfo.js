/**
 * Copyright 2013-present, Facebook, Inc.
 * All rights reserved.
 *
 * This source code is licensed under the BSD-style license found in the
 * LICENSE file in the root directory of this source tree. An additional grant
 * of patent rights can be found in the PATENTS file in the same directory.
 *
 * @providesModule ReactDOMContainerInfo
 */

'use strict';

var validateDOMNesting = require('validateDOMNesting');
var { DOCUMENT_NODE } = require('HTMLNodeType');

function ReactDOMContainerInfo(topLevelWrapper, node) {
  var info = {
    _topLevelWrapper: topLevelWrapper,
    _idCounter: 1,
<<<<<<< HEAD
    _ownerDocument: node ?
      node.nodeType === DOCUMENT_NODE ? node : node.ownerDocument :
      null,
=======
    _ownerDocument: node
      ? node.nodeType === DOC_NODE_TYPE ? node : node.ownerDocument
      : null,
>>>>>>> d3d4b599
    _node: node,
    _tag: node ? node.nodeName.toLowerCase() : null,
    _namespaceURI: node ? node.namespaceURI : null,
  };
  if (__DEV__) {
    info._ancestorInfo = node
      ? validateDOMNesting.updatedAncestorInfo(null, info._tag, null)
      : null;
  }
  return info;
}

module.exports = ReactDOMContainerInfo;<|MERGE_RESOLUTION|>--- conflicted
+++ resolved
@@ -18,15 +18,9 @@
   var info = {
     _topLevelWrapper: topLevelWrapper,
     _idCounter: 1,
-<<<<<<< HEAD
-    _ownerDocument: node ?
-      node.nodeType === DOCUMENT_NODE ? node : node.ownerDocument :
-      null,
-=======
     _ownerDocument: node
-      ? node.nodeType === DOC_NODE_TYPE ? node : node.ownerDocument
+      ? node.nodeType === DOCUMENT_NODE ? node : node.ownerDocument
       : null,
->>>>>>> d3d4b599
     _node: node,
     _tag: node ? node.nodeName.toLowerCase() : null,
     _namespaceURI: node ? node.namespaceURI : null,
