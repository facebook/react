--- conflicted
+++ resolved
@@ -76,21 +76,12 @@
 
     for (var propName in Properties) {
       invariant(
-<<<<<<< HEAD
         !hasOwnProperty.call(DOMProperty.properties, propName),
-        'injectDOMPropertyConfig(...): You\'re trying to inject DOM property ' +
-        '\'%s\' which has already been injected. You may be accidentally ' +
-        'injecting the same DOM property config twice, or you may be ' +
-        'injecting two configs that have conflicting property names.',
-        propName
-=======
-        !DOMProperty.properties.hasOwnProperty(propName),
         "injectDOMPropertyConfig(...): You're trying to inject DOM property " +
           "'%s' which has already been injected. You may be accidentally " +
           'injecting the same DOM property config twice, or you may be ' +
           'injecting two configs that have conflicting property names.',
         propName,
->>>>>>> b1b4a2fb
       );
 
       var lowerCased = propName.toLowerCase();
