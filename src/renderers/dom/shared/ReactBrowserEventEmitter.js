/**
 * Copyright 2013-present, Facebook, Inc.
 * All rights reserved.
 *
 * This source code is licensed under the BSD-style license found in the
 * LICENSE file in the root directory of this source tree. An additional grant
 * of patent rights can be found in the PATENTS file in the same directory.
 *
 * @providesModule ReactBrowserEventEmitter
 */

/* global hasOwnProperty:true */

'use strict';

var EventPluginRegistry = require('EventPluginRegistry');
var ReactEventEmitterMixin = require('ReactEventEmitterMixin');
var ViewportMetrics = require('ViewportMetrics');

var getVendorPrefixedEventName = require('getVendorPrefixedEventName');
var isEventSupported = require('isEventSupported');

var hasOwnProperty = Object.prototype.hasOwnProperty;

/**
 * Summary of `ReactBrowserEventEmitter` event handling:
 *
 *  - Top-level delegation is used to trap most native browser events. This
 *    may only occur in the main thread and is the responsibility of
 *    ReactEventListener, which is injected and can therefore support pluggable
 *    event sources. This is the only work that occurs in the main thread.
 *
 *  - We normalize and de-duplicate events to account for browser quirks. This
 *    may be done in the worker thread.
 *
 *  - Forward these native events (with the associated top-level type used to
 *    trap it) to `EventPluginHub`, which in turn will ask plugins if they want
 *    to extract any synthetic events.
 *
 *  - The `EventPluginHub` will then process each event by annotating them with
 *    "dispatches", a sequence of listeners and IDs that care about that event.
 *
 *  - The `EventPluginHub` then dispatches the events.
 *
 * Overview of React and the event system:
 *
 * +------------+    .
 * |    DOM     |    .
 * +------------+    .
 *       |           .
 *       v           .
 * +------------+    .
 * | ReactEvent |    .
 * |  Listener  |    .
 * +------------+    .                         +-----------+
 *       |           .               +--------+|SimpleEvent|
 *       |           .               |         |Plugin     |
 * +-----|------+    .               v         +-----------+
 * |     |      |    .    +--------------+                    +------------+
 * |     +-----------.--->|EventPluginHub|                    |    Event   |
 * |            |    .    |              |     +-----------+  | Propagators|
 * | ReactEvent |    .    |              |     |TapEvent   |  |------------|
 * |  Emitter   |    .    |              |<---+|Plugin     |  |other plugin|
 * |            |    .    |              |     +-----------+  |  utilities |
 * |     +-----------.--->|              |                    +------------+
 * |     |      |    .    +--------------+
 * +-----|------+    .                ^        +-----------+
 *       |           .                |        |Enter/Leave|
 *       +           .                +-------+|Plugin     |
 * +-------------+   .                         +-----------+
 * | application |   .
 * |-------------|   .
 * |             |   .
 * |             |   .
 * +-------------+   .
 *                   .
 *    React Core     .  General Purpose Event Plugin System
 */

var hasEventPageXY;
var alreadyListeningTo = {};
var isMonitoringScrollValue = false;
var reactTopListenersCounter = 0;

// For events like 'submit' which don't consistently bubble (which we trap at a
// lower node than `document`), binding at `document` would cause duplicate
// events so we don't include them here
var topEventMapping = {
  topAbort: 'abort',
  topAnimationEnd: getVendorPrefixedEventName('animationend') || 'animationend',
  topAnimationIteration: getVendorPrefixedEventName('animationiteration') ||
    'animationiteration',
  topAnimationStart: getVendorPrefixedEventName('animationstart') ||
    'animationstart',
  topBlur: 'blur',
  topCancel: 'cancel',
  topCanPlay: 'canplay',
  topCanPlayThrough: 'canplaythrough',
  topChange: 'change',
  topClick: 'click',
  topClose: 'close',
  topCompositionEnd: 'compositionend',
  topCompositionStart: 'compositionstart',
  topCompositionUpdate: 'compositionupdate',
  topContextMenu: 'contextmenu',
  topCopy: 'copy',
  topCut: 'cut',
  topDoubleClick: 'dblclick',
  topDrag: 'drag',
  topDragEnd: 'dragend',
  topDragEnter: 'dragenter',
  topDragExit: 'dragexit',
  topDragLeave: 'dragleave',
  topDragOver: 'dragover',
  topDragStart: 'dragstart',
  topDrop: 'drop',
  topDurationChange: 'durationchange',
  topEmptied: 'emptied',
  topEncrypted: 'encrypted',
  topEnded: 'ended',
  topError: 'error',
  topFocus: 'focus',
  topInput: 'input',
  topKeyDown: 'keydown',
  topKeyPress: 'keypress',
  topKeyUp: 'keyup',
  topLoadedData: 'loadeddata',
  topLoadedMetadata: 'loadedmetadata',
  topLoadStart: 'loadstart',
  topMouseDown: 'mousedown',
  topMouseMove: 'mousemove',
  topMouseOut: 'mouseout',
  topMouseOver: 'mouseover',
  topMouseUp: 'mouseup',
  topPaste: 'paste',
  topPause: 'pause',
  topPlay: 'play',
  topPlaying: 'playing',
  topProgress: 'progress',
  topRateChange: 'ratechange',
  topScroll: 'scroll',
  topSeeked: 'seeked',
  topSeeking: 'seeking',
  topSelectionChange: 'selectionchange',
  topStalled: 'stalled',
  topSuspend: 'suspend',
  topTextInput: 'textInput',
  topTimeUpdate: 'timeupdate',
  topToggle: 'toggle',
  topTouchCancel: 'touchcancel',
  topTouchEnd: 'touchend',
  topTouchMove: 'touchmove',
  topTouchStart: 'touchstart',
  topTransitionEnd: getVendorPrefixedEventName('transitionend') ||
    'transitionend',
  topVolumeChange: 'volumechange',
  topWaiting: 'waiting',
  topWheel: 'wheel',
};

/**
 * To ensure no conflicts with other potential React instances on the page
 */
var topListenersIDKey = '_reactListenersID' + ('' + Math.random()).slice(2);

function getListeningForDocument(mountAt) {
  // In IE8, `mountAt` is a host object and doesn't have `hasOwnProperty`
  // directly.
  if (!Object.prototype.hasOwnProperty.call(mountAt, topListenersIDKey)) {
    mountAt[topListenersIDKey] = reactTopListenersCounter++;
    alreadyListeningTo[mountAt[topListenersIDKey]] = {};
  }
  return alreadyListeningTo[mountAt[topListenersIDKey]];
}

var ReactBrowserEventEmitter = Object.assign({}, ReactEventEmitterMixin, {
  /**
   * Injectable event backend
   */
  ReactEventListener: null,

  injection: {
    /**
     * @param {object} ReactEventListener
     */
    injectReactEventListener: function(ReactEventListener) {
      ReactEventListener.setHandleTopLevel(
        ReactBrowserEventEmitter.handleTopLevel,
      );
      ReactBrowserEventEmitter.ReactEventListener = ReactEventListener;
    },
  },

  /**
   * Sets whether or not any created callbacks should be enabled.
   *
   * @param {boolean} enabled True if callbacks should be enabled.
   */
  setEnabled: function(enabled) {
    if (ReactBrowserEventEmitter.ReactEventListener) {
      ReactBrowserEventEmitter.ReactEventListener.setEnabled(enabled);
    }
  },

  /**
   * @return {boolean} True if callbacks are enabled.
   */
  isEnabled: function() {
    return !!(ReactBrowserEventEmitter.ReactEventListener &&
      ReactBrowserEventEmitter.ReactEventListener.isEnabled());
  },

  /**
   * We listen for bubbled touch events on the document object.
   *
   * Firefox v8.01 (and possibly others) exhibited strange behavior when
   * mounting `onmousemove` events at some node that was not the document
   * element. The symptoms were that if your mouse is not moving over something
   * contained within that mount point (for example on the background) the
   * top-level listeners for `onmousemove` won't be called. However, if you
   * register the `mousemove` on the document object, then it will of course
   * catch all `mousemove`s. This along with iOS quirks, justifies restricting
   * top-level listeners to the document object only, at least for these
   * movement types of events and possibly all events.
   *
   * @see http://www.quirksmode.org/blog/archives/2010/09/click_event_del.html
   *
   * Also, `keyup`/`keypress`/`keydown` do not bubble to the window on IE, but
   * they bubble to document.
   *
   * @param {string} registrationName Name of listener (e.g. `onClick`).
   * @param {object} contentDocumentHandle Document which owns the container
   */
  listenTo: function(registrationName, contentDocumentHandle) {
    var mountAt = contentDocumentHandle;
    var isListening = getListeningForDocument(mountAt);
    var dependencies = EventPluginRegistry.registrationNameDependencies[
      registrationName
    ];

    for (var i = 0; i < dependencies.length; i++) {
      var dependency = dependencies[i];
<<<<<<< HEAD
      if (!(
            hasOwnProperty.call(isListening, dependency) &&
            isListening[dependency]
          )) {
=======
      if (
        !(isListening.hasOwnProperty(dependency) && isListening[dependency])
      ) {
>>>>>>> b1b4a2fb
        if (dependency === 'topWheel') {
          if (isEventSupported('wheel')) {
            ReactBrowserEventEmitter.ReactEventListener.trapBubbledEvent(
              'topWheel',
              'wheel',
              mountAt,
            );
          } else if (isEventSupported('mousewheel')) {
            ReactBrowserEventEmitter.ReactEventListener.trapBubbledEvent(
              'topWheel',
              'mousewheel',
              mountAt,
            );
          } else {
            // Firefox needs to capture a different mouse scroll event.
            // @see http://www.quirksmode.org/dom/events/tests/scroll.html
            ReactBrowserEventEmitter.ReactEventListener.trapBubbledEvent(
              'topWheel',
              'DOMMouseScroll',
              mountAt,
            );
          }
        } else if (dependency === 'topScroll') {
          if (isEventSupported('scroll', true)) {
            ReactBrowserEventEmitter.ReactEventListener.trapCapturedEvent(
              'topScroll',
              'scroll',
              mountAt,
            );
          } else {
            ReactBrowserEventEmitter.ReactEventListener.trapBubbledEvent(
              'topScroll',
              'scroll',
              ReactBrowserEventEmitter.ReactEventListener.WINDOW_HANDLE,
            );
          }
        } else if (dependency === 'topFocus' || dependency === 'topBlur') {
          if (isEventSupported('focus', true)) {
            ReactBrowserEventEmitter.ReactEventListener.trapCapturedEvent(
              'topFocus',
              'focus',
              mountAt,
            );
            ReactBrowserEventEmitter.ReactEventListener.trapCapturedEvent(
              'topBlur',
              'blur',
              mountAt,
            );
          } else if (isEventSupported('focusin')) {
            // IE has `focusin` and `focusout` events which bubble.
            // @see http://www.quirksmode.org/blog/archives/2008/04/delegating_the.html
            ReactBrowserEventEmitter.ReactEventListener.trapBubbledEvent(
              'topFocus',
              'focusin',
              mountAt,
            );
            ReactBrowserEventEmitter.ReactEventListener.trapBubbledEvent(
              'topBlur',
              'focusout',
              mountAt,
            );
          }

          // to make sure blur and focus event listeners are only attached once
          isListening.topBlur = true;
          isListening.topFocus = true;
        } else if (dependency === 'topCancel') {
          if (isEventSupported('cancel', true)) {
            ReactBrowserEventEmitter.ReactEventListener.trapCapturedEvent(
              'topCancel',
              'cancel',
              mountAt,
            );
          }
          isListening.topCancel = true;
        } else if (dependency === 'topClose') {
          if (isEventSupported('close', true)) {
            ReactBrowserEventEmitter.ReactEventListener.trapCapturedEvent(
              'topClose',
              'close',
              mountAt,
            );
          }
          isListening.topClose = true;
        } else if (hasOwnProperty.call(topEventMapping, dependency)) {
          ReactBrowserEventEmitter.ReactEventListener.trapBubbledEvent(
            dependency,
            topEventMapping[dependency],
            mountAt,
          );
        }

        isListening[dependency] = true;
      }
    }
  },

  isListeningToAllDependencies: function(registrationName, mountAt) {
    var isListening = getListeningForDocument(mountAt);
    var dependencies = EventPluginRegistry.registrationNameDependencies[
      registrationName
    ];
    for (var i = 0; i < dependencies.length; i++) {
      var dependency = dependencies[i];
<<<<<<< HEAD
      if (!(
            hasOwnProperty.call(isListening, dependency) &&
            isListening[dependency]
          )) {
=======
      if (
        !(isListening.hasOwnProperty(dependency) && isListening[dependency])
      ) {
>>>>>>> b1b4a2fb
        return false;
      }
    }
    return true;
  },

  trapBubbledEvent: function(topLevelType, handlerBaseName, handle) {
    return ReactBrowserEventEmitter.ReactEventListener.trapBubbledEvent(
      topLevelType,
      handlerBaseName,
      handle,
    );
  },

  trapCapturedEvent: function(topLevelType, handlerBaseName, handle) {
    return ReactBrowserEventEmitter.ReactEventListener.trapCapturedEvent(
      topLevelType,
      handlerBaseName,
      handle,
    );
  },

  /**
   * Protect against document.createEvent() returning null
   * Some popup blocker extensions appear to do this:
   * https://github.com/facebook/react/issues/6887
   */
  supportsEventPageXY: function() {
    if (!document.createEvent) {
      return false;
    }
    var ev = document.createEvent('MouseEvent');
    return ev != null && 'pageX' in ev;
  },

  /**
   * Listens to window scroll and resize events. We cache scroll values so that
   * application code can access them without triggering reflows.
   *
   * ViewportMetrics is only used by SyntheticMouse/TouchEvent and only when
   * pageX/pageY isn't supported (legacy browsers).
   *
   * NOTE: Scroll events do not bubble.
   *
   * @see http://www.quirksmode.org/dom/events/scroll.html
   */
  ensureScrollValueMonitoring: function() {
    if (hasEventPageXY === undefined) {
      hasEventPageXY = ReactBrowserEventEmitter.supportsEventPageXY();
    }
    if (!hasEventPageXY && !isMonitoringScrollValue) {
      var refresh = ViewportMetrics.refreshScrollValues;
      ReactBrowserEventEmitter.ReactEventListener.monitorScrollValue(refresh);
      isMonitoringScrollValue = true;
    }
  },
});

module.exports = ReactBrowserEventEmitter;<|MERGE_RESOLUTION|>--- conflicted
+++ resolved
@@ -240,16 +240,9 @@
 
     for (var i = 0; i < dependencies.length; i++) {
       var dependency = dependencies[i];
-<<<<<<< HEAD
-      if (!(
-            hasOwnProperty.call(isListening, dependency) &&
-            isListening[dependency]
-          )) {
-=======
       if (
-        !(isListening.hasOwnProperty(dependency) && isListening[dependency])
+        !(hasOwnProperty.call(isListening, dependency) && isListening[dependency])
       ) {
->>>>>>> b1b4a2fb
         if (dependency === 'topWheel') {
           if (isEventSupported('wheel')) {
             ReactBrowserEventEmitter.ReactEventListener.trapBubbledEvent(
@@ -354,16 +347,9 @@
     ];
     for (var i = 0; i < dependencies.length; i++) {
       var dependency = dependencies[i];
-<<<<<<< HEAD
-      if (!(
-            hasOwnProperty.call(isListening, dependency) &&
-            isListening[dependency]
-          )) {
-=======
       if (
-        !(isListening.hasOwnProperty(dependency) && isListening[dependency])
+        !(hasOwnProperty.call(isListening, dependency) && isListening[dependency])
       ) {
->>>>>>> b1b4a2fb
         return false;
       }
     }
