/**
 * Copyright 2013-present, Facebook, Inc.
 * All rights reserved.
 *
 * This source code is licensed under the BSD-style license found in the
 * LICENSE file in the root directory of this source tree. An additional grant
 * of patent rights can be found in the PATENTS file in the same directory.
 *
 * @emails react-core
 */

/* global hasOwnProperty:true */

'use strict';

var React = require('react');
var ReactTestUtils = require('ReactTestUtils');
var inputValueTracking = require('inputValueTracking');

var hasOwnProperty = Object.prototype.hasOwnProperty;

describe('inputValueTracking', () => {
  var input, checkbox, mockComponent;

  beforeEach(() => {
    input = document.createElement('input');
    input.type = 'text';
    checkbox = document.createElement('input');
    checkbox.type = 'checkbox';
    mockComponent = {_hostNode: input, _wrapperState: {}};
  });

  it('should attach tracker to wrapper state', () => {
    inputValueTracking.track(mockComponent);

<<<<<<< HEAD
    expect(
      hasOwnProperty.call(mockComponent._wrapperState, 'valueTracker')
    ).toBe(true);
=======
    expect(mockComponent._wrapperState.hasOwnProperty('valueTracker')).toBe(
      true,
    );
>>>>>>> b1b4a2fb
  });

  it('should define `value` on the instance node', () => {
    inputValueTracking.track(mockComponent);

<<<<<<< HEAD
    expect(
      hasOwnProperty.call(input, 'value')
    ).toBe(true);
=======
    expect(input.hasOwnProperty('value')).toBe(true);
>>>>>>> b1b4a2fb
  });

  it('should define `checked` on the instance node', () => {
    mockComponent._hostNode = checkbox;
    inputValueTracking.track(mockComponent);

    expect(hasOwnProperty.call(checkbox, 'checked')).toBe(true);
  });

  it('should initialize with the current value', () => {
    input.value = 'foo';

    inputValueTracking.track(mockComponent);

    var tracker = mockComponent._wrapperState.valueTracker;

    expect(tracker.getValue()).toEqual('foo');
  });

  it('should initialize with the current `checked`', () => {
    mockComponent._hostNode = checkbox;
    checkbox.checked = true;
    inputValueTracking.track(mockComponent);

    var tracker = mockComponent._wrapperState.valueTracker;

    expect(tracker.getValue()).toEqual('true');
  });

  it('should track value changes', () => {
    input.value = 'foo';

    inputValueTracking.track(mockComponent);

    var tracker = mockComponent._wrapperState.valueTracker;

    input.value = 'bar';
    expect(tracker.getValue()).toEqual('bar');
  });

  it('should tracked`checked` changes', () => {
    mockComponent._hostNode = checkbox;
    checkbox.checked = true;
    inputValueTracking.track(mockComponent);

    var tracker = mockComponent._wrapperState.valueTracker;

    checkbox.checked = false;
    expect(tracker.getValue()).toEqual('false');
  });

  it('should update value manually', () => {
    input.value = 'foo';
    inputValueTracking.track(mockComponent);

    var tracker = mockComponent._wrapperState.valueTracker;

    tracker.setValue('bar');
    expect(tracker.getValue()).toEqual('bar');
  });

  it('should coerce value to a string', () => {
    input.value = 'foo';
    inputValueTracking.track(mockComponent);

    var tracker = mockComponent._wrapperState.valueTracker;

    tracker.setValue(500);
    expect(tracker.getValue()).toEqual('500');
  });

  it('should update value if it changed and return result', () => {
    inputValueTracking.track(mockComponent);
    input.value = 'foo';

    var tracker = mockComponent._wrapperState.valueTracker;

    expect(inputValueTracking.updateValueIfChanged(mockComponent)).toBe(false);

    tracker.setValue('bar');

    expect(inputValueTracking.updateValueIfChanged(mockComponent)).toBe(true);

    expect(tracker.getValue()).toEqual('foo');
  });

  it('should track value and return true when updating untracked instance', () => {
    input.value = 'foo';

    expect(inputValueTracking.updateValueIfChanged(mockComponent)).toBe(true);

    var tracker = mockComponent._wrapperState.valueTracker;
    expect(tracker.getValue()).toEqual('foo');
  });

  it('should return tracker from node', () => {
    var node = ReactTestUtils.renderIntoDocument(
      <input type="text" defaultValue="foo" />,
    );
    var tracker = inputValueTracking._getTrackerFromNode(node);
    expect(tracker.getValue()).toEqual('foo');
  });

  it('should stop tracking', () => {
    inputValueTracking.track(mockComponent);

<<<<<<< HEAD
    expect(
      hasOwnProperty.call(mockComponent._wrapperState, 'valueTracker')
    ).toBe(true);

    inputValueTracking.stopTracking(mockComponent);

    expect(
      hasOwnProperty.call(mockComponent._wrapperState, 'valueTracker')
    ).toBe(false);
=======
    expect(mockComponent._wrapperState.hasOwnProperty('valueTracker')).toBe(
      true,
    );

    inputValueTracking.stopTracking(mockComponent);

    expect(mockComponent._wrapperState.hasOwnProperty('valueTracker')).toBe(
      false,
    );
>>>>>>> b1b4a2fb

    expect(hasOwnProperty.call(input, 'value')).toBe(false);
  });
});<|MERGE_RESOLUTION|>--- conflicted
+++ resolved
@@ -33,27 +33,15 @@
   it('should attach tracker to wrapper state', () => {
     inputValueTracking.track(mockComponent);
 
-<<<<<<< HEAD
-    expect(
-      hasOwnProperty.call(mockComponent._wrapperState, 'valueTracker')
-    ).toBe(true);
-=======
-    expect(mockComponent._wrapperState.hasOwnProperty('valueTracker')).toBe(
+    expect(hasOwnProperty.call(mockComponent._wrapperState, 'valueTracker')).toBe(
       true,
     );
->>>>>>> b1b4a2fb
   });
 
   it('should define `value` on the instance node', () => {
     inputValueTracking.track(mockComponent);
 
-<<<<<<< HEAD
-    expect(
-      hasOwnProperty.call(input, 'value')
-    ).toBe(true);
-=======
-    expect(input.hasOwnProperty('value')).toBe(true);
->>>>>>> b1b4a2fb
+    expect(hasOwnProperty.call(input, 'value')).toBe(true);
   });
 
   it('should define `checked` on the instance node', () => {
@@ -160,27 +148,15 @@
   it('should stop tracking', () => {
     inputValueTracking.track(mockComponent);
 
-<<<<<<< HEAD
-    expect(
-      hasOwnProperty.call(mockComponent._wrapperState, 'valueTracker')
-    ).toBe(true);
-
-    inputValueTracking.stopTracking(mockComponent);
-
-    expect(
-      hasOwnProperty.call(mockComponent._wrapperState, 'valueTracker')
-    ).toBe(false);
-=======
-    expect(mockComponent._wrapperState.hasOwnProperty('valueTracker')).toBe(
+    expect(hasOwnProperty.call(mockComponent._wrapperState, 'valueTracker')).toBe(
       true,
     );
 
     inputValueTracking.stopTracking(mockComponent);
 
-    expect(mockComponent._wrapperState.hasOwnProperty('valueTracker')).toBe(
+    expect(hasOwnProperty.call(mockComponent._wrapperState, 'valueTracker')).toBe(
       false,
     );
->>>>>>> b1b4a2fb
 
     expect(hasOwnProperty.call(input, 'value')).toBe(false);
   });
