/**
 * Copyright 2013-present, Facebook, Inc.
 * All rights reserved.
 *
 * This source code is licensed under the BSD-style license found in the
 * LICENSE file in the root directory of this source tree. An additional grant
 * of patent rights can be found in the PATENTS file in the same directory.
 *
 * @providesModule inputValueTracking
 * @flow
 */

/* global hasOwnProperty:true */

'use strict';

import type {Fiber} from 'ReactFiber';
import type {ReactInstance} from 'ReactInstanceType';

type ValueTracker = {
  getValue(): string,
  setValue(value: string): void,
  stopTracking(): void,
};
type WrapperState = {_wrapperState: {valueTracker: ?ValueTracker}};
type ElementWithWrapperState = Element & WrapperState;
type InstanceWithWrapperState = ReactInstance & WrapperState;

var ReactDOMComponentTree = require('ReactDOMComponentTree');

<<<<<<< HEAD
var hasOwnProperty = Object.prototype.hasOwnProperty;

function isCheckable(elem : any) {
=======
function isCheckable(elem: any) {
>>>>>>> b1b4a2fb
  var type = elem.type;
  var nodeName = elem.nodeName;
  return nodeName &&
    nodeName.toLowerCase() === 'input' &&
    (type === 'checkbox' || type === 'radio');
}

function getTracker(inst: any) {
  if (typeof inst.tag === 'number') {
    inst = inst.stateNode;
  }
  return inst._wrapperState.valueTracker;
}

function attachTracker(inst: InstanceWithWrapperState, tracker: ?ValueTracker) {
  inst._wrapperState.valueTracker = tracker;
}

function detachTracker(inst: InstanceWithWrapperState) {
  delete inst._wrapperState.valueTracker;
}

function getValueFromNode(node) {
  var value;
  if (node) {
    value = isCheckable(node) ? '' + node.checked : node.value;
  }
  return value;
}

function trackValueOnNode(node: any, inst: any): ?ValueTracker {
  var valueField = isCheckable(node) ? 'checked' : 'value';
  var descriptor = Object.getOwnPropertyDescriptor(
    node.constructor.prototype,
    valueField,
  );

  var currentValue = '' + node[valueField];

  // if someone has already defined a value or Safari, then bail
  // and don't track value will cause over reporting of changes,
  // but it's better then a hard failure
  // (needed for certain tests that spyOn input values and Safari)
  if (
    hasOwnProperty.call(node, valueField) ||
    typeof descriptor.get !== 'function' ||
    typeof descriptor.set !== 'function'
  ) {
    return;
  }

  Object.defineProperty(node, valueField, {
    enumerable: descriptor.enumerable,
    configurable: true,
    get: function() {
      return descriptor.get.call(this);
    },
    set: function(value) {
      currentValue = '' + value;
      descriptor.set.call(this, value);
    },
  });

  var tracker = {
    getValue() {
      return currentValue;
    },
    setValue(value) {
      currentValue = '' + value;
    },
    stopTracking() {
      detachTracker(inst);
      delete node[valueField];
    },
  };
  return tracker;
}

var inputValueTracking = {
  // exposed for testing
  _getTrackerFromNode(node: ElementWithWrapperState) {
    return getTracker(ReactDOMComponentTree.getInstanceFromNode(node));
  },

  trackNode: function(node: ElementWithWrapperState) {
    if (node._wrapperState.valueTracker) {
      return;
    }
    node._wrapperState.valueTracker = trackValueOnNode(node, node);
  },

  track: function(inst: InstanceWithWrapperState) {
    if (getTracker(inst)) {
      return;
    }
    var node = ReactDOMComponentTree.getNodeFromInstance(inst);
    attachTracker(inst, trackValueOnNode(node, inst));
  },

  updateValueIfChanged(inst: InstanceWithWrapperState | Fiber) {
    if (!inst) {
      return false;
    }
    var tracker = getTracker(inst);

    if (!tracker) {
      if (typeof (inst: any).tag === 'number') {
        inputValueTracking.trackNode((inst: any).stateNode);
      } else {
        inputValueTracking.track((inst: any));
      }
      return true;
    }

    var lastValue = tracker.getValue();
    var nextValue = getValueFromNode(
      ReactDOMComponentTree.getNodeFromInstance(inst),
    );

    if (nextValue !== lastValue) {
      tracker.setValue(nextValue);
      return true;
    }

    return false;
  },

  stopTracking(inst: InstanceWithWrapperState | Fiber) {
    var tracker = getTracker(inst);
    if (tracker) {
      tracker.stopTracking();
    }
  },
};

module.exports = inputValueTracking;<|MERGE_RESOLUTION|>--- conflicted
+++ resolved
@@ -28,13 +28,9 @@
 
 var ReactDOMComponentTree = require('ReactDOMComponentTree');
 
-<<<<<<< HEAD
 var hasOwnProperty = Object.prototype.hasOwnProperty;
 
-function isCheckable(elem : any) {
-=======
 function isCheckable(elem: any) {
->>>>>>> b1b4a2fb
   var type = elem.type;
   var nodeName = elem.nodeName;
   return nodeName &&
