/**
 * Copyright 2013-present, Facebook, Inc.
 * All rights reserved.
 *
 * This source code is licensed under the BSD-style license found in the
 * LICENSE file in the root directory of this source tree. An additional grant
 * of patent rights can be found in the PATENTS file in the same directory.
 *
 * @emails react-core
 */

'use strict';

var React;
var ReactDOM;
var ReactTestUtils;
var ReactDOMFeatureFlags;

describe('ReactElement', () => {
  var ComponentClass;
  var originalSymbol;

  beforeEach(() => {
    jest.resetModules();

    // Delete the native Symbol if we have one to ensure we test the
    // unpolyfilled environment.
    originalSymbol = global.Symbol;
    global.Symbol = undefined;

    React = require('react');
    ReactDOM = require('react-dom');
    ReactTestUtils = require('react-dom/test-utils');
    ReactDOMFeatureFlags = require('ReactDOMFeatureFlags');
    // NOTE: We're explicitly not using JSX here. This is intended to test
    // classic JS without JSX.
    ComponentClass = class extends React.Component {
      render() {
        return React.createElement('div');
      }
    };
  });

  afterEach(() => {
    global.Symbol = originalSymbol;
  });

  it('uses the fallback value when in an environment without Symbol', () => {
    expect(<div />.$$typeof).toBe(0xeac7);
  });

  it('returns a complete element according to spec', () => {
    var element = React.createFactory(ComponentClass)();
    expect(element.type).toBe(ComponentClass);
    expect(element.key).toBe(null);
    expect(element.ref).toBe(null);
    expect(Object.isFrozen(element)).toBe(true);
    expect(Object.isFrozen(element.props)).toBe(true);
    expect(element.props).toEqual({});
  });

  it('should warn when `key` is being accessed on composite element', () => {
    spyOn(console, 'error');
    var container = document.createElement('div');
    class Child extends React.Component {
      render() {
        return <div> {this.props.key} </div>;
      }
    }
    class Parent extends React.Component {
      render() {
        return (
          <div>
            <Child key="0" />
            <Child key="1" />
            <Child key="2" />
          </div>
        );
      }
    }
    expect(console.error.calls.count()).toBe(0);
    ReactDOM.render(<Parent />, container);
    expectDev(console.error.calls.count()).toBe(1);
    expectDev(console.error.calls.argsFor(0)[0]).toContain(
      'Child: `key` is not a prop. Trying to access it will result ' +
        'in `undefined` being returned. If you need to access the same ' +
        'value within the child component, you should pass it as a different ' +
        'prop. (https://fb.me/react-special-props)',
    );
  });

  it('should warn when `key` is being accessed on a host element', () => {
    spyOn(console, 'error');
    var element = <div key="3" />;
    expectDev(console.error.calls.count()).toBe(0);
    void element.props.key;
    expectDev(console.error.calls.count()).toBe(1);
    expectDev(console.error.calls.argsFor(0)[0]).toContain(
      'div: `key` is not a prop. Trying to access it will result ' +
        'in `undefined` being returned. If you need to access the same ' +
        'value within the child component, you should pass it as a different ' +
        'prop. (https://fb.me/react-special-props)',
    );
  });

  it('should warn when `ref` is being accessed', () => {
    spyOn(console, 'error');
    var container = document.createElement('div');
    class Child extends React.Component {
      render() {
        return <div> {this.props.ref} </div>;
      }
    }
    class Parent extends React.Component {
      render() {
        return (
          <div>
            <Child ref="childElement" />
          </div>
        );
      }
    }
    expect(console.error.calls.count()).toBe(0);
    ReactDOM.render(<Parent />, container);
    expectDev(console.error.calls.count()).toBe(1);
    expectDev(console.error.calls.argsFor(0)[0]).toContain(
      'Child: `ref` is not a prop. Trying to access it will result ' +
        'in `undefined` being returned. If you need to access the same ' +
        'value within the child component, you should pass it as a different ' +
        'prop. (https://fb.me/react-special-props)',
    );
  });

  it('allows a string to be passed as the type', () => {
    var element = React.createFactory('div')();
    expect(element.type).toBe('div');
    expect(element.key).toBe(null);
    expect(element.ref).toBe(null);
    expect(Object.isFrozen(element)).toBe(true);
    expect(Object.isFrozen(element.props)).toBe(true);
    expect(element.props).toEqual({});
  });

  it('returns an immutable element', () => {
    var element = React.createFactory(ComponentClass)();
    expect(() => (element.type = 'div')).toThrow();
  });

  it('does not reuse the original config object', () => {
    var config = {foo: 1};
    var element = React.createFactory(ComponentClass)(config);
    expect(element.props.foo).toBe(1);
    config.foo = 2;
    expect(element.props.foo).toBe(1);
  });

  it('does not fail if config has no prototype', () => {
    var config = Object.create(null, {foo: {value: 1, enumerable: true}});
    var element = React.createFactory(ComponentClass)(config);
    expect(element.props.foo).toBe(1);
  });

  it('extracts key and ref from the config', () => {
    var element = React.createFactory(ComponentClass)({
      key: '12',
      ref: '34',
      foo: '56',
    });
    expect(element.type).toBe(ComponentClass);
    expect(element.key).toBe('12');
    expect(element.ref).toBe('34');
    expect(Object.isFrozen(element)).toBe(true);
    expect(Object.isFrozen(element.props)).toBe(true);
    expect(element.props).toEqual({foo: '56'});
  });

  it('extracts null key and ref', () => {
    var element = React.createFactory(ComponentClass)({
      key: null,
      ref: null,
      foo: '12',
    });
    expect(element.type).toBe(ComponentClass);
    expect(element.key).toBe('null');
    expect(element.ref).toBe(null);
    expect(Object.isFrozen(element)).toBe(true);
    expect(Object.isFrozen(element.props)).toBe(true);
    expect(element.props).toEqual({foo: '12'});
  });

  it('ignores undefined key and ref', () => {
    var props = {
      foo: '56',
      key: undefined,
      ref: undefined,
    };
    var element = React.createFactory(ComponentClass)(props);
    expect(element.type).toBe(ComponentClass);
    expect(element.key).toBe(null);
    expect(element.ref).toBe(null);
    expect(Object.isFrozen(element)).toBe(true);
    expect(Object.isFrozen(element.props)).toBe(true);
    expect(element.props).toEqual({foo: '56'});
  });

  it('ignores key and ref warning getters', () => {
    var elementA = React.createElement('div');
    var elementB = React.createElement('div', elementA.props);
    expect(elementB.key).toBe(null);
    expect(elementB.ref).toBe(null);
  });

  it('coerces the key to a string', () => {
    var element = React.createFactory(ComponentClass)({
      key: 12,
      foo: '56',
    });
    expect(element.type).toBe(ComponentClass);
    expect(element.key).toBe('12');
    expect(element.ref).toBe(null);
    expect(Object.isFrozen(element)).toBe(true);
    expect(Object.isFrozen(element.props)).toBe(true);
    expect(element.props).toEqual({foo: '56'});
  });

  it('preserves the owner on the element', () => {
    var Component = React.createFactory(ComponentClass);
    var element;

    class Wrapper extends React.Component {
      render() {
        element = Component();
        return element;
      }
    }

    var instance = ReactTestUtils.renderIntoDocument(
      React.createElement(Wrapper),
    );

    if (ReactDOMFeatureFlags.useFiber) {
      expect(element._owner.stateNode).toBe(instance);
    } else {
      expect(element._owner.getPublicInstance()).toBe(instance);
    }
  });

  it('merges an additional argument onto the children prop', () => {
    spyOn(console, 'error');
    var a = 1;
    var element = React.createFactory(ComponentClass)(
      {
        children: 'text',
      },
      a,
    );
    expect(element.props.children).toBe(a);
    expectDev(console.error.calls.count()).toBe(0);
  });

  it('does not override children if no rest args are provided', () => {
    spyOn(console, 'error');
    var element = React.createFactory(ComponentClass)({
      children: 'text',
    });
    expect(element.props.children).toBe('text');
    expectDev(console.error.calls.count()).toBe(0);
  });

  it('overrides children if null is provided as an argument', () => {
    spyOn(console, 'error');
    var element = React.createFactory(ComponentClass)(
      {
        children: 'text',
      },
      null,
    );
    expect(element.props.children).toBe(null);
    expectDev(console.error.calls.count()).toBe(0);
  });

  it('merges rest arguments onto the children prop in an array', () => {
    spyOn(console, 'error');
    var a = 1;
    var b = 2;
    var c = 3;
    var element = React.createFactory(ComponentClass)(null, a, b, c);
    expect(element.props.children).toEqual([1, 2, 3]);
    expectDev(console.error.calls.count()).toBe(0);
  });

  // NOTE: We're explicitly not using JSX here. This is intended to test
  // classic JS without JSX.
  it('allows static methods to be called using the type property', () => {
    spyOn(console, 'error');

    class StaticMethodComponentClass extends React.Component {
      render() {
        return React.createElement('div');
      }
    }
    StaticMethodComponentClass.someStaticMethod = () => 'someReturnValue';

    var element = React.createElement(StaticMethodComponentClass);
    expect(element.type.someStaticMethod()).toBe('someReturnValue');
    expectDev(console.error.calls.count()).toBe(0);
  });

  // NOTE: We're explicitly not using JSX here. This is intended to test
  // classic JS without JSX.
  it('identifies valid elements', () => {
    class Component extends React.Component {
      render() {
        return React.createElement('div');
      }
    }

    expect(React.isValidElement(React.createElement('div'))).toEqual(true);
    expect(React.isValidElement(React.createElement(Component))).toEqual(true);

    expect(React.isValidElement(null)).toEqual(false);
    expect(React.isValidElement(true)).toEqual(false);
    expect(React.isValidElement({})).toEqual(false);
    expect(React.isValidElement('string')).toEqual(false);
    expect(React.isValidElement(React.createFactory('div'))).toEqual(false);
    expect(React.isValidElement(Component)).toEqual(false);
    expect(React.isValidElement({type: 'div', props: {}})).toEqual(false);

    var jsonElement = JSON.stringify(React.createElement('div'));
    expect(React.isValidElement(JSON.parse(jsonElement))).toBe(true);
  });

  // NOTE: We're explicitly not using JSX here. This is intended to test
  // classic JS without JSX.
  it('is indistinguishable from a plain object', () => {
    var element = React.createElement('div', {className: 'foo'});
    var object = {};
    expect(element.constructor).toBe(object.constructor);
  });

  // NOTE: We're explicitly not using JSX here. This is intended to test
  // classic JS without JSX.
  it('should use default prop value when removing a prop', () => {
    class Component extends React.Component {
      render() {
        return React.createElement('span');
      }
    }
    Component.defaultProps = {fruit: 'persimmon'};

    var container = document.createElement('div');
    var instance = ReactDOM.render(
      React.createElement(Component, {fruit: 'mango'}),
      container,
    );
    expect(instance.props.fruit).toBe('mango');

    ReactDOM.render(React.createElement(Component), container);
    expect(instance.props.fruit).toBe('persimmon');
  });

  // NOTE: We're explicitly not using JSX here. This is intended to test
  // classic JS without JSX.
  it('should normalize props with default values', () => {
    class Component extends React.Component {
      render() {
        return React.createElement('span', null, this.props.prop);
      }
    }
    Component.defaultProps = {prop: 'testKey'};

    var instance = ReactTestUtils.renderIntoDocument(
      React.createElement(Component),
    );
    expect(instance.props.prop).toBe('testKey');

    var inst2 = ReactTestUtils.renderIntoDocument(
      React.createElement(Component, {prop: null}),
    );
    expect(inst2.props.prop).toBe(null);
  });

  it('throws when changing a prop (in dev) after element creation', () => {
    class Outer extends React.Component {
      render() {
        var el = <div className="moo" />;

        expect(function() {
          el.props.className = 'quack';
        }).toThrow();
        expect(el.props.className).toBe('moo');

        return el;
      }
    }
    var outer = ReactTestUtils.renderIntoDocument(<Outer color="orange" />);
    expect(ReactDOM.findDOMNode(outer).className).toBe('moo');
  });

  it('throws when adding a prop (in dev) after element creation', () => {
    var container = document.createElement('div');
    class Outer extends React.Component {
      render() {
        var el = <div>{this.props.sound}</div>;

        expect(function() {
          el.props.className = 'quack';
        }).toThrow();

        expect(el.props.className).toBe(undefined);

        return el;
      }
    }
    Outer.defaultProps = {sound: 'meow'};
    var outer = ReactDOM.render(<Outer />, container);
    expect(ReactDOM.findDOMNode(outer).textContent).toBe('meow');
    expect(ReactDOM.findDOMNode(outer).className).toBe('');
  });

  it('does not warn for NaN props', () => {
    spyOn(console, 'error');
    class Test extends React.Component {
      render() {
        return <div />;
      }
    }
    var test = ReactTestUtils.renderIntoDocument(<Test value={+undefined} />);
    expect(test.props.value).toBeNaN();
    expectDev(console.error.calls.count()).toBe(0);
  });

  // NOTE: We're explicitly not using JSX here. This is intended to test
  // classic JS without JSX.
  it('identifies elements, but not JSON, if Symbols are supported', () => {
    // Rudimentary polyfill
    // Once all jest engines support Symbols natively we can swap this to test
    // WITH native Symbols by default.
    var REACT_ELEMENT_TYPE = function() {}; // fake Symbol
    var OTHER_SYMBOL = function() {}; // another fake Symbol
    global.Symbol = function(name) {
      return OTHER_SYMBOL;
    };
    global.Symbol.for = function(key) {
      if (key === 'react.element') {
        return REACT_ELEMENT_TYPE;
      }
      return OTHER_SYMBOL;
    };

    jest.resetModules();

    React = require('react');

    class Component extends React.Component {
      render() {
        return React.createElement('div');
      }
    }

    expect(React.isValidElement(React.createElement('div'))).toEqual(true);
    expect(React.isValidElement(React.createElement(Component))).toEqual(true);

    expect(React.isValidElement(null)).toEqual(false);
    expect(React.isValidElement(true)).toEqual(false);
    expect(React.isValidElement({})).toEqual(false);
    expect(React.isValidElement('string')).toEqual(false);
    expect(React.isValidElement(React.createFactory('div'))).toEqual(false);
    expect(React.isValidElement(Component)).toEqual(false);
    expect(React.isValidElement({type: 'div', props: {}})).toEqual(false);

    var jsonElement = JSON.stringify(React.createElement('div'));
    expect(React.isValidElement(JSON.parse(jsonElement))).toBe(false);
  });
<<<<<<< HEAD

  it('warns about props with Symbol key', function() {
    global.Symbol = originalSymbol;

    spyOn(console, 'error');
    expect(console.error).not.toHaveBeenCalled();
    React.createElement('div', {[Symbol()]: '12'});
    expect(console.error.calls.count()).toBe(1);
    expect(console.error.calls.argsFor(0)[0]).toContain(
      'React.createElement(...): Unsupported Symbol key in props. ' +
      'Properties keyed by Symbol will be ignored.'
    );

    global.Symbol = undefined;
  });

=======
>>>>>>> 8d611381
});

describe('comparing jsx vs .createFactory() vs .createElement()', () => {
  var Child;

  beforeEach(() => {
    jest.resetModules();
    React = require('react');
    ReactDOM = require('react-dom');
    ReactTestUtils = require('react-dom/test-utils');
    Child = jest.genMockFromModule('ReactElementTestChild');
  });

  describe('when using jsx only', () => {
    var Parent, instance;
    beforeEach(() => {
      Parent = class extends React.Component {
        render() {
          return (
            <div>
              <Child ref="child" foo="foo value">children value</Child>
            </div>
          );
        }
      };
      instance = ReactTestUtils.renderIntoDocument(<Parent />);
    });

    it('should scry children but cannot', () => {
      var children = ReactTestUtils.scryRenderedComponentsWithType(
        instance,
        Child,
      );
      expect(children.length).toBe(1);
    });

    it('does not maintain refs', () => {
      expect(instance.refs.child).not.toBeUndefined();
    });

    it('can capture Child instantiation calls', () => {
      expect(Child.mock.calls[0][0]).toEqual({
        foo: 'foo value',
        children: 'children value',
      });
    });
  });

  describe('when using parent that uses .createFactory()', () => {
    var factory, instance;
    beforeEach(() => {
      var childFactory = React.createFactory(Child);
      class Parent extends React.Component {
        render() {
          return React.createElement(
            'div',
            {},
            childFactory({ref: 'child', foo: 'foo value'}, 'children value'),
          );
        }
      }
      factory = React.createFactory(Parent);
      instance = ReactTestUtils.renderIntoDocument(factory());
    });

    it('can properly scry children', () => {
      var children = ReactTestUtils.scryRenderedComponentsWithType(
        instance,
        Child,
      );
      expect(children.length).toBe(1);
    });

    it('does not maintain refs', () => {
      expect(instance.refs.child).not.toBeUndefined();
    });

    it('can capture Child instantiation calls', () => {
      expect(Child.mock.calls[0][0]).toEqual({
        foo: 'foo value',
        children: 'children value',
      });
    });
  });

  describe('when using parent that uses .createElement()', () => {
    var factory, instance;
    beforeEach(() => {
      class Parent extends React.Component {
        render() {
          return React.createElement(
            'div',
            {},
            React.createElement(
              Child,
              {ref: 'child', foo: 'foo value'},
              'children value',
            ),
          );
        }
      }
      factory = React.createFactory(Parent);
      instance = ReactTestUtils.renderIntoDocument(factory());
    });

    it('should scry children but cannot', () => {
      var children = ReactTestUtils.scryRenderedComponentsWithType(
        instance,
        Child,
      );
      expect(children.length).toBe(1);
    });

    it('does not maintain refs', () => {
      expect(instance.refs.child).not.toBeUndefined();
    });

    it('can capture Child instantiation calls', () => {
      expect(Child.mock.calls[0][0]).toEqual({
        foo: 'foo value',
        children: 'children value',
      });
    });
  });
});<|MERGE_RESOLUTION|>--- conflicted
+++ resolved
@@ -472,7 +472,6 @@
     var jsonElement = JSON.stringify(React.createElement('div'));
     expect(React.isValidElement(JSON.parse(jsonElement))).toBe(false);
   });
-<<<<<<< HEAD
 
   it('warns about props with Symbol key', function() {
     global.Symbol = originalSymbol;
@@ -488,9 +487,6 @@
 
     global.Symbol = undefined;
   });
-
-=======
->>>>>>> 8d611381
 });
 
 describe('comparing jsx vs .createFactory() vs .createElement()', () => {
