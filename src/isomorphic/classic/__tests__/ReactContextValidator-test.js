--- conflicted
+++ resolved
@@ -128,52 +128,27 @@
   it('should not pass previous context to lifecycles', () => {
     var actualComponentDidUpdate;
 
-<<<<<<< HEAD
-    var Parent = React.createClass({
-      childContextTypes: {
-        foo: React.PropTypes.string.isRequired,
-      },
-      getChildContext: function() {
-        return { foo: this.props.foo };
-      },
-      render: function() {
+    class Parent extends React.Component {
+      getChildContext() {
+        return {
+          foo: this.props.foo,
+        };
+      }
+
+      render() {
         return <Component />;
-      },
-    });
-
-    var Component = React.createClass({
-      contextTypes: {
-        foo: React.PropTypes.string,
-      },
-      componentDidUpdate: function(...args) {
+      }
+    }
+    Parent.childContextTypes = {
+      foo: PropTypes.string.isRequired,
+    };
+
+    class Component extends React.Component {
+      componentDidUpdate(...args) {
         actualComponentDidUpdate = args;
-      },
-      render: function() {
-=======
-    class Parent extends React.Component {
-      getChildContext() {
-        return {
-          foo: this.props.foo,
-          bar: 'bar',
-        };
-      }
-
-      render() {
-        return <Component />;
-      }
-    }
-    Parent.childContextTypes = {
-      foo: PropTypes.string.isRequired,
-      bar: PropTypes.string.isRequired,
-    };
-
-    class Component extends React.Component {
-      componentDidUpdate(prevProps, prevState, prevContext) {
-        actualComponentDidUpdate = prevContext;
-      }
-
-      render() {
->>>>>>> ec527cc8
+      }
+
+      render() {
         return <div />;
       }
     }
