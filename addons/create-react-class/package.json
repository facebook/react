--- conflicted
+++ resolved
@@ -1,12 +1,7 @@
 {
   "name": "create-react-class",
-<<<<<<< HEAD
-  "version": "15.5.4",
-  "description": "Deprecated, legacy API for creating React components.",
-=======
   "version": "15.6.0",
   "description": "Legacy API for creating React components.",
->>>>>>> d9d8cf65
   "main": "index.js",
   "license": "BSD-3-Clause",
   "files": [
