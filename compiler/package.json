--- conflicted
+++ resolved
@@ -46,11 +46,7 @@
     "wait-on": "^7.2.0",
     "yargs": "^17.7.2"
   },
-<<<<<<< HEAD
   "resolutions": {
     "react-is": "19.0.0-beta-b498834eab-20240506"
   }
-=======
-  "packageManager": "yarn@1.22.22"
->>>>>>> 50f00fd8
 }