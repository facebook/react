
## Input

```javascript
// @validatePreserveExistingMemoizationGuarantees @enableOptionalDependencies
import {identity, ValidateMemoization} from 'shared-runtime';
import {useMemo} from 'react';

function Component({arg}) {
  const data = useMemo(() => {
    return arg?.items.edges?.nodes.map(identity);
  }, [arg?.items.edges?.nodes]);
  return (
    <ValidateMemoization inputs={[arg?.items.edges?.nodes]} output={data} />
  );
}
export const FIXTURE_ENTRYPOINT = {
  fn: Component,
  params: [{arg: null}],
  sequentialRenders: [
    {arg: null},
    {arg: null},
    {arg: {items: {edges: null}}},
    {arg: {items: {edges: null}}},
    {arg: {items: {edges: {nodes: [1, 2, 'hello']}}}},
    {arg: {items: {edges: {nodes: [1, 2, 'hello']}}}},
  ],
};

```

## Code

```javascript
<<<<<<< HEAD
import { c as _c } from "react-compiler-runtime"; // @validatePreserveExistingMemoizationGuarantees @enableOptionalDependencies
function Component(props) {
  const $ = _c(4);
=======
import { c as _c } from "react/compiler-runtime"; // @validatePreserveExistingMemoizationGuarantees @enableOptionalDependencies
import { identity, ValidateMemoization } from "shared-runtime";
import { useMemo } from "react";

function Component(t0) {
  const $ = _c(7);
  const { arg } = t0;
>>>>>>> bfcc82f5

  arg?.items.edges?.nodes;
  let t1;
  let t2;
  if ($[0] !== arg?.items.edges?.nodes) {
    t2 = arg?.items.edges?.nodes.map(identity);
    $[0] = arg?.items.edges?.nodes;
    $[1] = t2;
  } else {
    t2 = $[1];
  }
  t1 = t2;
  const data = t1;

  const t3 = arg?.items.edges?.nodes;
  let t4;
  if ($[2] !== t3) {
    t4 = [t3];
    $[2] = t3;
    $[3] = t4;
  } else {
    t4 = $[3];
  }
  let t5;
  if ($[4] !== t4 || $[5] !== data) {
    t5 = <ValidateMemoization inputs={t4} output={data} />;
    $[4] = t4;
    $[5] = data;
    $[6] = t5;
  } else {
    t5 = $[6];
  }
  return t5;
}

export const FIXTURE_ENTRYPOINT = {
  fn: Component,
  params: [{ arg: null }],
  sequentialRenders: [
    { arg: null },
    { arg: null },
    { arg: { items: { edges: null } } },
    { arg: { items: { edges: null } } },
    { arg: { items: { edges: { nodes: [1, 2, "hello"] } } } },
    { arg: { items: { edges: { nodes: [1, 2, "hello"] } } } },
  ],
};

```
      
### Eval output
(kind: ok) <div>{"inputs":[null]}</div>
<div>{"inputs":[null]}</div>
<div>{"inputs":[null]}</div>
<div>{"inputs":[null]}</div>
<div>{"inputs":[[1,2,"hello"]],"output":[1,2,"hello"]}</div>
<div>{"inputs":[[1,2,"hello"]],"output":[1,2,"hello"]}</div><|MERGE_RESOLUTION|>--- conflicted
+++ resolved
@@ -32,19 +32,13 @@
 ## Code
 
 ```javascript
-<<<<<<< HEAD
 import { c as _c } from "react-compiler-runtime"; // @validatePreserveExistingMemoizationGuarantees @enableOptionalDependencies
-function Component(props) {
-  const $ = _c(4);
-=======
-import { c as _c } from "react/compiler-runtime"; // @validatePreserveExistingMemoizationGuarantees @enableOptionalDependencies
 import { identity, ValidateMemoization } from "shared-runtime";
 import { useMemo } from "react";
 
 function Component(t0) {
   const $ = _c(7);
   const { arg } = t0;
->>>>>>> bfcc82f5
 
   arg?.items.edges?.nodes;
   let t1;
