--- conflicted
+++ resolved
@@ -18,11 +18,7 @@
   2 | function Component(props) {
   3 |   const ref = useRef(null);
 > 4 |   const x = foo(ref);
-<<<<<<< HEAD
-    |                 ^^^ InvalidReact: Ref values (the `current` property) may not be accessed during render. (https://react.dev/reference/react/useRef). Cannot access ref value at mutate? $21[5:8]:TObject<BuiltInUseRefId> (4:4)
-=======
     |                 ^^^ InvalidReact: Ref values (the `current` property) may not be accessed during render. (https://react.dev/reference/react/useRef) (4:4)
->>>>>>> d26994cf
   5 |   return x.current;
   6 | }
   7 |
