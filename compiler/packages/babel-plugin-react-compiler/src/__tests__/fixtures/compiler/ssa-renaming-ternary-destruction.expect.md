
## Input

```javascript
function useFoo(props) {
  let x = [];
  x.push(props.bar);
  props.cond ? (({x} = {x: {}}), ([x] = [[]]), x.push(props.foo)) : null;
  return x;
}

export const FIXTURE_ENTRYPOINT = {
  fn: useFoo,
  params: [{cond: false, foo: 2, bar: 55}],
  sequentialRenders: [
    {cond: false, foo: 2, bar: 55},
    {cond: false, foo: 3, bar: 55},
    {cond: true, foo: 3, bar: 55},
  ],
};

```

## Code

```javascript
import { c as _c } from "react/compiler-runtime";
<<<<<<< HEAD
function foo(props) {
  const $ = _c(5);
=======
function useFoo(props) {
  const $ = _c(4);
>>>>>>> 2c545451
  let x;
  if ($[0] !== props.bar) {
    x = [];
    x.push(props.bar);
    $[0] = props.bar;
    $[1] = x;
  } else {
    x = $[1];
  }
  if ($[2] !== props.cond || $[3] !== props.foo) {
    props.cond ? (([x] = [[]]), x.push(props.foo)) : null;
    $[2] = props.cond;
    $[3] = props.foo;
    $[4] = x;
  } else {
    x = $[4];
  }
  return x;
}

export const FIXTURE_ENTRYPOINT = {
  fn: useFoo,
  params: [{ cond: false, foo: 2, bar: 55 }],
  sequentialRenders: [
    { cond: false, foo: 2, bar: 55 },
    { cond: false, foo: 3, bar: 55 },
    { cond: true, foo: 3, bar: 55 },
  ],
};

```
      
### Eval output
(kind: ok) [55]
[55]
[3]<|MERGE_RESOLUTION|>--- conflicted
+++ resolved
@@ -25,13 +25,8 @@
 
 ```javascript
 import { c as _c } from "react/compiler-runtime";
-<<<<<<< HEAD
-function foo(props) {
-  const $ = _c(5);
-=======
 function useFoo(props) {
   const $ = _c(4);
->>>>>>> 2c545451
   let x;
   if ($[0] !== props.bar) {
     x = [];
@@ -41,13 +36,12 @@
   } else {
     x = $[1];
   }
-  if ($[2] !== props.cond || $[3] !== props.foo) {
+  if ($[2] !== props) {
     props.cond ? (([x] = [[]]), x.push(props.foo)) : null;
-    $[2] = props.cond;
-    $[3] = props.foo;
-    $[4] = x;
+    $[2] = props;
+    $[3] = x;
   } else {
-    x = $[4];
+    x = $[3];
   }
   return x;
 }
