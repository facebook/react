--- conflicted
+++ resolved
@@ -30,25 +30,18 @@
 ```javascript
 import { c as _c } from "react/compiler-runtime";
 import { arrayPush } from "shared-runtime";
-<<<<<<< HEAD
-function foo(props) {
-  const $ = _c(4);
-=======
 function useFoo(props) {
   const $ = _c(2);
->>>>>>> 2c545451
   let x;
-  if ($[0] !== props.bar || $[1] !== props.cond || $[2] !== props.foo) {
+  if ($[0] !== props) {
     x = [];
     x.push(props.bar);
     props.cond ? ((x = []), x.push(props.foo)) : ((x = []), x.push(props.bar));
     arrayPush(x, 4);
-    $[0] = props.bar;
-    $[1] = props.cond;
-    $[2] = props.foo;
-    $[3] = x;
+    $[0] = props;
+    $[1] = x;
   } else {
-    x = $[3];
+    x = $[1];
   }
   return x;
 }
