--- conflicted
+++ resolved
@@ -28,33 +28,20 @@
 
 ```javascript
 import { c as _c } from "react/compiler-runtime";
-<<<<<<< HEAD
-function foo(props) {
-  const $ = _c(4);
-=======
 import { mutate } from "shared-runtime";
 
 function useFoo(props) {
   const $ = _c(2);
->>>>>>> 2c545451
   let x;
-  if ($[0] !== props.bar || $[1] !== props.cond || $[2] !== props.foo) {
+  if ($[0] !== props) {
     x = [];
     x.push(props.bar);
     props.cond ? (([x] = [[]]), x.push(props.foo)) : null;
-<<<<<<< HEAD
-    mut(x);
-    $[0] = props.bar;
-    $[1] = props.cond;
-    $[2] = props.foo;
-    $[3] = x;
-=======
     mutate(x);
     $[0] = props;
     $[1] = x;
->>>>>>> 2c545451
   } else {
-    x = $[3];
+    x = $[1];
   }
   return x;
 }
