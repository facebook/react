--- conflicted
+++ resolved
@@ -34,13 +34,8 @@
     t1 = <div>{x}</div>;
     let condition = $[1] !== x;
     if (!condition) {
-<<<<<<< HEAD
-      old$t1 = $[2];
+      let old$t1 = $[2];
       $structuralCheck(old$t1, t1, "t1", "Component", "cached", "(6:6)");
-=======
-      let old$t1 = $[2];
-      $structuralCheck(old$t1, t1, "t1", "Component", "cached");
->>>>>>> dc319bfc
     }
     $[1] = x;
     $[2] = t1;
