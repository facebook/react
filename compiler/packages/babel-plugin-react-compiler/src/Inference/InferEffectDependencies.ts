import {CompilerError, SourceLocation} from '..';
import {
  ArrayExpression,
  Effect,
  Environment,
  FunctionExpression,
  GeneratedSource,
  HIRFunction,
  IdentifierId,
  Instruction,
  makeInstructionId,
  TInstruction,
  InstructionId,
  ScopeId,
  ReactiveScopeDependency,
  Place,
  ReactiveScopeDependencies,
  isUseRefType,
  isSetStateType,
} from '../HIR';
import {DEFAULT_EXPORT} from '../HIR/Environment';
import {
  createTemporaryPlace,
  fixScopeAndIdentifierRanges,
  markInstructionIds,
} from '../HIR/HIRBuilder';
import {eachInstructionOperand, eachTerminalOperand} from '../HIR/visitors';
import {getOrInsertWith} from '../Utils/utils';

/**
 * Infers reactive dependencies captured by useEffect lambdas and adds them as
 * a second argument to the useEffect call if no dependency array is provided.
 */
export function inferEffectDependencies(fn: HIRFunction): void {
  let hasRewrite = false;
  const fnExpressions = new Map<
    IdentifierId,
    TInstruction<FunctionExpression>
  >();

  const autodepFnConfigs = new Map<string, Map<string, number>>();
  for (const effectTarget of fn.env.config.inferEffectDependencies!) {
    const moduleTargets = getOrInsertWith(
      autodepFnConfigs,
      effectTarget.function.source,
      () => new Map<string, number>(),
    );
    moduleTargets.set(
      effectTarget.function.importSpecifierName,
      effectTarget.numRequiredArgs,
    );
  }
  const autodepFnLoads = new Map<IdentifierId, number>();
  const autodepModuleLoads = new Map<IdentifierId, Map<string, number>>();

  const scopeInfos = new Map<
    ScopeId,
    {pruned: boolean; deps: ReactiveScopeDependencies; hasSingleInstr: boolean}
  >();

  const loadGlobals = new Set<IdentifierId>();

  /**
   * When inserting LoadLocals, we need to retain the reactivity of the base
   * identifier, as later passes e.g. PruneNonReactiveDeps take the reactivity of
   * a base identifier as the "maximal" reactivity of all its references.
   * Concretely,
   * reactive(Identifier i) = Union_{reference of i}(reactive(reference))
   */
  const reactiveIds = inferReactiveIdentifiers(fn);

  for (const [, block] of fn.body.blocks) {
    if (
      block.terminal.kind === 'scope' ||
      block.terminal.kind === 'pruned-scope'
    ) {
      const scopeBlock = fn.body.blocks.get(block.terminal.block)!;
      scopeInfos.set(block.terminal.scope.id, {
        pruned: block.terminal.kind === 'pruned-scope',
        deps: block.terminal.scope.dependencies,
        hasSingleInstr:
          scopeBlock.instructions.length === 1 &&
          scopeBlock.terminal.kind === 'goto' &&
          scopeBlock.terminal.block === block.terminal.fallthrough,
      });
    }
    const rewriteInstrs = new Map<InstructionId, Array<Instruction>>();
    for (const instr of block.instructions) {
      const {value, lvalue} = instr;
      if (value.kind === 'FunctionExpression') {
        fnExpressions.set(
          lvalue.identifier.id,
          instr as TInstruction<FunctionExpression>,
        );
      } else if (value.kind === 'PropertyLoad') {
        if (
          typeof value.property === 'string' &&
          autodepModuleLoads.has(value.object.identifier.id)
        ) {
          const moduleTargets = autodepModuleLoads.get(
            value.object.identifier.id,
          )!;
          const propertyName = value.property;
          const numRequiredArgs = moduleTargets.get(propertyName);
          if (numRequiredArgs != null) {
            autodepFnLoads.set(lvalue.identifier.id, numRequiredArgs);
          }
        }
      } else if (value.kind === 'LoadGlobal') {
        loadGlobals.add(lvalue.identifier.id);

        /*
         * TODO: Handle properties on default exports, like
         * import React from 'react';
         * React.useEffect(...);
         */
        if (value.binding.kind === 'ImportNamespace') {
          const moduleTargets = autodepFnConfigs.get(value.binding.module);
          if (moduleTargets != null) {
            autodepModuleLoads.set(lvalue.identifier.id, moduleTargets);
          }
        }
        if (
          value.binding.kind === 'ImportSpecifier' ||
          value.binding.kind === 'ImportDefault'
        ) {
          const moduleTargets = autodepFnConfigs.get(value.binding.module);
          if (moduleTargets != null) {
            const importSpecifierName =
              value.binding.kind === 'ImportSpecifier'
                ? value.binding.imported
                : DEFAULT_EXPORT;
            const numRequiredArgs = moduleTargets.get(importSpecifierName);
            if (numRequiredArgs != null) {
              autodepFnLoads.set(lvalue.identifier.id, numRequiredArgs);
            }
          }
        }
      } else if (
        value.kind === 'CallExpression' ||
        value.kind === 'MethodCall'
      ) {
        const callee =
          value.kind === 'CallExpression' ? value.callee : value.property;
        if (
          value.args.length === autodepFnLoads.get(callee.identifier.id) &&
          value.args[0].kind === 'Identifier'
        ) {
          // We have a useEffect call with no deps array, so we need to infer the deps
          const effectDeps: Array<Place> = [];
          const newInstructions: Array<Instruction> = [];
          const deps: ArrayExpression = {
            kind: 'ArrayExpression',
            elements: effectDeps,
            loc: GeneratedSource,
          };
          const depsPlace = createTemporaryPlace(fn.env, GeneratedSource);
          depsPlace.effect = Effect.Read;

          const fnExpr = fnExpressions.get(value.args[0].identifier.id);
          if (fnExpr != null) {
            // We have a function expression, so we can infer its dependencies
            const scopeInfo =
              fnExpr.lvalue.identifier.scope != null
                ? scopeInfos.get(fnExpr.lvalue.identifier.scope.id)
                : null;
            CompilerError.invariant(scopeInfo != null, {
              reason: 'Expected function expression scope to exist',
              loc: value.loc,
            });
            if (scopeInfo.pruned || !scopeInfo.hasSingleInstr) {
              /**
               * TODO: retry pipeline that ensures effect function expressions
               * are placed into their own scope
               */
              CompilerError.throwTodo({
                reason:
                  '[InferEffectDependencies] Expected effect function to have non-pruned scope and its scope to have exactly one instruction',
                loc: fnExpr.loc,
              });
            }

            /**
             * Step 1: push dependencies to the effect deps array
             *
<<<<<<< HEAD
             * Note that it's invalid to prune all non-reactive deps in this pass, see
=======
             * Note that it's invalid to prune non-reactive deps in this pass, see
>>>>>>> bdce84a5
             * the `infer-effect-deps/pruned-nonreactive-obj` fixture for an
             * explanation.
             */
            for (const dep of scopeInfo.deps) {
<<<<<<< HEAD
              if (
                (isUseRefType(dep.identifier) ||
                  isSetStateType(dep.identifier)) &&
                !reactiveIds.has(dep.identifier.id)
              ) {
                // exclude non-reactive hook results, which will never be in a memo block
                continue;
              }
=======
>>>>>>> bdce84a5
              const {place, instructions} = writeDependencyToInstructions(
                dep,
                reactiveIds.has(dep.identifier.id),
                fn.env,
                fnExpr.loc,
              );
              newInstructions.push(...instructions);
              effectDeps.push(place);
            }

            newInstructions.push({
              id: makeInstructionId(0),
              loc: GeneratedSource,
              lvalue: {...depsPlace, effect: Effect.Mutate},
              value: deps,
            });

            // Step 2: push the inferred deps array as an argument of the useEffect
            value.args.push({...depsPlace, effect: Effect.Freeze});
            rewriteInstrs.set(instr.id, newInstructions);
          } else if (loadGlobals.has(value.args[0].identifier.id)) {
            // Global functions have no reactive dependencies, so we can insert an empty array
            newInstructions.push({
              id: makeInstructionId(0),
              loc: GeneratedSource,
              lvalue: {...depsPlace, effect: Effect.Mutate},
              value: deps,
            });
            value.args.push({...depsPlace, effect: Effect.Freeze});
            rewriteInstrs.set(instr.id, newInstructions);
          }
        }
      }
    }
    if (rewriteInstrs.size > 0) {
      hasRewrite = true;
      const newInstrs = [];
      for (const instr of block.instructions) {
        const newInstr = rewriteInstrs.get(instr.id);
        if (newInstr != null) {
          newInstrs.push(...newInstr, instr);
        } else {
          newInstrs.push(instr);
        }
      }
      block.instructions = newInstrs;
    }
  }
  if (hasRewrite) {
    // Renumber instructions and fix scope ranges
    markInstructionIds(fn.body);
    fixScopeAndIdentifierRanges(fn.body);
  }
}

function writeDependencyToInstructions(
  dep: ReactiveScopeDependency,
  reactive: boolean,
  env: Environment,
  loc: SourceLocation,
): {place: Place; instructions: Array<Instruction>} {
  const instructions: Array<Instruction> = [];
  let currValue = createTemporaryPlace(env, GeneratedSource);
  currValue.reactive = reactive;
  instructions.push({
    id: makeInstructionId(0),
    loc: GeneratedSource,
    lvalue: {...currValue, effect: Effect.Mutate},
    value: {
      kind: 'LoadLocal',
      place: {
        kind: 'Identifier',
        identifier: dep.identifier,
        effect: Effect.Capture,
        reactive,
        loc: loc,
      },
      loc: loc,
    },
  });
  for (const path of dep.path) {
    if (path.optional) {
      /**
       * TODO: instead of truncating optional paths, reuse
       * instructions from hoisted dependencies block(s)
       */
      break;
    }
    if (path.property === 'current') {
      /*
       * Prune ref.current accesses. This may over-capture for non-ref values with
       * a current property, but that's fine.
       */
      break;
    }
    const nextValue = createTemporaryPlace(env, GeneratedSource);
    nextValue.reactive = reactive;
    instructions.push({
      id: makeInstructionId(0),
      loc: GeneratedSource,
      lvalue: {...nextValue, effect: Effect.Mutate},
      value: {
        kind: 'PropertyLoad',
        object: {...currValue, effect: Effect.Capture},
        property: path.property,
        loc: loc,
      },
    });
    currValue = nextValue;
  }
  currValue.effect = Effect.Freeze;
  return {place: currValue, instructions};
}

function inferReactiveIdentifiers(fn: HIRFunction): Set<IdentifierId> {
  const reactiveIds: Set<IdentifierId> = new Set();
  for (const [, block] of fn.body.blocks) {
    for (const instr of block.instructions) {
      /**
       * No need to traverse into nested functions as
       * 1. their effects are recorded in `LoweredFunction.dependencies`
       * 2. we don't mark `reactive` in these anyways
       */
      for (const place of eachInstructionOperand(instr)) {
        if (place.reactive) {
          reactiveIds.add(place.identifier.id);
        }
      }
    }

    for (const place of eachTerminalOperand(block.terminal)) {
      if (place.reactive) {
        reactiveIds.add(place.identifier.id);
      }
    }
  }
  return reactiveIds;
}<|MERGE_RESOLUTION|>--- conflicted
+++ resolved
@@ -183,16 +183,11 @@
             /**
              * Step 1: push dependencies to the effect deps array
              *
-<<<<<<< HEAD
              * Note that it's invalid to prune all non-reactive deps in this pass, see
-=======
-             * Note that it's invalid to prune non-reactive deps in this pass, see
->>>>>>> bdce84a5
              * the `infer-effect-deps/pruned-nonreactive-obj` fixture for an
              * explanation.
              */
             for (const dep of scopeInfo.deps) {
-<<<<<<< HEAD
               if (
                 (isUseRefType(dep.identifier) ||
                   isSetStateType(dep.identifier)) &&
@@ -201,8 +196,7 @@
                 // exclude non-reactive hook results, which will never be in a memo block
                 continue;
               }
-=======
->>>>>>> bdce84a5
+
               const {place, instructions} = writeDependencyToInstructions(
                 dep,
                 reactiveIds.has(dep.identifier.id),
