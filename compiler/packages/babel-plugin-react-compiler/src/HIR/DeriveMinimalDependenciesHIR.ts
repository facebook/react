/**
 * Copyright (c) Meta Platforms, Inc. and affiliates.
 *
 * This source code is licensed under the MIT license found in the
 * LICENSE file in the root directory of this source tree.
 */

import {CompilerError} from '../CompilerError';
import {
  DependencyPath,
  GeneratedSource,
  Identifier,
  ReactiveScopeDependency,
} from '../HIR';
import {printIdentifier} from '../HIR/PrintHIR';
import {ReactiveScopePropertyDependency} from '../ReactiveScopes/DeriveMinimalDependencies';
import {assertExhaustive} from '../Utils/utils';

/**
 * Simpler fork of DeriveMinimalDependencies, see PropagateScopeDependenciesHIR
 * for detailed explanation.
 */
export class ReactiveScopeDependencyTreeHIR {
  #hoistables: Map<Identifier, HoistableNode> = new Map();
  #roots: Map<Identifier, DependencyNode> = new Map();

<<<<<<< HEAD
  constructor(hoistableObjects: Iterable<ReactiveScopeDependency>) {
    for (const {path, identifier} of hoistableObjects) {
      // Add unconditional / optional access
      let currNode = ReactiveScopeDependencyTreeHIR.#getOrCreateRoot(
        identifier,
        this.#hoistables,
        path.length > 0 && path[0].optional ? 'Optional' : 'NonNull',
      );

      for (let i = 0; i < path.length; i++) {
        // all properties read 'on the way' to a dependency are marked as 'access'
        const prevAccessType = currNode.properties.get(
          path[i].property,
        )?.accessType;
        const accessType =
          i + 1 < path.length && path[i + 1].optional ? 'Optional' : 'NonNull';
        CompilerError.invariant(
          prevAccessType == null || prevAccessType === accessType,
          {
            reason: 'Conflicting access types2!',
            loc: GeneratedSource,
          },
        );
        let nextNode = currNode.properties.get(path[i].property);
        if (nextNode == null) {
          nextNode = {
            properties: new Map(),
            accessType,
          };
          currNode.properties.set(path[i].property, nextNode);
        }
        currNode = nextNode;
      }
    }
  }

  static #getOrCreateRoot<T extends string>(
    identifier: Identifier,
    roots: Map<Identifier, TreeNode<T>>,
    defaultAccessType: T,
  ): TreeNode<T> {
=======
  #getOrCreateRoot(
    identifier: Identifier,
    accessType: PropertyAccessType,
  ): DependencyNode {
>>>>>>> 97bd2a4c
    // roots can always be accessed unconditionally in JS
    let rootNode = roots.get(identifier);

    if (rootNode === undefined) {
      rootNode = {
        properties: new Map(),
<<<<<<< HEAD
        accessType: defaultAccessType,
=======
        accessType,
>>>>>>> 97bd2a4c
      };
      roots.set(identifier, rootNode);
    }
    return rootNode;
  }

  /**
   * Add to a different tree
   */
  addDependency(dep: ReactiveScopePropertyDependency): void {
<<<<<<< HEAD
    const {identifier, path} = dep;
    let depCursor = ReactiveScopeDependencyTreeHIR.#getOrCreateRoot(
      identifier,
      this.#roots,
      PropertyAccessType.UnconditionalAccess,
=======
    const {path} = dep;
    let currNode = this.#getOrCreateRoot(dep.identifier, MIN_ACCESS_TYPE);

    const accessType = PropertyAccessType.Access;

    currNode.accessType = merge(currNode.accessType, accessType);

    for (const property of path) {
      // all properties read 'on the way' to a dependency are marked as 'access'
      let currChild = makeOrMergeProperty(
        currNode,
        property.property,
        accessType,
      );
      currNode = currChild;
    }

    /*
     * If this property does not have a conditional path (i.e. a.b.c), the
     * final property node should be marked as an conditional/unconditional
     * `dependency` as based on control flow.
     */
    currNode.accessType = merge(
      currNode.accessType,
      PropertyAccessType.Dependency,
>>>>>>> 97bd2a4c
    );
    /**
     * hoistableCursor is null if depCursor is not an object we can hoist
     * property reads from otherwise, it represents the same node in the
     * hoistable / cfg-informed tree
     */
    let hoistableCursor: HoistableNode | undefined =
      this.#hoistables.get(identifier);

    // All properties read 'on the way' to a dependency are marked as 'access'
    for (const item of path) {
      let nextHoistableCursor: HoistableNode | undefined;
      let nextDepCursor: DependencyNode;
      if (item.optional) {
        /**
         * No need to check the access type since we can match both optional or non-optionals
         * in the hoistable
         *  e.g. a?.b<rest> is hoistable if a.b<rest> is hoistable
         */
        if (hoistableCursor != null) {
          nextHoistableCursor = hoistableCursor?.properties.get(item.property);
        }

        /**
         * Given a dep `a?.b`
         * if the hoistable tree only contains `a`, we can keep either `a?.b` or 'a.b' as a dependency.
         * (note that we currently do the latter for perf)
         */
        let accessType;
        if (
          hoistableCursor != null &&
          hoistableCursor.accessType === 'NonNull'
        ) {
          accessType = PropertyAccessType.UnconditionalAccess;
        } else {
          accessType = PropertyAccessType.OptionalAccess;
        }
        nextDepCursor = makeOrMergeProperty(
          depCursor,
          item.property,
          accessType,
        );
      } else {
        if (
          hoistableCursor != null &&
          hoistableCursor.accessType === 'NonNull'
        ) {
          // unconditional + not optional PropertyLoad is hoistable
          nextHoistableCursor = hoistableCursor.properties.get(item.property);
          nextDepCursor = makeOrMergeProperty(
            depCursor,
            item.property,
            PropertyAccessType.UnconditionalAccess,
          );
        } else {
          break;
        }
      }
      depCursor = nextDepCursor;
      hoistableCursor = nextHoistableCursor;
    }
    // mark the final node as a dependency
    depCursor.accessType = merge(
      depCursor.accessType,
      PropertyAccessType.OptionalDependency,
    );
  }

  deriveMinimalDependencies(): Set<ReactiveScopeDependency> {
    const results = new Set<ReactiveScopeDependency>();
    for (const [rootId, rootNode] of this.#roots.entries()) {
      const deps = deriveMinimalDependenciesInSubtree(rootNode, null);
      CompilerError.invariant(
        deps.every(
          dep =>
            dep.accessType === PropertyAccessType.UnconditionalDependency ||
            dep.accessType == PropertyAccessType.OptionalDependency,
        ),
        {
          reason:
            '[PropagateScopeDependencies] All dependencies must be reduced to unconditional dependencies.',
          description: null,
          loc: null,
          suggestions: null,
        },
      );

      for (const dep of deps) {
        results.add({
          identifier: rootId,
          path: dep.relativePath,
        });
      }
    }

    return results;
  }

  /*
   * Prints dependency tree to string for debugging.
   * @param includeAccesses
   * @returns string representation of DependencyTree
   */
  printDeps(includeAccesses: boolean): string {
    let res: Array<Array<string>> = [];

    for (const [rootId, rootNode] of this.#roots.entries()) {
      const rootResults = printSubtree(rootNode, includeAccesses).map(
        result => `${printIdentifier(rootId)}.${result}`,
      );
      res.push(rootResults);
    }
    return res.flat().join('\n');
  }

  static debug<T extends string>(roots: Map<Identifier, TreeNode<T>>): string {
    const buf: Array<string> = [`tree() [`];
    for (const [rootId, rootNode] of roots) {
      buf.push(`${printIdentifier(rootId)} (${rootNode.accessType}):`);
      this.#debugImpl(buf, rootNode, 1);
    }
    buf.push(']');
    return buf.length > 2 ? buf.join('\n') : buf.join('');
  }

  static #debugImpl<T extends string>(
    buf: Array<string>,
    node: TreeNode<T>,
    depth: number = 0,
  ): void {
    for (const [property, childNode] of node.properties) {
      buf.push(`${'  '.repeat(depth)}.${property} (${childNode.accessType}):`);
      this.#debugImpl(buf, childNode, depth + 1);
    }
  }
}

/*
 * Enum representing the access type of single property on a parent object.
 * We distinguish on two independent axes:
 * Conditional / Unconditional:
 *    - whether this property is accessed unconditionally (within the ReactiveBlock)
 * Access / Dependency:
 *    - Access: this property is read on the path of a dependency. We do not
 *      need to track change variables for accessed properties. Tracking accesses
 *      helps Forget do more granular dependency tracking.
 *    - Dependency: this property is read as a dependency and we must track changes
 *      to it for correctness.
 *
 *    ```javascript
 *    // props.a is a dependency here and must be tracked
 *    deps: {props.a, props.a.b} ---> minimalDeps: {props.a}
 *    // props.a is just an access here and does not need to be tracked
 *    deps: {props.a.b} ---> minimalDeps: {props.a.b}
 *    ```
 */
enum PropertyAccessType {
  OptionalAccess = 'OptionalAccess',
  UnconditionalAccess = 'UnconditionalAccess',
  OptionalDependency = 'OptionalDependency',
  UnconditionalDependency = 'UnconditionalDependency',
}

function isUnconditional(access: PropertyAccessType): boolean {
  return (
    access === PropertyAccessType.UnconditionalAccess ||
    access === PropertyAccessType.UnconditionalDependency
  );
}
function isDependency(access: PropertyAccessType): boolean {
  return (
    access === PropertyAccessType.OptionalDependency ||
    access === PropertyAccessType.UnconditionalDependency
  );
}

function merge(
  access1: PropertyAccessType,
  access2: PropertyAccessType,
): PropertyAccessType {
  const resultIsUnconditional =
    isUnconditional(access1) || isUnconditional(access2);
  const resultIsDependency = isDependency(access1) || isDependency(access2);

  /*
   * Straightforward merge.
   * This can be represented as bitwise OR, but is written out for readability
   *
   * Observe that `UnconditionalAccess | ConditionalDependency` produces an
   * unconditionally accessed conditional dependency. We currently use these
   * as we use unconditional dependencies. (i.e. to codegen change variables)
   */
  if (resultIsUnconditional) {
    if (resultIsDependency) {
      return PropertyAccessType.UnconditionalDependency;
    } else {
      return PropertyAccessType.UnconditionalAccess;
    }
  } else {
    // result is optional
    if (resultIsDependency) {
      return PropertyAccessType.OptionalDependency;
    } else {
      return PropertyAccessType.OptionalAccess;
    }
  }
}

type TreeNode<T extends string> = {
  properties: Map<string, TreeNode<T>>;
  accessType: T;
};
type HoistableNode = TreeNode<'Optional' | 'NonNull'>;
type DependencyNode = TreeNode<PropertyAccessType>;

type ReduceResultNode = {
  relativePath: DependencyPath;
  accessType: PropertyAccessType;
};

function promoteResult(
  accessType: PropertyAccessType,
  path: {property: string; optional: boolean} | null,
): Array<ReduceResultNode> {
  const result: ReduceResultNode = {
    relativePath: [],
    accessType,
  };
  if (path !== null) {
    result.relativePath.push(path);
  }
  return [result];
}

function prependPath(
  results: Array<ReduceResultNode>,
  path: {property: string; optional: boolean} | null,
): Array<ReduceResultNode> {
  if (path === null) {
    return results;
  }
  return results.map(result => {
    return {
      accessType: result.accessType,
      relativePath: [path, ...result.relativePath],
    };
  });
}

/**
 * TODO: this is directly pasted from DeriveMinimalDependencies. Since we no
 * longer have conditionally accessed nodes, we can simplify
 *
 * Recursively calculates minimal dependencies in a subtree.
 * @param dep DependencyNode representing a dependency subtree.
 * @returns a minimal list of dependencies in this subtree.
 */
function deriveMinimalDependenciesInSubtree(
  dep: DependencyNode,
  property: string | null,
): Array<ReduceResultNode> {
  const results: Array<ReduceResultNode> = [];
  for (const [childName, childNode] of dep.properties) {
    const childResult = deriveMinimalDependenciesInSubtree(
      childNode,
      childName,
    );
    results.push(...childResult);
  }

  switch (dep.accessType) {
    case PropertyAccessType.UnconditionalDependency: {
      return promoteResult(
        PropertyAccessType.UnconditionalDependency,
        property !== null ? {property, optional: false} : null,
      );
    }
    case PropertyAccessType.UnconditionalAccess: {
      if (
        results.every(
          ({accessType}) =>
            accessType === PropertyAccessType.UnconditionalDependency ||
            accessType === PropertyAccessType.OptionalDependency,
        )
      ) {
        // all children are unconditional dependencies, return them to preserve granularity
        return prependPath(
          results,
          property !== null ? {property, optional: false} : null,
        );
      } else {
        CompilerError.invariant(false, {
          reason: 'Unexpected conditional child',
          loc: GeneratedSource,
        });
        // /*
        //  * at least one child is accessed conditionally, so this node needs to be promoted to
        //  * unconditional dependency
        //  */
        // return promoteResult(
        //   PropertyAccessType.UnconditionalDependency,
        //   property !== null ? {property, optional: false} : null,
        // );
      }
    }
    case PropertyAccessType.OptionalDependency: {
      return promoteResult(
        PropertyAccessType.OptionalDependency,
        property !== null ? {property, optional: true} : null,
      );
    }
    case PropertyAccessType.OptionalAccess: {
      if (
        results.every(
          ({accessType}) =>
            accessType === PropertyAccessType.UnconditionalDependency ||
            accessType === PropertyAccessType.OptionalDependency,
        )
      ) {
        // all children are unconditional dependencies, return them to preserve granularity
        return prependPath(
          results,
          property !== null ? {property, optional: true} : null,
        );
      } else {
        /*
         * at least one child is accessed conditionally, so this node needs to be promoted to
         * unconditional dependency
         */
        return promoteResult(
          PropertyAccessType.OptionalDependency,
          property !== null ? {property, optional: true} : null,
        );
      }
    }
    default: {
      assertExhaustive(
        dep.accessType,
        '[PropgateScopeDependencies] Unhandled access type!',
      );
    }
  }
}

function printSubtree(
  node: DependencyNode,
  includeAccesses: boolean,
): Array<string> {
  const results: Array<string> = [];
  for (const [propertyName, propertyNode] of node.properties) {
    if (includeAccesses || isDependency(propertyNode.accessType)) {
      results.push(`${propertyName} (${propertyNode.accessType})`);
    }
    const propertyResults = printSubtree(propertyNode, includeAccesses);
    results.push(...propertyResults.map(result => `${propertyName}.${result}`));
  }
  return results;
}

function makeOrMergeProperty(
  node: DependencyNode,
  property: string,
  accessType: PropertyAccessType,
): DependencyNode {
  let child = node.properties.get(property);
  if (child == null) {
    child = {
      properties: new Map(),
      accessType,
    };
    node.properties.set(property, child);
  } else {
    child.accessType = merge(child.accessType, accessType);
  }
  return child;
}<|MERGE_RESOLUTION|>--- conflicted
+++ resolved
@@ -7,35 +7,42 @@
 
 import {CompilerError} from '../CompilerError';
 import {
-  DependencyPath,
+  DependencyPathEntry,
   GeneratedSource,
   Identifier,
   ReactiveScopeDependency,
 } from '../HIR';
 import {printIdentifier} from '../HIR/PrintHIR';
 import {ReactiveScopePropertyDependency} from '../ReactiveScopes/DeriveMinimalDependencies';
-import {assertExhaustive} from '../Utils/utils';
 
 /**
  * Simpler fork of DeriveMinimalDependencies, see PropagateScopeDependenciesHIR
  * for detailed explanation.
  */
 export class ReactiveScopeDependencyTreeHIR {
-  #hoistables: Map<Identifier, HoistableNode> = new Map();
-  #roots: Map<Identifier, DependencyNode> = new Map();
-
-<<<<<<< HEAD
+  /**
+   * Paths from which we can hoist PropertyLoads. If an `identifier`,
+   * `identifier.path`, or `identifier?.path` is in this map, it is safe to
+   * evaluate (non-optional) PropertyLoads from.
+   */
+  #hoistableObjects: Map<Identifier, HoistableNode> = new Map();
+  #deps: Map<Identifier, DependencyNode> = new Map();
+
+  /**
+   * @param hoistableObjects a set of paths from which we can safely evaluate
+   * PropertyLoads. Note that we expect these to not contain duplicates (e.g.
+   * both `a?.b` and `a.b`) only because CollectHoistablePropertyLoads merges
+   * duplicates when traversing the CFG.
+   */
   constructor(hoistableObjects: Iterable<ReactiveScopeDependency>) {
     for (const {path, identifier} of hoistableObjects) {
-      // Add unconditional / optional access
       let currNode = ReactiveScopeDependencyTreeHIR.#getOrCreateRoot(
         identifier,
-        this.#hoistables,
+        this.#hoistableObjects,
         path.length > 0 && path[0].optional ? 'Optional' : 'NonNull',
       );
 
       for (let i = 0; i < path.length; i++) {
-        // all properties read 'on the way' to a dependency are marked as 'access'
         const prevAccessType = currNode.properties.get(
           path[i].property,
         )?.accessType;
@@ -44,7 +51,7 @@
         CompilerError.invariant(
           prevAccessType == null || prevAccessType === accessType,
           {
-            reason: 'Conflicting access types2!',
+            reason: 'Conflicting access types',
             loc: GeneratedSource,
           },
         );
@@ -66,23 +73,13 @@
     roots: Map<Identifier, TreeNode<T>>,
     defaultAccessType: T,
   ): TreeNode<T> {
-=======
-  #getOrCreateRoot(
-    identifier: Identifier,
-    accessType: PropertyAccessType,
-  ): DependencyNode {
->>>>>>> 97bd2a4c
     // roots can always be accessed unconditionally in JS
     let rootNode = roots.get(identifier);
 
     if (rootNode === undefined) {
       rootNode = {
         properties: new Map(),
-<<<<<<< HEAD
         accessType: defaultAccessType,
-=======
-        accessType,
->>>>>>> 97bd2a4c
       };
       roots.set(identifier, rootNode);
     }
@@ -90,42 +87,16 @@
   }
 
   /**
-   * Add to a different tree
+   * Join a dependency with `#hoistableObjects` to record the hoistable
+   * dependency. This effectively truncates @param dep to its maximal
+   * safe-to-evaluate subpath
    */
   addDependency(dep: ReactiveScopePropertyDependency): void {
-<<<<<<< HEAD
     const {identifier, path} = dep;
     let depCursor = ReactiveScopeDependencyTreeHIR.#getOrCreateRoot(
       identifier,
-      this.#roots,
+      this.#deps,
       PropertyAccessType.UnconditionalAccess,
-=======
-    const {path} = dep;
-    let currNode = this.#getOrCreateRoot(dep.identifier, MIN_ACCESS_TYPE);
-
-    const accessType = PropertyAccessType.Access;
-
-    currNode.accessType = merge(currNode.accessType, accessType);
-
-    for (const property of path) {
-      // all properties read 'on the way' to a dependency are marked as 'access'
-      let currChild = makeOrMergeProperty(
-        currNode,
-        property.property,
-        accessType,
-      );
-      currNode = currChild;
-    }
-
-    /*
-     * If this property does not have a conditional path (i.e. a.b.c), the
-     * final property node should be marked as an conditional/unconditional
-     * `dependency` as based on control flow.
-     */
-    currNode.accessType = merge(
-      currNode.accessType,
-      PropertyAccessType.Dependency,
->>>>>>> 97bd2a4c
     );
     /**
      * hoistableCursor is null if depCursor is not an object we can hoist
@@ -133,56 +104,60 @@
      * hoistable / cfg-informed tree
      */
     let hoistableCursor: HoistableNode | undefined =
-      this.#hoistables.get(identifier);
+      this.#hoistableObjects.get(identifier);
 
     // All properties read 'on the way' to a dependency are marked as 'access'
-    for (const item of path) {
+    for (const entry of path) {
       let nextHoistableCursor: HoistableNode | undefined;
       let nextDepCursor: DependencyNode;
-      if (item.optional) {
+      if (entry.optional) {
         /**
          * No need to check the access type since we can match both optional or non-optionals
          * in the hoistable
          *  e.g. a?.b<rest> is hoistable if a.b<rest> is hoistable
          */
         if (hoistableCursor != null) {
-          nextHoistableCursor = hoistableCursor?.properties.get(item.property);
+          nextHoistableCursor = hoistableCursor?.properties.get(entry.property);
         }
 
-        /**
-         * Given a dep `a?.b`
-         * if the hoistable tree only contains `a`, we can keep either `a?.b` or 'a.b' as a dependency.
-         * (note that we currently do the latter for perf)
-         */
         let accessType;
         if (
           hoistableCursor != null &&
           hoistableCursor.accessType === 'NonNull'
         ) {
+          /**
+           * For an optional chain dep `a?.b`: if the hoistable tree only
+           * contains `a`, we can keep either `a?.b` or 'a.b' as a dependency.
+           * (note that we currently do the latter for perf)
+           */
           accessType = PropertyAccessType.UnconditionalAccess;
         } else {
+          /**
+           * Given that it's safe to evaluate `depCursor` and optional load
+           * never throws, it's also safe to evaluate `depCursor?.entry`
+           */
           accessType = PropertyAccessType.OptionalAccess;
         }
         nextDepCursor = makeOrMergeProperty(
           depCursor,
-          item.property,
+          entry.property,
           accessType,
         );
+      } else if (
+        hoistableCursor != null &&
+        hoistableCursor.accessType === 'NonNull'
+      ) {
+        nextHoistableCursor = hoistableCursor.properties.get(entry.property);
+        nextDepCursor = makeOrMergeProperty(
+          depCursor,
+          entry.property,
+          PropertyAccessType.UnconditionalAccess,
+        );
       } else {
-        if (
-          hoistableCursor != null &&
-          hoistableCursor.accessType === 'NonNull'
-        ) {
-          // unconditional + not optional PropertyLoad is hoistable
-          nextHoistableCursor = hoistableCursor.properties.get(item.property);
-          nextDepCursor = makeOrMergeProperty(
-            depCursor,
-            item.property,
-            PropertyAccessType.UnconditionalAccess,
-          );
-        } else {
-          break;
-        }
+        /**
+         * Break to truncate the dependency on its first non-optional entry that PropertyLoads are not hoistable from
+         */
+        break;
       }
       depCursor = nextDepCursor;
       hoistableCursor = nextHoistableCursor;
@@ -196,29 +171,8 @@
 
   deriveMinimalDependencies(): Set<ReactiveScopeDependency> {
     const results = new Set<ReactiveScopeDependency>();
-    for (const [rootId, rootNode] of this.#roots.entries()) {
-      const deps = deriveMinimalDependenciesInSubtree(rootNode, null);
-      CompilerError.invariant(
-        deps.every(
-          dep =>
-            dep.accessType === PropertyAccessType.UnconditionalDependency ||
-            dep.accessType == PropertyAccessType.OptionalDependency,
-        ),
-        {
-          reason:
-            '[PropagateScopeDependencies] All dependencies must be reduced to unconditional dependencies.',
-          description: null,
-          loc: null,
-          suggestions: null,
-        },
-      );
-
-      for (const dep of deps) {
-        results.add({
-          identifier: rootId,
-          path: dep.relativePath,
-        });
-      }
+    for (const [rootId, rootNode] of this.#deps.entries()) {
+      collectMinimalDependenciesInSubtree(rootNode, rootId, [], results);
     }
 
     return results;
@@ -232,7 +186,7 @@
   printDeps(includeAccesses: boolean): string {
     let res: Array<Array<string>> = [];
 
-    for (const [rootId, rootNode] of this.#roots.entries()) {
+    for (const [rootId, rootNode] of this.#deps.entries()) {
       const rootResults = printSubtree(rootNode, includeAccesses).map(
         result => `${printIdentifier(rootId)}.${result}`,
       );
@@ -266,15 +220,14 @@
 /*
  * Enum representing the access type of single property on a parent object.
  * We distinguish on two independent axes:
- * Conditional / Unconditional:
- *    - whether this property is accessed unconditionally (within the ReactiveBlock)
+ * Optional / Unconditional:
+ *    - whether this property is an optional load (within an optional chain)
  * Access / Dependency:
  *    - Access: this property is read on the path of a dependency. We do not
  *      need to track change variables for accessed properties. Tracking accesses
  *      helps Forget do more granular dependency tracking.
  *    - Dependency: this property is read as a dependency and we must track changes
  *      to it for correctness.
- *
  *    ```javascript
  *    // props.a is a dependency here and must be tracked
  *    deps: {props.a, props.a.b} ---> minimalDeps: {props.a}
@@ -289,10 +242,10 @@
   UnconditionalDependency = 'UnconditionalDependency',
 }
 
-function isUnconditional(access: PropertyAccessType): boolean {
+function isOptional(access: PropertyAccessType): boolean {
   return (
-    access === PropertyAccessType.UnconditionalAccess ||
-    access === PropertyAccessType.UnconditionalDependency
+    access === PropertyAccessType.OptionalAccess ||
+    access === PropertyAccessType.OptionalDependency
   );
 }
 function isDependency(access: PropertyAccessType): boolean {
@@ -306,8 +259,7 @@
   access1: PropertyAccessType,
   access2: PropertyAccessType,
 ): PropertyAccessType {
-  const resultIsUnconditional =
-    isUnconditional(access1) || isUnconditional(access2);
+  const resultIsUnconditional = !(isOptional(access1) && isOptional(access2));
   const resultIsDependency = isDependency(access1) || isDependency(access2);
 
   /*
@@ -341,130 +293,35 @@
 type HoistableNode = TreeNode<'Optional' | 'NonNull'>;
 type DependencyNode = TreeNode<PropertyAccessType>;
 
-type ReduceResultNode = {
-  relativePath: DependencyPath;
-  accessType: PropertyAccessType;
-};
-
-function promoteResult(
-  accessType: PropertyAccessType,
-  path: {property: string; optional: boolean} | null,
-): Array<ReduceResultNode> {
-  const result: ReduceResultNode = {
-    relativePath: [],
-    accessType,
-  };
-  if (path !== null) {
-    result.relativePath.push(path);
-  }
-  return [result];
-}
-
-function prependPath(
-  results: Array<ReduceResultNode>,
-  path: {property: string; optional: boolean} | null,
-): Array<ReduceResultNode> {
-  if (path === null) {
-    return results;
-  }
-  return results.map(result => {
-    return {
-      accessType: result.accessType,
-      relativePath: [path, ...result.relativePath],
-    };
-  });
-}
-
 /**
  * TODO: this is directly pasted from DeriveMinimalDependencies. Since we no
  * longer have conditionally accessed nodes, we can simplify
  *
  * Recursively calculates minimal dependencies in a subtree.
- * @param dep DependencyNode representing a dependency subtree.
+ * @param node DependencyNode representing a dependency subtree.
  * @returns a minimal list of dependencies in this subtree.
  */
-function deriveMinimalDependenciesInSubtree(
-  dep: DependencyNode,
-  property: string | null,
-): Array<ReduceResultNode> {
-  const results: Array<ReduceResultNode> = [];
-  for (const [childName, childNode] of dep.properties) {
-    const childResult = deriveMinimalDependenciesInSubtree(
-      childNode,
-      childName,
-    );
-    results.push(...childResult);
-  }
-
-  switch (dep.accessType) {
-    case PropertyAccessType.UnconditionalDependency: {
-      return promoteResult(
-        PropertyAccessType.UnconditionalDependency,
-        property !== null ? {property, optional: false} : null,
-      );
-    }
-    case PropertyAccessType.UnconditionalAccess: {
-      if (
-        results.every(
-          ({accessType}) =>
-            accessType === PropertyAccessType.UnconditionalDependency ||
-            accessType === PropertyAccessType.OptionalDependency,
-        )
-      ) {
-        // all children are unconditional dependencies, return them to preserve granularity
-        return prependPath(
-          results,
-          property !== null ? {property, optional: false} : null,
-        );
-      } else {
-        CompilerError.invariant(false, {
-          reason: 'Unexpected conditional child',
-          loc: GeneratedSource,
-        });
-        // /*
-        //  * at least one child is accessed conditionally, so this node needs to be promoted to
-        //  * unconditional dependency
-        //  */
-        // return promoteResult(
-        //   PropertyAccessType.UnconditionalDependency,
-        //   property !== null ? {property, optional: false} : null,
-        // );
-      }
-    }
-    case PropertyAccessType.OptionalDependency: {
-      return promoteResult(
-        PropertyAccessType.OptionalDependency,
-        property !== null ? {property, optional: true} : null,
-      );
-    }
-    case PropertyAccessType.OptionalAccess: {
-      if (
-        results.every(
-          ({accessType}) =>
-            accessType === PropertyAccessType.UnconditionalDependency ||
-            accessType === PropertyAccessType.OptionalDependency,
-        )
-      ) {
-        // all children are unconditional dependencies, return them to preserve granularity
-        return prependPath(
-          results,
-          property !== null ? {property, optional: true} : null,
-        );
-      } else {
-        /*
-         * at least one child is accessed conditionally, so this node needs to be promoted to
-         * unconditional dependency
-         */
-        return promoteResult(
-          PropertyAccessType.OptionalDependency,
-          property !== null ? {property, optional: true} : null,
-        );
-      }
-    }
-    default: {
-      assertExhaustive(
-        dep.accessType,
-        '[PropgateScopeDependencies] Unhandled access type!',
+function collectMinimalDependenciesInSubtree(
+  node: DependencyNode,
+  rootIdentifier: Identifier,
+  path: Array<DependencyPathEntry>,
+  results: Set<ReactiveScopeDependency>,
+): void {
+  if (isDependency(node.accessType)) {
+    results.add({identifier: rootIdentifier, path});
+  } else {
+    for (const [childName, childNode] of node.properties) {
+      collectMinimalDependenciesInSubtree(
+        childNode,
+        rootIdentifier,
+        [
+          ...path,
+          {
+            property: childName,
+            optional: isOptional(childNode.accessType),
+          },
+        ],
+        results,
       );
     }
   }
