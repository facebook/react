/**
 * Copyright (c) Meta Platforms, Inc. and affiliates.
 *
 * This source code is licensed under the MIT license found in the
 * LICENSE file in the root directory of this source tree.
 */

import {Binding, NodePath} from '@babel/traverse';
import * as t from '@babel/types';
import {CompilerError} from '../CompilerError';
import {Environment} from './Environment';
import {
  BasicBlock,
  BlockId,
  BlockKind,
  Effect,
  GeneratedSource,
  GotoVariant,
  HIR,
  Identifier,
  IdentifierId,
  Instruction,
  Place,
  SourceLocation,
  Terminal,
  VariableBinding,
  makeBlockId,
  makeDeclarationId,
  makeIdentifierName,
  makeInstructionId,
  makeTemporaryIdentifier,
  makeType,
} from './HIR';
import {printInstruction} from './PrintHIR';
import {
  eachTerminalSuccessor,
  mapTerminalSuccessors,
  terminalFallthrough,
} from './visitors';

/*
 * *******************************************************************************************
 * *******************************************************************************************
 * ************************************* Lowering to HIR *************************************
 * *******************************************************************************************
 * *******************************************************************************************
 */

// A work-in-progress block that does not yet have a terminator
export type WipBlock = {
  id: BlockId;
  instructions: Array<Instruction>;
  kind: BlockKind;
};

type Scope = LoopScope | LabelScope | SwitchScope;

type LoopScope = {
  kind: 'loop';
  label: string | null;
  continueBlock: BlockId;
  breakBlock: BlockId;
};

type SwitchScope = {
  kind: 'switch';
  breakBlock: BlockId;
  label: string | null;
};

type LabelScope = {
  kind: 'label';
  label: string;
  breakBlock: BlockId;
};

function newBlock(id: BlockId, kind: BlockKind): WipBlock {
  return {id, kind, instructions: []};
}

export type Bindings = Map<
  string,
  {node: t.Identifier; identifier: Identifier}
>;

/*
 * Determines how instructions should be constructed in order to preserve
 * exception semantics
 */
export type ExceptionsMode =
  /*
   * Mode used for code not covered by explicit exception handling, any
   * errors are assumed to be thrown out of the function
   */
  | {kind: 'ThrowExceptions'}
  /*
   * Mode used for code that *is* covered by explicit exception handling
   * (ie try/catch), which requires modeling the possibility of control
   * flow to the exception handler.
   */
  | {kind: 'CatchExceptions'; handler: BlockId};

// Helper class for constructing a CFG
export default class HIRBuilder {
  #completed: Map<BlockId, BasicBlock> = new Map();
  #current: WipBlock;
  #entry: BlockId;
  #scopes: Array<Scope> = [];
  #context: Array<t.Identifier>;
  #bindings: Bindings;
  #env: Environment;
  #exceptionHandlerStack: Array<BlockId> = [];
  parentFunction: NodePath<t.Function>;
  errors: CompilerError = new CompilerError();
  /**
   * Traversal context: counts the number of `fbt` tag parents
   * of the current babel node.
   */
  fbtDepth: number = 0;

  get nextIdentifierId(): IdentifierId {
    return this.#env.nextIdentifierId;
  }

  get context(): Array<t.Identifier> {
    return this.#context;
  }

  get bindings(): Bindings {
    return this.#bindings;
  }

  get environment(): Environment {
    return this.#env;
  }

  constructor(
    env: Environment,
    parentFunction: NodePath<t.Function>, // the outermost function being compiled
    bindings: Bindings | null = null,
    context: Array<t.Identifier> | null = null,
  ) {
    this.#env = env;
    this.#bindings = bindings ?? new Map();
    this.parentFunction = parentFunction;
    this.#context = context ?? [];
    this.#entry = makeBlockId(env.nextBlockId);
    this.#current = newBlock(this.#entry, 'block');
  }

  currentBlockKind(): BlockKind {
    return this.#current.kind;
  }

  // Push a statement or expression onto the current block
  push(instruction: Instruction): void {
    this.#current.instructions.push(instruction);
    const exceptionHandler = this.#exceptionHandlerStack.at(-1);
    if (exceptionHandler !== undefined) {
      const continuationBlock = this.reserve(this.currentBlockKind());
      this.terminateWithContinuation(
        {
          kind: 'maybe-throw',
          continuation: continuationBlock.id,
          handler: exceptionHandler,
          id: makeInstructionId(0),
          loc: instruction.loc,
        },
        continuationBlock,
      );
    }
  }

  enterTryCatch(handler: BlockId, fn: () => void): void {
    this.#exceptionHandlerStack.push(handler);
    fn();
    this.#exceptionHandlerStack.pop();
  }

  resolveThrowHandler(): BlockId | null {
    const handler = this.#exceptionHandlerStack.at(-1);
    return handler ?? null;
  }

  makeTemporary(loc: SourceLocation): Identifier {
    const id = this.nextIdentifierId;
    return makeTemporaryIdentifier(id, loc);
  }

  #resolveBabelBinding(
    path: NodePath<t.Identifier | t.JSXIdentifier>,
  ): Binding | null {
    const originalName = path.node.name;
    const binding = path.scope.getBinding(originalName);
    if (binding == null) {
      return null;
    }
    return binding;
  }

  /*
   * Maps an Identifier (or JSX identifier) Babel node to an internal `Identifier`
   * which represents the variable being referenced, according to the JS scoping rules.
   *
   * Because Forget does not preserve _all_ block scopes in the input (only those that
   * happen to occur from control flow), this resolution ensures that different variables
   * with the same name are mapped to a unique name. Concretely, this function maintains
   * the invariant that all references to a given variable will return an `Identifier`
   * with the same (unique for the function) `name` and `id`.
   *
   * Example:
   *
   * ```javascript
   * function foo() {
   *    const x = 0;
   *    {
   *      const x = 1;
   *    }
   *    return x;
   * }
   * ```
   *
   * The above converts as follows:
   *
   * ```
   * Const Identifier { name: 'x', id: 0 } = Primitive { value: 0 };
   * Const Identifier { name: 'x_0', id: 1 } = Primitive { value: 1 };
   * Return Identifier { name: 'x', id: 0};
   * ```
   */
  resolveIdentifier(
    path: NodePath<t.Identifier | t.JSXIdentifier>,
  ): VariableBinding {
    const originalName = path.node.name;
    const babelBinding = this.#resolveBabelBinding(path);
    if (babelBinding == null) {
      return {kind: 'Global', name: originalName};
    }

    // Check if the binding is from module scope
    const outerBinding =
      this.parentFunction.scope.parent.getBinding(originalName);
    if (babelBinding === outerBinding) {
      const path = babelBinding.path;
      if (path.isImportDefaultSpecifier()) {
        const importDeclaration =
          path.parentPath as NodePath<t.ImportDeclaration>;
        return {
          kind: 'ImportDefault',
          name: originalName,
          module: importDeclaration.node.source.value,
        };
      } else if (path.isImportSpecifier()) {
        const importDeclaration =
          path.parentPath as NodePath<t.ImportDeclaration>;
        return {
          kind: 'ImportSpecifier',
          name: originalName,
          module: importDeclaration.node.source.value,
          imported:
            path.node.imported.type === 'Identifier'
              ? path.node.imported.name
              : path.node.imported.value,
        };
      } else if (path.isImportNamespaceSpecifier()) {
        const importDeclaration =
          path.parentPath as NodePath<t.ImportDeclaration>;
        return {
          kind: 'ImportNamespace',
          name: originalName,
          module: importDeclaration.node.source.value,
        };
      } else {
        return {
          kind: 'ModuleLocal',
          name: originalName,
        };
      }
    }

    const resolvedBinding = this.resolveBinding(babelBinding.identifier);
    if (resolvedBinding.name && resolvedBinding.name.value !== originalName) {
      babelBinding.scope.rename(originalName, resolvedBinding.name.value);
    }
    return {
      kind: 'Identifier',
      identifier: resolvedBinding,
      bindingKind: babelBinding.kind,
    };
  }

  isContextIdentifier(path: NodePath<t.Identifier | t.JSXIdentifier>): boolean {
    const binding = this.#resolveBabelBinding(path);
    if (binding) {
      // Check if the binding is from module scope, if so return null
      const outerBinding = this.parentFunction.scope.parent.getBinding(
        path.node.name,
      );
      if (binding === outerBinding) {
        return false;
      }
      return this.#env.isContextIdentifier(binding.identifier);
    } else {
      return false;
    }
  }

  resolveBinding(node: t.Identifier): Identifier {
    if (node.name === 'fbt') {
      CompilerError.throwTodo({
        reason: 'Support local variables named "fbt"',
        loc: node.loc ?? null,
      });
    }
    const originalName = node.name;
    let name = originalName;
    let index = 0;
    while (true) {
      const mapping = this.#bindings.get(name);
      if (mapping === undefined) {
        const id = this.nextIdentifierId;
        const identifier: Identifier = {
          id,
          declarationId: makeDeclarationId(id),
          name: makeIdentifierName(name),
          mutableRange: {
            start: makeInstructionId(0),
            end: makeInstructionId(0),
          },
          scope: null,
          type: makeType(),
          loc: node.loc ?? GeneratedSource,
        };
        this.#bindings.set(name, {node, identifier});
        return identifier;
      } else if (mapping.node === node) {
        return mapping.identifier;
      } else {
        name = `${originalName}_${index++}`;
      }
    }
  }

  // Construct a final CFG from this context
  build(): HIR {
    let ir: HIR = {
      blocks: this.#completed,
      entry: this.#entry,
    };
    const rpoBlocks = getReversePostorderedBlocks(ir);
    for (const [id, block] of ir.blocks) {
      if (
        !rpoBlocks.has(id) &&
        block.instructions.some(
          instr => instr.value.kind === 'FunctionExpression',
        )
      ) {
        CompilerError.throwTodo({
          reason: `Support functions with unreachable code that may contain hoisted declarations`,
          loc: block.instructions[0]?.loc ?? block.terminal.loc,
          description: null,
          suggestions: null,
        });
      }
    }
    ir.blocks = rpoBlocks;

    removeUnreachableForUpdates(ir);
    removeDeadDoWhileStatements(ir);
    removeUnnecessaryTryCatch(ir);
    markInstructionIds(ir);
    markPredecessors(ir);

    return ir;
  }

  // Terminate the current block w the given terminal, and start a new block
  terminate(terminal: Terminal, nextBlockKind: BlockKind | null): void {
    const {id: blockId, kind, instructions} = this.#current;
    this.#completed.set(blockId, {
      kind,
      id: blockId,
      instructions,
      terminal,
      preds: new Set(),
      phis: new Set(),
    });
    if (nextBlockKind) {
      const nextId = this.#env.nextBlockId;
      this.#current = newBlock(nextId, nextBlockKind);
    }
  }

  /*
   * Terminate the current block w the given terminal, and set the previously
   * reserved block as the new current block
   */
  terminateWithContinuation(terminal: Terminal, continuation: WipBlock): void {
    const {id: blockId, kind, instructions} = this.#current;
    this.#completed.set(blockId, {
      kind: kind,
      id: blockId,
      instructions,
      terminal: terminal,
      preds: new Set(),
      phis: new Set(),
    });
    this.#current = continuation;
  }

  /*
   * Reserve a block so that it can be referenced prior to construction.
   * Make this the current block with `terminateWithContinuation()` or
   * call `complete()` to save it without setting it as the current block.
   */
  reserve(kind: BlockKind): WipBlock {
    return newBlock(makeBlockId(this.#env.nextBlockId), kind);
  }

  // Save a previously reserved block as completed
  complete(block: WipBlock, terminal: Terminal): void {
    const {id: blockId, kind, instructions} = block;
    this.#completed.set(blockId, {
      kind,
      id: blockId,
      instructions,
      terminal,
      preds: new Set(),
      phis: new Set(),
    });
  }

  /*
   * Sets the given wip block as the current block, executes the provided callback to populate the block
   * up to its terminal, and then resets the previous actively block.
   */
  enterReserved(wip: WipBlock, fn: () => Terminal): void {
    const current = this.#current;
    this.#current = wip;
    const terminal = fn();
    const {id: blockId, kind, instructions} = this.#current;
    this.#completed.set(blockId, {
      kind,
      id: blockId,
      instructions,
      terminal,
      preds: new Set(),
      phis: new Set(),
    });
    this.#current = current;
  }

  /*
   * Create a new block and execute the provided callback with the new block
   * set as the current, resetting to the previously active block upon exit.
   * The lambda must return a terminal node, which is used to terminate the
   * newly constructed block.
   */
  enter(nextBlockKind: BlockKind, fn: (blockId: BlockId) => Terminal): BlockId {
    const wip = this.reserve(nextBlockKind);
    this.enterReserved(wip, () => {
      return fn(wip.id);
    });
    return wip.id;
  }

  label<T>(label: string, breakBlock: BlockId, fn: () => T): T {
    this.#scopes.push({
      kind: 'label',
      breakBlock,
      label,
    });
    const value = fn();
    const last = this.#scopes.pop();
    CompilerError.invariant(
      last != null &&
        last.kind === 'label' &&
        last.label === label &&
        last.breakBlock === breakBlock,
      {
        reason: 'Mismatched label',
        description: null,
        loc: null,
        suggestions: null,
      },
    );
    return value;
  }

  switch<T>(label: string | null, breakBlock: BlockId, fn: () => T): T {
    this.#scopes.push({
      kind: 'switch',
      breakBlock,
      label,
    });
    const value = fn();
    const last = this.#scopes.pop();
    CompilerError.invariant(
      last != null &&
        last.kind === 'switch' &&
        last.label === label &&
        last.breakBlock === breakBlock,
      {
        reason: 'Mismatched label',
        description: null,
        loc: null,
        suggestions: null,
      },
    );
    return value;
  }

  /*
   * Executes the provided lambda inside a scope in which the provided loop
   * information is cached for lookup with `lookupBreak()` and `lookupContinue()`
   */
  loop<T>(
    label: string | null,
    // block of the loop body. "continue" jumps here.
    continueBlock: BlockId,
    // block following the loop. "break" jumps here.
    breakBlock: BlockId,
    fn: () => T,
  ): T {
    this.#scopes.push({
      kind: 'loop',
      label,
      continueBlock,
      breakBlock,
    });
    const value = fn();
    const last = this.#scopes.pop();
    CompilerError.invariant(
      last != null &&
        last.kind === 'loop' &&
        last.label === label &&
        last.continueBlock === continueBlock &&
        last.breakBlock === breakBlock,
      {
        reason: 'Mismatched loops',
        description: null,
        loc: null,
        suggestions: null,
      },
    );
    return value;
  }

  /*
   * Lookup the block target for a break statement, based on loops and switch statements
   * in scope. Throws if there is no available location to break.
   */
  lookupBreak(label: string | null): BlockId {
    for (let ii = this.#scopes.length - 1; ii >= 0; ii--) {
      const scope = this.#scopes[ii];
      if (
        (label === null &&
          (scope.kind === 'loop' || scope.kind === 'switch')) ||
        label === scope.label
      ) {
        return scope.breakBlock;
      }
    }
    CompilerError.invariant(false, {
      reason: 'Expected a loop or switch to be in scope',
      description: null,
      loc: null,
      suggestions: null,
    });
  }

  /*
   * Lookup the block target for a continue statement, based on loops
   * in scope. Throws if there is no available location to continue, or if the given
   * label does not correspond to a loop (this should also be validated at parse time).
   */
  lookupContinue(label: string | null): BlockId {
    for (let ii = this.#scopes.length - 1; ii >= 0; ii--) {
      const scope = this.#scopes[ii];
      if (scope.kind === 'loop') {
        if (label === null || label === scope.label) {
          return scope.continueBlock;
        }
      } else if (label !== null && scope.label === label) {
        CompilerError.invariant(false, {
          reason: 'Continue may only refer to a labeled loop',
          description: null,
          loc: null,
          suggestions: null,
        });
      }
    }
    CompilerError.invariant(false, {
      reason: 'Expected a loop to be in scope',
      description: null,
      loc: null,
      suggestions: null,
    });
  }
}

// Helper to shrink a CFG eliminate jump-only blocks.
function _shrink(func: HIR): void {
  const gotos = new Map();
  /*
   * Given a target block for some terminator, resolves the ideal block that should be
   * targeted instead. This transitively resolves any blocks that are simple indirections
   * (empty blocks that terminate in a goto).
   */
  function resolveBlockTarget(blockId: BlockId): BlockId {
    let target = gotos.get(blockId) ?? null;
    if (target !== null) {
      return target;
    }
    const block = func.blocks.get(blockId);
    CompilerError.invariant(block != null, {
      reason: `expected block ${blockId} to exist`,
      description: null,
      loc: null,
      suggestions: null,
    });
    target = getTargetIfIndirection(block);
    if (target !== null) {
      //  the target might also be a simple goto, recurse
      target = resolveBlockTarget(target) ?? target;
      gotos.set(blockId, target);
      return target;
    } else {
      //  If the block wasn't an indirection, return the original input.
      return blockId;
    }
  }

  const queue = [func.entry];
  const reachable = new Set<BlockId>();
  while (queue.length !== 0) {
    const blockId = queue.shift()!;
    if (reachable.has(blockId)) {
      continue;
    }
    reachable.add(blockId);
    const block = func.blocks.get(blockId)!;
    block.terminal = mapTerminalSuccessors(block.terminal, prevTarget => {
      const target = resolveBlockTarget(prevTarget);
      queue.push(target);
      return target;
    });
  }
  for (const [blockId] of func.blocks) {
    if (!reachable.has(blockId)) {
      func.blocks.delete(blockId);
    }
  }
}

export function removeUnreachableForUpdates(fn: HIR): void {
  for (const [, block] of fn.blocks) {
    if (
      block.terminal.kind === 'for' &&
      block.terminal.update !== null &&
      !fn.blocks.has(block.terminal.update)
    ) {
      block.terminal.update = null;
    }
  }
}

export function removeDeadDoWhileStatements(func: HIR): void {
  const visited: Set<BlockId> = new Set();
  for (const [_, block] of func.blocks) {
    visited.add(block.id);
  }

  /*
   * If the test condition of a DoWhile is unreachable, the terminal is effectively deadcode and we
   * can just inline the loop body. We replace the terminal with a goto to the loop block and
   * MergeConsecutiveBlocks figures out how to merge as appropriate.
   */
  for (const [_, block] of func.blocks) {
    if (block.terminal.kind === 'do-while') {
      if (!visited.has(block.terminal.test)) {
        block.terminal = {
          kind: 'goto',
          block: block.terminal.loop,
          variant: GotoVariant.Break,
          id: block.terminal.id,
          loc: block.terminal.loc,
        };
      }
    }
  }
}

/*
 * Converts the graph to reverse-postorder, with predecessor blocks appearing
 * before successors except in the case of back edges (ie loops).
 */
export function reversePostorderBlocks(func: HIR): void {
  const rpoBlocks = getReversePostorderedBlocks(func);
  func.blocks = rpoBlocks;
}

/**
 * Returns a mapping of BlockId => BasicBlock where the insertion order of the map
 * has blocks in reverse-postorder, with predecessor blocks appearing before successors
 * except in the case of back edges (ie loops). Note that not all blocks in the input
 * may be in the output: blocks will be removed in the case of unreachable code in
 * the input.
 */
function getReversePostorderedBlocks(func: HIR): HIR['blocks'] {
  const visited: Set<BlockId> = new Set();
  const used: Set<BlockId> = new Set();
  const usedFallthroughs: Set<BlockId> = new Set();
  const postorder: Array<BlockId> = [];
  function visit(blockId: BlockId, isUsed: boolean): void {
    const wasUsed = used.has(blockId);
    const wasVisited = visited.has(blockId);
    visited.add(blockId);
    if (isUsed) {
      used.add(blockId);
    }
    if (wasVisited && (wasUsed || !isUsed)) {
      return;
    }

    /*
     * Note that we visit successors in reverse order. This ensures that when we
     * reverse the list at the end, that "sibling" edges appear in-order. For example,
     * ```
     * // bb0
     * let x;
     * if (c) {
     *    // bb1
     *    x = 1;
     * } else {
     *    // bb2
     *    x = 2;
     * }
     * // bb3
     * x;
     * ```
     *
     * We want the output to be bb0, bb1, bb2, bb3 just to line up with the original
     * program order for visual debugging. By visiting the successors in reverse order
     * (eg bb2 then bb1), we ensure that they get reversed back to the correct order.
     */
    const block = func.blocks.get(blockId)!;
    const successors = [...eachTerminalSuccessor(block.terminal)].reverse();
    const fallthrough = terminalFallthrough(block.terminal);

    /**
     * Fallthrough blocks are only used to record original program block structure. If the
     * fallthrough is actually reachable, it will be reached through terminal successors.
     * To retain program structure, we visit fallthrough blocks first (marking them as not
     * actually used yet) to ensure their block IDs emitted in the correct order.
     */
    if (fallthrough != null) {
      if (isUsed) {
        usedFallthroughs.add(fallthrough);
      }
      visit(fallthrough, false);
    }
    for (const successor of successors) {
      visit(successor, isUsed);
    }

    if (!wasVisited) {
      postorder.push(blockId);
    }
  }
  visit(func.entry, true);
  const blocks = new Map<BlockId, BasicBlock>();
  for (const blockId of postorder.reverse()) {
    const block = func.blocks.get(blockId)!;
    if (used.has(blockId)) {
      blocks.set(blockId, func.blocks.get(blockId)!);
    } else if (usedFallthroughs.has(blockId)) {
      blocks.set(blockId, {
        ...block,
        instructions: [],
        terminal: {
          kind: 'unreachable',
          id: block.terminal.id,
          loc: block.terminal.loc,
        },
      });
    }
    // otherwise this block is unreachable
  }

  return blocks;
}

export function markInstructionIds(func: HIR): void {
  let id = 0;
  const visited = new Set<Instruction>();
  for (const [_, block] of func.blocks) {
    for (const instr of block.instructions) {
      CompilerError.invariant(!visited.has(instr), {
        reason: `${printInstruction(instr)} already visited!`,
        description: null,
        loc: instr.loc,
        suggestions: null,
      });
      visited.add(instr);
      instr.id = makeInstructionId(++id);
    }
    block.terminal.id = makeInstructionId(++id);
  }
}

export function markPredecessors(func: HIR): void {
  for (const [, block] of func.blocks) {
    block.preds.clear();
  }
  const visited: Set<BlockId> = new Set();
  function visit(blockId: BlockId, prevBlock: BasicBlock | null): void {
    const block = func.blocks.get(blockId)!;
    if (block == null) {
      return;
    }
    CompilerError.invariant(block != null, {
      reason: 'unexpected missing block',
      description: `block ${blockId}`,
      loc: GeneratedSource,
    });
    if (prevBlock) {
      block.preds.add(prevBlock.id);
    }

    if (visited.has(blockId)) {
      return;
    }
    visited.add(blockId);

    const {terminal} = block;

    for (const successor of eachTerminalSuccessor(terminal)) {
      visit(successor, block);
    }
  }
  visit(func.entry, null);
}

/*
 * If the given block is a simple indirection — empty terminated with a goto(break) —
 * returns the block being pointed to. Otherwise returns null.
 */
function getTargetIfIndirection(block: BasicBlock): number | null {
  return block.instructions.length === 0 &&
    block.terminal.kind === 'goto' &&
    block.terminal.variant === GotoVariant.Break
    ? block.terminal.block
    : null;
}

/*
 * Finds try terminals where the handler is unreachable, and converts the try
 * to a goto(terminal.block)
 */
export function removeUnnecessaryTryCatch(fn: HIR): void {
  for (const [, block] of fn.blocks) {
    if (
      block.terminal.kind === 'try' &&
      !fn.blocks.has(block.terminal.handler)
    ) {
      const handlerId = block.terminal.handler;
      const fallthroughId = block.terminal.fallthrough;
      const fallthrough = fn.blocks.get(fallthroughId);
      block.terminal = {
        kind: 'goto',
        block: block.terminal.block,
        id: makeInstructionId(0),
        loc: block.terminal.loc,
        variant: GotoVariant.Break,
      };

      if (fallthrough != null) {
        if (fallthrough.preds.size === 1 && fallthrough.preds.has(handlerId)) {
          // delete fallthrough
          fn.blocks.delete(fallthroughId);
        } else {
          fallthrough.preds.delete(handlerId);
        }
      }
    }
  }
}

export function createTemporaryPlace(
  env: Environment,
  loc: SourceLocation,
): Place {
  const id = env.nextIdentifierId;
  return {
    kind: 'Identifier',
<<<<<<< HEAD
    identifier: {
      id,
      declarationId: makeDeclarationId(id),
      mutableRange: {start: makeInstructionId(0), end: makeInstructionId(0)},
      name: null,
      scope: null,
      type: makeType(),
      loc,
    },
=======
    identifier: makeTemporaryIdentifier(env.nextIdentifierId, loc),
>>>>>>> e948a5ac
    reactive: false,
    effect: Effect.Unknown,
    loc: GeneratedSource,
  };
}

/**
 * Clones an existing Place, returning a new temporary Place that shares the
 * same metadata properties as the original place (effect, reactive flag, type)
 * but has a new, temporary Identifier.
 */
export function clonePlaceToTemporary(env: Environment, place: Place): Place {
  const temp = createTemporaryPlace(env, place.loc);
  temp.effect = place.effect;
  temp.identifier.type = place.identifier.type;
  temp.reactive = place.reactive;
  return temp;
}<|MERGE_RESOLUTION|>--- conflicted
+++ resolved
@@ -891,22 +891,9 @@
   env: Environment,
   loc: SourceLocation,
 ): Place {
-  const id = env.nextIdentifierId;
   return {
     kind: 'Identifier',
-<<<<<<< HEAD
-    identifier: {
-      id,
-      declarationId: makeDeclarationId(id),
-      mutableRange: {start: makeInstructionId(0), end: makeInstructionId(0)},
-      name: null,
-      scope: null,
-      type: makeType(),
-      loc,
-    },
-=======
     identifier: makeTemporaryIdentifier(env.nextIdentifierId, loc),
->>>>>>> e948a5ac
     reactive: false,
     effect: Effect.Unknown,
     loc: GeneratedSource,
