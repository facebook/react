--- conflicted
+++ resolved
@@ -226,12 +226,12 @@
 }
 
 function pushPropertyLoadNode(
-  node: PropertyLoadNode,
+  loadSource: Identifier,
+  loadSourceNode: PropertyLoadNode,
   instrId: InstructionId,
   knownImmutableIdentifiers: Set<IdentifierId>,
   result: Set<PropertyLoadNode>,
 ): void {
-  const object = node.fullPath.identifier;
   /**
    * Since this runs *after* buildReactiveScopeTerminals, identifier mutable ranges
    * are not valid with respect to current instruction id numbering.
@@ -243,14 +243,14 @@
    * See comment at top of function for why we track known immutable identifiers.
    */
   const isMutableAtInstr =
-    object.mutableRange.end > object.mutableRange.start + 1 &&
-    object.scope != null &&
-    inRange({id: instrId}, object.scope.range);
+    loadSource.mutableRange.end > loadSource.mutableRange.start + 1 &&
+    loadSource.scope != null &&
+    inRange({id: instrId}, loadSource.scope.range);
   if (
     !isMutableAtInstr ||
-    knownImmutableIdentifiers.has(node.fullPath.identifier.id)
+    knownImmutableIdentifiers.has(loadSourceNode.fullPath.identifier.id)
   ) {
-    let curr: PropertyLoadNode | null = node;
+    let curr: PropertyLoadNode | null = loadSourceNode;
     while (curr != null) {
       result.add(curr);
       curr = curr.parent;
@@ -304,14 +304,13 @@
           identifier: instr.value.object.identifier,
           path: [],
         };
-        const propertyNode = tree.getPropertyLoadNode(source);
         pushPropertyLoadNode(
-          propertyNode,
+          instr.value.object.identifier,
+          tree.getPropertyLoadNode(source),
           instr.id,
           knownImmutableIdentifiers,
           assumedNonNullObjects,
         );
-<<<<<<< HEAD
       } else if (
         instr.value.kind === 'Destructure' &&
         fn.env.config.enablePropagateDepsInHIR === 'enabled_with_optimizations'
@@ -320,6 +319,7 @@
         const sourceNode = temporaries.get(source);
         if (sourceNode != null) {
           pushPropertyLoadNode(
+            instr.value.value.identifier,
             tree.getPropertyLoadNode(sourceNode),
             instr.id,
             knownImmutableIdentifiers,
@@ -334,38 +334,12 @@
         const sourceNode = temporaries.get(source);
         if (sourceNode != null) {
           pushPropertyLoadNode(
+            instr.value.object.identifier,
             tree.getPropertyLoadNode(sourceNode),
             instr.id,
             knownImmutableIdentifiers,
             assumedNonNullObjects,
           );
-=======
-        const propertyNode = tree.getPropertyLoadNode(property);
-        const object = instr.value.object.identifier;
-        /**
-         * Since this runs *after* buildReactiveScopeTerminals, identifier mutable ranges
-         * are not valid with respect to current instruction id numbering.
-         * We use attached reactive scope ranges as a proxy for mutable range, but this
-         * is an overestimate as (1) scope ranges merge and align to form valid program
-         * blocks and (2) passes like MemoizeFbtAndMacroOperands may assign scopes to
-         * non-mutable identifiers.
-         *
-         * See comment at top of function for why we track known immutable identifiers.
-         */
-        const isMutableAtInstr =
-          object.mutableRange.end > object.mutableRange.start + 1 &&
-          object.scope != null &&
-          inRange(instr, object.scope.range);
-        if (
-          !isMutableAtInstr ||
-          knownImmutableIdentifiers.has(propertyNode.fullPath.identifier)
-        ) {
-          let curr = propertyNode.parent;
-          while (curr != null) {
-            assumedNonNullObjects.add(curr);
-            curr = curr.parent;
-          }
->>>>>>> cab8a204
         }
       }
     }
