/**
 * Copyright (c) Meta Platforms, Inc. and affiliates.
 *
 * This source code is licensed under the MIT license found in the
 * LICENSE file in the root directory of this source tree.
 */

import * as t from "@babel/types";
import { createHmac } from "crypto";
import { pruneHoistedContexts, pruneUnusedLValues, pruneUnusedLabels } from ".";
import { CompilerError, ErrorSeverity } from "../CompilerError";
import { Environment, EnvironmentConfig, ExternalFunction } from "../HIR";
import {
  ArrayPattern,
  BlockId,
  GeneratedSource,
  Identifier,
  IdentifierId,
  InstructionKind,
  JsxAttribute,
  ObjectMethod,
  ObjectPropertyKey,
  Pattern,
  Place,
  ReactiveBlock,
  ReactiveFunction,
  ReactiveInstruction,
  ReactiveScope,
  ReactiveScopeBlock,
  ReactiveScopeDependency,
  ReactiveTerminal,
  ReactiveValue,
  SourceLocation,
  SpreadPattern,
  ValidIdentifierName,
  getHookKind,
  makeIdentifierName,
} from "../HIR/HIR";
import { printPlace } from "../HIR/PrintHIR";
import { eachPatternOperand } from "../HIR/visitors";
import { Err, Ok, Result } from "../Utils/Result";
import { GuardKind } from "../Utils/RuntimeDiagnosticConstants";
import { assertExhaustive } from "../Utils/utils";
import { buildReactiveFunction } from "./BuildReactiveFunction";
import { SINGLE_CHILD_FBT_TAGS } from "./MemoizeFbtOperandsInSameScope";
import { ReactiveFunctionVisitor, visitReactiveFunction } from "./visitors";

export const MEMO_CACHE_SENTINEL = "react.memo_cache_sentinel";
export const EARLY_RETURN_SENTINEL = "react.early_return_sentinel";

export type CodegenFunction = {
  type: "CodegenFunction";
  id: t.Identifier | null;
  params: t.FunctionDeclaration["params"];
  body: t.BlockStatement;
  generator: boolean;
  async: boolean;
  loc: SourceLocation;

  /*
   * Compiler info for logging and heuristics
   * Number of memo slots (value passed to useMemoCache)
   */
  memoSlotsUsed: number;
  /*
   * Number of memo *blocks* (reactive scopes) regardless of
   * how many inputs/outputs each block has
   */
  memoBlocks: number;
};

export function codegenFunction(
  fn: ReactiveFunction,
  uniqueIdentifiers: Set<string>
): Result<CodegenFunction, CompilerError> {
  const cx = new Context(
    fn.env,
    fn.id ?? "[[ anonymous ]]",
    uniqueIdentifiers,
    null
  );

  /**
   * Fast Refresh reuses component instances at runtime even as the source of the component changes.
   * The generated code needs to prevent values from one version of the code being reused after a code cange.
   * If HMR detection is enabled and we know the source code of the component, assign a cache slot to track
   * the source hash, and later, emit code to check for source changes and reset the cache on source changes.
   */
  let fastRefreshState: {
    cacheIndex: number;
    hash: string;
  } | null = null;
  if (
    fn.env.config.enableResetCacheOnSourceFileChanges &&
    fn.env.code !== null
  ) {
    const hash = createHmac("sha256", fn.env.code).digest("hex");
    fastRefreshState = {
      cacheIndex: cx.nextCacheIndex,
      hash,
    };
  }

  const compileResult = codegenReactiveFunction(cx, fn);
  if (compileResult.isErr()) {
    return compileResult;
  }
  const compiled = compileResult.unwrap();

  const hookGuard = fn.env.config.enableEmitHookGuards;
  if (hookGuard != null) {
    compiled.body = t.blockStatement([
      createHookGuard(
        hookGuard,
        compiled.body.body,
        GuardKind.PushHookGuard,
        GuardKind.PopHookGuard
      ),
    ]);
  }

  const cacheCount = compiled.memoSlotsUsed;
  if (cacheCount !== 0) {
    const preface: Array<t.Statement> = [];

    // The import declaration for `useMemoCache` is inserted in the Babel plugin
    preface.push(
      t.variableDeclaration("const", [
        t.variableDeclarator(
          t.identifier(cx.synthesizeName("$")),
          t.callExpression(t.identifier(fn.env.useMemoCacheIdentifier), [
            t.numericLiteral(cacheCount),
          ])
        ),
      ])
    );
    if (fastRefreshState !== null) {
      // HMR detection is enabled, emit code to reset the memo cache on source changes
      const index = cx.synthesizeName("$i");
      preface.push(
        t.ifStatement(
          t.binaryExpression(
            "!==",
            t.memberExpression(
              t.identifier(cx.synthesizeName("$")),
              t.numericLiteral(fastRefreshState.cacheIndex),
              true
            ),
            t.stringLiteral(fastRefreshState.hash)
          ),
          t.blockStatement([
            t.forStatement(
              t.variableDeclaration("let", [
                t.variableDeclarator(t.identifier(index), t.numericLiteral(0)),
              ]),
              t.binaryExpression(
                "<",
                t.identifier(index),
                t.numericLiteral(cacheCount)
              ),
              t.assignmentExpression(
                "+=",
                t.identifier(index),
                t.numericLiteral(1)
              ),
              t.blockStatement([
                t.expressionStatement(
                  t.assignmentExpression(
                    "=",
                    t.memberExpression(
                      t.identifier(cx.synthesizeName("$")),
                      t.identifier(index),
                      true
                    ),
                    t.callExpression(
                      t.memberExpression(
                        t.identifier("Symbol"),
                        t.identifier("for")
                      ),
                      [t.stringLiteral(MEMO_CACHE_SENTINEL)]
                    )
                  )
                ),
              ])
            ),
            t.expressionStatement(
              t.assignmentExpression(
                "=",
                t.memberExpression(
                  t.identifier(cx.synthesizeName("$")),
                  t.numericLiteral(fastRefreshState.cacheIndex),
                  true
                ),
                t.stringLiteral(fastRefreshState.hash)
              )
            ),
          ])
        )
      );
    }
    compiled.body.body.unshift(...preface);
  }

  const emitInstrumentForget = fn.env.config.enableEmitInstrumentForget;
  if (emitInstrumentForget != null && fn.id != null) {
    /*
     * Technically, this is a conditional hook call. However, we expect
     * __DEV__ and gating identifier to be runtime constants
     */
    let gating: t.Expression;
    if (
      emitInstrumentForget.gating != null &&
      emitInstrumentForget.globalGating != null
    ) {
      gating = t.logicalExpression(
        "&&",
        t.identifier(emitInstrumentForget.globalGating),
        t.identifier(emitInstrumentForget.gating.importSpecifierName)
      );
    } else if (emitInstrumentForget.gating != null) {
      gating = t.identifier(emitInstrumentForget.gating.importSpecifierName);
    } else {
      CompilerError.invariant(emitInstrumentForget.globalGating != null, {
        reason:
          "Bad config not caught! Expected at least one of gating or globalGating",
        loc: null,
        suggestions: null,
      });
      gating = t.identifier(emitInstrumentForget.globalGating);
    }
    const test: t.IfStatement = t.ifStatement(
      gating,
      t.expressionStatement(
        t.callExpression(
          t.identifier(emitInstrumentForget.fn.importSpecifierName),
          [t.stringLiteral(fn.id), t.stringLiteral(fn.env.filename ?? "")]
        )
      )
    );
    compiled.body.body.unshift(test);
  }

  return compileResult;
}

function codegenReactiveFunction(
  cx: Context,
  fn: ReactiveFunction
): Result<CodegenFunction, CompilerError> {
  for (const param of fn.params) {
    if (param.kind === "Identifier") {
      cx.temp.set(param.identifier.id, null);
    } else {
      cx.temp.set(param.place.identifier.id, null);
    }
  }

  const params = fn.params.map((param) => convertParameter(param));
  const body: t.BlockStatement = codegenBlock(cx, fn.body);
  body.directives = fn.directives.map((d) =>
    t.directive(t.directiveLiteral(d))
  );
  const statements = body.body;
  if (statements.length !== 0) {
    const last = statements[statements.length - 1];
    if (last.type === "ReturnStatement" && last.argument == null) {
      statements.pop();
    }
  }

  if (cx.errors.hasErrors()) {
    return Err(cx.errors);
  }

  const countMemoBlockVisitor = new CountMemoBlockVisitor();
  visitReactiveFunction(fn, countMemoBlockVisitor, undefined);

  return Ok({
    type: "CodegenFunction",
    loc: fn.loc,
    id: fn.id !== null ? t.identifier(fn.id) : null,
    params,
    body,
    generator: fn.generator,
    async: fn.async,
    memoSlotsUsed: cx.nextCacheIndex,
    memoBlocks: countMemoBlockVisitor.count,
  });
}

class CountMemoBlockVisitor extends ReactiveFunctionVisitor<void> {
  count: number = 0;

  override visitScope(scope: ReactiveScopeBlock, state: void): void {
    this.count += 1;
    this.traverseScope(scope, state);
  }
}

function convertParameter(
  param: Place | SpreadPattern
): t.Identifier | t.RestElement {
  if (param.kind === "Identifier") {
    return convertIdentifier(param.identifier);
  } else {
    return t.restElement(convertIdentifier(param.place.identifier));
  }
}

class Context {
  env: Environment;
  fnName: string;
  #nextCacheIndex: number = 0;
  #declarations: Set<IdentifierId> = new Set();
  temp: Temporaries;
  errors: CompilerError = new CompilerError();
  objectMethods: Map<IdentifierId, ObjectMethod> = new Map();
  uniqueIdentifiers: Set<string>;
  synthesizedNames: Map<string, ValidIdentifierName> = new Map();

  constructor(
    env: Environment,
    fnName: string,
    uniqueIdentifiers: Set<string>,
    temporaries: Temporaries | null = null
  ) {
    this.env = env;
    this.fnName = fnName;
    this.uniqueIdentifiers = uniqueIdentifiers;
    this.temp = temporaries !== null ? new Map(temporaries) : new Map();
  }
  get nextCacheIndex(): number {
    return this.#nextCacheIndex++;
  }

  declare(identifier: Identifier): void {
    this.#declarations.add(identifier.id);
  }

  hasDeclared(identifier: Identifier): boolean {
    return this.#declarations.has(identifier.id);
  }

  synthesizeName(name: string): ValidIdentifierName {
    const previous = this.synthesizedNames.get(name);
    if (previous !== undefined) {
      return previous;
    }
    let validated = makeIdentifierName(name).value;
    let index = 0;
    while (this.uniqueIdentifiers.has(validated)) {
      validated = makeIdentifierName(`${name}${index++}`).value;
    }
    this.uniqueIdentifiers.add(validated);
    this.synthesizedNames.set(name, validated);
    return validated;
  }
}

function codegenBlock(cx: Context, block: ReactiveBlock): t.BlockStatement {
  const temp = new Map(cx.temp);
  const result = codegenBlockNoReset(cx, block);
  /*
   * Check that the block only added new temporaries and did not update the
   * value of any existing temporary
   */
  for (const [key, value] of cx.temp) {
    if (!temp.has(key)) {
      continue;
    }
    CompilerError.invariant(temp.get(key)! === value, {
      loc: null,
      reason: "Expected temporary value to be unchanged",
      description: null,
      suggestions: null,
    });
  }
  cx.temp = temp;
  return result;
}

/*
 * Generates code for the block, without resetting the Context's temporary state.
 * This should not be used unless it is expected that temporaries from this block
 * can be referenced later, which is currently only true for sequence expressions
 * where the final `value` is expected to reference the temporary created in the
 * preceding instructions of the sequence.
 */
function codegenBlockNoReset(
  cx: Context,
  block: ReactiveBlock
): t.BlockStatement {
  const statements: Array<t.Statement> = [];
  for (const item of block) {
    switch (item.kind) {
      case "instruction": {
        const statement = codegenInstructionNullable(cx, item.instruction);
        if (statement !== null) {
          statements.push(statement);
        }
        break;
      }
      case "scope": {
        const temp = new Map(cx.temp);
        codegenReactiveScope(cx, statements, item.scope, item.instructions);
        cx.temp = temp;
        break;
      }
      case "terminal": {
        const statement = codegenTerminal(cx, item.terminal);
        if (statement === null) {
          break;
        }
        if (item.label !== null && !item.label.implicit) {
          const block =
            statement.type === "BlockStatement" && statement.body.length === 1
              ? statement.body[0]
              : statement;
          statements.push(
            t.labeledStatement(t.identifier(codegenLabel(item.label.id)), block)
          );
        } else if (statement.type === "BlockStatement") {
          statements.push(...statement.body);
        } else {
          statements.push(statement);
        }
        break;
      }
      default: {
        assertExhaustive(
          item,
          `Unexpected item kind \`${(item as any).kind}\``
        );
      }
    }
  }
  return t.blockStatement(statements);
}

function wrapCacheDep(cx: Context, value: t.Expression): t.Expression {
  if (cx.env.config.enableEmitFreeze != null) {
    // The import declaration for emitFreeze is inserted in the Babel plugin
    return t.conditionalExpression(
      t.identifier("__DEV__"),
      t.callExpression(
        t.identifier(cx.env.config.enableEmitFreeze.importSpecifierName),
        [value, t.stringLiteral(cx.fnName)]
      ),
      value
    );
  } else {
    return value;
  }
}

function codegenReactiveScope(
  cx: Context,
  statements: Array<t.Statement>,
  scope: ReactiveScope,
  block: ReactiveBlock
): void {
  const cacheStoreStatements: Array<t.Statement> = [];
  const cacheLoadStatements: Array<t.Statement> = [];
  const cacheLoads: Array<{
    name: t.Identifier;
    index: number;
    value: t.Expression;
  }> = [];
  const changeExpressions: Array<t.Expression> = [];
  const changeExpressionComments: Array<string> = [];
  const outputComments: Array<string> = [];
  for (const dep of scope.dependencies) {
    const index = cx.nextCacheIndex;
    changeExpressionComments.push(printDependencyComment(dep));
    const comparison = t.binaryExpression(
      "!==",
      t.memberExpression(
        t.identifier(cx.synthesizeName("$")),
        t.numericLiteral(index),
        true
      ),
      codegenDependency(cx, dep)
    );

    if (cx.env.config.enableChangeVariableCodegen) {
      const changeIdentifier = t.identifier(cx.synthesizeName(`c_${index}`));
      statements.push(
        t.variableDeclaration("const", [
          t.variableDeclarator(changeIdentifier, comparison),
        ])
      );
      changeExpressions.push(changeIdentifier);
    } else {
      changeExpressions.push(comparison);
    }
    /*
     * Adding directly to cacheStoreStatements rather than cacheLoads, because there
     * is no corresponding cacheLoadStatement for dependencies
     */
    cacheStoreStatements.push(
      t.expressionStatement(
        t.assignmentExpression(
          "=",
          t.memberExpression(
            t.identifier(cx.synthesizeName("$")),
            t.numericLiteral(index),
            true
          ),
          codegenDependency(cx, dep)
        )
      )
    );
  }
  let firstOutputIndex: number | null = null;
  for (const [, { identifier }] of scope.declarations) {
    const index = cx.nextCacheIndex;
    if (firstOutputIndex === null) {
      firstOutputIndex = index;
    }

    CompilerError.invariant(identifier.name != null, {
      reason: `Expected identifier '@${identifier.id}' to be named`,
      description: null,
      loc: null,
      suggestions: null,
    });

    const name = convertIdentifier(identifier);
    outputComments.push(name.name);
    if (!cx.hasDeclared(identifier)) {
      statements.push(
        t.variableDeclaration("let", [t.variableDeclarator(name)])
      );
    }
    cacheLoads.push({ name, index, value: wrapCacheDep(cx, name) });
    cx.declare(identifier);
  }
  for (const reassignment of scope.reassignments) {
    const index = cx.nextCacheIndex;
    if (firstOutputIndex === null) {
      firstOutputIndex = index;
    }
    const name = convertIdentifier(reassignment);
    outputComments.push(name.name);
    cacheLoads.push({ name, index, value: wrapCacheDep(cx, name) });
  }

  // (changeExpressions.length > 0) || (changeExpressions.length
  let testCondition = (changeExpressions as Array<t.Expression>).reduce(
    (acc: t.Expression | null, ident: t.Expression) => {
      if (acc == null) {
        return ident;
      }
      return t.logicalExpression("||", acc, ident);
    },
    null as t.Expression | null
  );
  if (testCondition === null) {
    CompilerError.invariant(firstOutputIndex !== null, {
      reason: `Expected scope to have at least one declaration`,
      description: `Scope '@${scope.id}' has no declarations`,
      loc: null,
      suggestions: null,
    });
    testCondition = t.binaryExpression(
      "===",
      t.memberExpression(
        t.identifier(cx.synthesizeName("$")),
        t.numericLiteral(firstOutputIndex),
        true
      ),
      t.callExpression(
        t.memberExpression(t.identifier("Symbol"), t.identifier("for")),
        [t.stringLiteral(MEMO_CACHE_SENTINEL)]
      )
    );
  }

  if (cx.env.config.disableMemoizationForDebugging) {
    CompilerError.invariant(
      cx.env.config.enableChangeDetectionForDebugging == null,
      {
        reason: `Expected to not have both change detection enabled and memoization disabled`,
        description: `Incompatible config options`,
        loc: null,
      }
    );
    testCondition = t.logicalExpression(
      "||",
      testCondition,
      t.booleanLiteral(true)
    );
  }
  let computationBlock = codegenBlock(cx, block);

  let memoStatement;
  if (
    cx.env.config.enableChangeDetectionForDebugging != null &&
    changeExpressions.length > 0
  ) {
    const detectionFunction =
      cx.env.config.enableChangeDetectionForDebugging.importSpecifierName;
    const cacheLoadOldValueStatements: Array<t.Statement> = [];
    const changeDetectionStatements: Array<t.Statement> = [];
<<<<<<< HEAD
    const idempotenceDetectionStatements: Array<t.Statement> = [];

    for (const { name, index, value } of cacheLoads) {
      const loadName = cx.synthesizeName(`old$${name.name}`);
      const slot = t.memberExpression(
        t.identifier(cx.synthesizeName("$")),
        t.numericLiteral(index),
        true
      );
      statements.push(
        t.variableDeclaration("let", [
          t.variableDeclarator(t.identifier(loadName)),
        ])
      );
      cacheStoreStatements.push(
        t.expressionStatement(t.assignmentExpression("=", slot, value))
      );
      cacheLoadOldValueStatements.push(
        t.expressionStatement(
          t.assignmentExpression("=", t.identifier(loadName), slot)
        )
      );
      changeDetectionStatements.push(
        t.expressionStatement(
          t.callExpression(t.identifier(detectionFunction), [
            t.identifier(loadName),
            name,
            t.stringLiteral(name.name),
            t.stringLiteral(cx.fnName),
            t.stringLiteral("cached"),
=======
    const oldVarDeclarationStatements: Array<t.Statement> = [];
    memoBlock.body.forEach((stmt) => {
      if (
        stmt.type === "ExpressionStatement" &&
        stmt.expression.type === "AssignmentExpression" &&
        stmt.expression.left.type === "Identifier"
      ) {
        const name = stmt.expression.left.name;
        const loadName = cx.synthesizeName(`old$${name}`);
        oldVarDeclarationStatements.push(
          t.variableDeclaration("let", [
            t.variableDeclarator(t.identifier(loadName)),
>>>>>>> 2723aa9e
          ])
        )
      );
      idempotenceDetectionStatements.push(
        t.expressionStatement(
          t.callExpression(t.identifier(detectionFunction), [
            slot,
            name,
            t.stringLiteral(name.name),
            t.stringLiteral(cx.fnName),
            t.stringLiteral("recomputed"),
          ])
        )
      );
      idempotenceDetectionStatements.push(
        t.expressionStatement(t.assignmentExpression("=", name, slot))
      );
    }
    const condition = cx.synthesizeName("condition");
    memoStatement = t.blockStatement([
      ...computationBlock.body,
      t.variableDeclaration("let", [
        t.variableDeclarator(t.identifier(condition), testCondition),
      ]),
      t.ifStatement(
<<<<<<< HEAD
        t.unaryExpression("!", t.identifier(condition)),
        t.blockStatement([
          ...cacheLoadOldValueStatements,
=======
        t.unaryExpression("!", testCondition),
        t.blockStatement([
          ...oldVarDeclarationStatements,
          ...memoBlock.body,
>>>>>>> 2723aa9e
          ...changeDetectionStatements,
        ])
      ),
      ...cacheStoreStatements,
      t.ifStatement(
        t.identifier(condition),
        t.blockStatement([
          ...computationBlock.body,
          ...idempotenceDetectionStatements,
        ])
      ),
    ]);
  } else {
    for (const { name, index, value } of cacheLoads) {
      cacheStoreStatements.push(
        t.expressionStatement(
          t.assignmentExpression(
            "=",
            t.memberExpression(
              t.identifier(cx.synthesizeName("$")),
              t.numericLiteral(index),
              true
            ),
            value
          )
        )
      );
      cacheLoadStatements.push(
        t.expressionStatement(
          t.assignmentExpression(
            "=",
            name,
            t.memberExpression(
              t.identifier(cx.synthesizeName("$")),
              t.numericLiteral(index),
              true
            )
          )
        )
      );
    }
    computationBlock.body.push(...cacheStoreStatements);
    memoStatement = t.ifStatement(
      testCondition,
      computationBlock,
      t.blockStatement(cacheLoadStatements)
    );
  }

  if (cx.env.config.enableMemoizationComments) {
    if (changeExpressionComments.length) {
      t.addComment(
        memoStatement,
        "leading",
        ` check if ${printDelimitedCommentList(
          changeExpressionComments,
          "or"
        )} changed`,
        true
      );
      t.addComment(
        memoStatement,
        "leading",
        ` "useMemo" for ${printDelimitedCommentList(outputComments, "and")}:`,
        true
      );
    } else {
      t.addComment(
        memoStatement,
        "leading",
        " cache value with no dependencies",
        true
      );
      t.addComment(
        memoStatement,
        "leading",
        ` "useMemo" for ${printDelimitedCommentList(outputComments, "and")}:`,
        true
      );
    }
    if (computationBlock.body.length > 0) {
      t.addComment(
        computationBlock.body[0]!,
        "leading",
        ` Inputs changed, recompute`,
        true
      );
    }
    if (cacheLoadStatements.length > 0) {
      t.addComment(
        cacheLoadStatements[0]!,
        "leading",
        ` Inputs did not change, use cached value`,
        true
      );
    }
  }
  statements.push(memoStatement);

  const earlyReturnValue = scope.earlyReturnValue;
  if (earlyReturnValue !== null) {
    CompilerError.invariant(
      earlyReturnValue.value.name !== null &&
        earlyReturnValue.value.name.kind === "named",
      {
        reason: `Expected early return value to be promoted to a named variable`,
        loc: earlyReturnValue.loc,
        description: null,
        suggestions: null,
      }
    );
    const name: ValidIdentifierName = earlyReturnValue.value.name.value;
    statements.push(
      t.ifStatement(
        t.binaryExpression(
          "!==",
          t.identifier(name),
          t.callExpression(
            t.memberExpression(t.identifier("Symbol"), t.identifier("for")),
            [t.stringLiteral(EARLY_RETURN_SENTINEL)]
          )
        ),
        t.blockStatement([t.returnStatement(t.identifier(name))])
      )
    );
  }
}

function codegenTerminal(
  cx: Context,
  terminal: ReactiveTerminal
): t.Statement | null {
  switch (terminal.kind) {
    case "break": {
      if (terminal.targetKind === "implicit") {
        return null;
      }
      return t.breakStatement(
        terminal.targetKind === "labeled"
          ? t.identifier(codegenLabel(terminal.target))
          : null
      );
    }
    case "continue": {
      if (terminal.targetKind === "implicit") {
        return null;
      }
      return t.continueStatement(
        terminal.targetKind === "labeled"
          ? t.identifier(codegenLabel(terminal.target))
          : null
      );
    }
    case "for": {
      return t.forStatement(
        codegenForInit(cx, terminal.init),
        codegenInstructionValueToExpression(cx, terminal.test),
        terminal.update !== null
          ? codegenInstructionValueToExpression(cx, terminal.update)
          : null,
        codegenBlock(cx, terminal.loop)
      );
    }
    case "for-in": {
      CompilerError.invariant(terminal.init.kind === "SequenceExpression", {
        reason: `Expected a sequence expression init for for..in`,
        description: `Got \`${terminal.init.kind}\` expression instead`,
        loc: terminal.init.loc,
        suggestions: null,
      });
      if (terminal.init.instructions.length !== 2) {
        CompilerError.throwTodo({
          reason: "Support non-trivial for..in inits",
          description: null,
          loc: terminal.init.loc,
          suggestions: null,
        });
      }
      const iterableCollection = terminal.init.instructions[0];
      const iterableItem = terminal.init.instructions[1];
      let lval: t.LVal;
      switch (iterableItem.value.kind) {
        case "StoreLocal": {
          lval = codegenLValue(cx, iterableItem.value.lvalue.place);
          break;
        }
        case "Destructure": {
          lval = codegenLValue(cx, iterableItem.value.lvalue.pattern);
          break;
        }
        default:
          CompilerError.invariant(false, {
            reason: `Expected a StoreLocal or Destructure to be assigned to the collection`,
            description: `Found ${iterableItem.value.kind}`,
            loc: iterableItem.value.loc,
            suggestions: null,
          });
      }
      let varDeclKind: "const" | "let";
      switch (iterableItem.value.lvalue.kind) {
        case InstructionKind.Const:
          varDeclKind = "const" as const;
          break;
        case InstructionKind.Let:
          varDeclKind = "let" as const;
          break;
        case InstructionKind.Reassign:
          CompilerError.invariant(false, {
            reason:
              "Destructure should never be Reassign as it would be an Object/ArrayPattern",
            description: null,
            loc: iterableItem.loc,
            suggestions: null,
          });
        case InstructionKind.Catch:
          CompilerError.invariant(false, {
            reason: "Unexpected catch variable as for..in collection",
            description: null,
            loc: iterableItem.loc,
            suggestions: null,
          });
        case InstructionKind.HoistedConst:
          CompilerError.invariant(false, {
            reason: "Unexpected HoistedConst variable in for..in collection",
            description: null,
            loc: iterableItem.loc,
            suggestions: null,
          });
        default:
          assertExhaustive(
            iterableItem.value.lvalue.kind,
            `Unhandled lvalue kind: ${iterableItem.value.lvalue.kind}`
          );
      }
      return t.forInStatement(
        /*
         * Special handling here since we only want the VariableDeclarators without any inits
         * This needs to be updated when we handle non-trivial ForOf inits
         */
        createVariableDeclaration(iterableItem.value.loc, varDeclKind, [
          t.variableDeclarator(lval, null),
        ]),
        codegenInstructionValueToExpression(cx, iterableCollection.value),
        codegenBlock(cx, terminal.loop)
      );
    }
    case "for-of": {
      CompilerError.invariant(
        terminal.init.kind === "SequenceExpression" &&
          terminal.init.instructions.length === 1 &&
          terminal.init.instructions[0].value.kind === "GetIterator",
        {
          reason: `Expected a single-expression sequence expression init for for..of`,
          description: `Got \`${terminal.init.kind}\` expression instead`,
          loc: terminal.init.loc,
          suggestions: null,
        }
      );
      const iterableCollection = terminal.init.instructions[0].value;

      CompilerError.invariant(terminal.test.kind === "SequenceExpression", {
        reason: `Expected a sequence expression test for for..of`,
        description: `Got \`${terminal.init.kind}\` expression instead`,
        loc: terminal.test.loc,
        suggestions: null,
      });
      if (terminal.test.instructions.length !== 2) {
        CompilerError.throwTodo({
          reason: "Support non-trivial for..of inits",
          description: null,
          loc: terminal.init.loc,
          suggestions: null,
        });
      }
      const iterableItem = terminal.test.instructions[1];
      let lval: t.LVal;
      switch (iterableItem.value.kind) {
        case "StoreLocal": {
          lval = codegenLValue(cx, iterableItem.value.lvalue.place);
          break;
        }
        case "Destructure": {
          lval = codegenLValue(cx, iterableItem.value.lvalue.pattern);
          break;
        }
        default:
          CompilerError.invariant(false, {
            reason: `Expected a StoreLocal or Destructure to be assigned to the collection`,
            description: `Found ${iterableItem.value.kind}`,
            loc: iterableItem.value.loc,
            suggestions: null,
          });
      }
      let varDeclKind: "const" | "let";
      switch (iterableItem.value.lvalue.kind) {
        case InstructionKind.Const:
          varDeclKind = "const" as const;
          break;
        case InstructionKind.Let:
          varDeclKind = "let" as const;
          break;
        case InstructionKind.Reassign:
          CompilerError.invariant(false, {
            reason:
              "Destructure should never be Reassign as it would be an Object/ArrayPattern",
            description: null,
            loc: iterableItem.loc,
            suggestions: null,
          });
        case InstructionKind.Catch:
          CompilerError.invariant(false, {
            reason: "Unexpected catch variable as for..of collection",
            description: null,
            loc: iterableItem.loc,
            suggestions: null,
          });
        case InstructionKind.HoistedConst:
          CompilerError.invariant(false, {
            reason: "Unexpected HoistedConst variable in for..of collection",
            description: null,
            loc: iterableItem.loc,
            suggestions: null,
          });
        default:
          assertExhaustive(
            iterableItem.value.lvalue.kind,
            `Unhandled lvalue kind: ${iterableItem.value.lvalue.kind}`
          );
      }
      return t.forOfStatement(
        /*
         * Special handling here since we only want the VariableDeclarators without any inits
         * This needs to be updated when we handle non-trivial ForOf inits
         */
        createVariableDeclaration(iterableItem.value.loc, varDeclKind, [
          t.variableDeclarator(lval, null),
        ]),
        codegenInstructionValueToExpression(cx, iterableCollection),
        codegenBlock(cx, terminal.loop)
      );
    }
    case "if": {
      const test = codegenPlaceToExpression(cx, terminal.test);
      const consequent = codegenBlock(cx, terminal.consequent);
      let alternate: t.Statement | null = null;
      if (terminal.alternate !== null) {
        const block = codegenBlock(cx, terminal.alternate);
        if (block.body.length !== 0) {
          alternate = block;
        }
      }
      return t.ifStatement(test, consequent, alternate);
    }
    case "return": {
      const value = codegenPlaceToExpression(cx, terminal.value);
      if (value.type === "Identifier" && value.name === "undefined") {
        // Use implicit undefined
        return t.returnStatement();
      }
      return t.returnStatement(value);
    }
    case "switch": {
      return t.switchStatement(
        codegenPlaceToExpression(cx, terminal.test),
        terminal.cases.map((case_) => {
          const test =
            case_.test !== null
              ? codegenPlaceToExpression(cx, case_.test)
              : null;
          const block = codegenBlock(cx, case_.block!);
          return t.switchCase(test, [block]);
        })
      );
    }
    case "throw": {
      return t.throwStatement(codegenPlaceToExpression(cx, terminal.value));
    }
    case "do-while": {
      const test = codegenInstructionValueToExpression(cx, terminal.test);
      return t.doWhileStatement(test, codegenBlock(cx, terminal.loop));
    }
    case "while": {
      const test = codegenInstructionValueToExpression(cx, terminal.test);
      return t.whileStatement(test, codegenBlock(cx, terminal.loop));
    }
    case "label": {
      return codegenBlock(cx, terminal.block);
    }
    case "try": {
      let catchParam = null;
      if (terminal.handlerBinding !== null) {
        catchParam = convertIdentifier(terminal.handlerBinding.identifier);
        cx.temp.set(terminal.handlerBinding.identifier.id, null);
      }
      return t.tryStatement(
        codegenBlock(cx, terminal.block),
        t.catchClause(catchParam, codegenBlock(cx, terminal.handler))
      );
    }
    default: {
      assertExhaustive(
        terminal,
        `Unexpected terminal kind \`${(terminal as any).kind}\``
      );
    }
  }
}

function codegenInstructionNullable(
  cx: Context,
  instr: ReactiveInstruction
): t.Statement | null {
  if (
    instr.value.kind === "StoreLocal" ||
    instr.value.kind === "StoreContext" ||
    instr.value.kind === "Destructure" ||
    instr.value.kind === "DeclareLocal" ||
    instr.value.kind === "DeclareContext"
  ) {
    let kind: InstructionKind = instr.value.lvalue.kind;
    let lvalue: Place | Pattern;
    let value: t.Expression | null;
    if (instr.value.kind === "StoreLocal") {
      kind = cx.hasDeclared(instr.value.lvalue.place.identifier)
        ? InstructionKind.Reassign
        : kind;
      lvalue = instr.value.lvalue.place;
      value = codegenPlaceToExpression(cx, instr.value.value);
    } else if (instr.value.kind === "StoreContext") {
      lvalue = instr.value.lvalue.place;
      value = codegenPlaceToExpression(cx, instr.value.value);
    } else if (
      instr.value.kind === "DeclareLocal" ||
      instr.value.kind === "DeclareContext"
    ) {
      if (cx.hasDeclared(instr.value.lvalue.place.identifier)) {
        return null;
      }
      kind = instr.value.lvalue.kind;
      lvalue = instr.value.lvalue.place;
      value = null;
    } else {
      lvalue = instr.value.lvalue.pattern;
      let hasReasign = false;
      let hasDeclaration = false;
      for (const place of eachPatternOperand(lvalue)) {
        if (
          kind !== InstructionKind.Reassign &&
          place.identifier.name === null
        ) {
          cx.temp.set(place.identifier.id, null);
        }
        const isDeclared = cx.hasDeclared(place.identifier);
        hasReasign ||= isDeclared;
        hasDeclaration ||= !isDeclared;
      }
      if (hasReasign && hasDeclaration) {
        CompilerError.invariant(false, {
          reason:
            "Encountered a destructuring operation where some identifiers are already declared (reassignments) but others are not (declarations)",
          description: null,
          loc: instr.loc,
          suggestions: null,
        });
      } else if (hasReasign) {
        kind = InstructionKind.Reassign;
      }
      value = codegenPlaceToExpression(cx, instr.value.value);
    }
    switch (kind) {
      case InstructionKind.Const: {
        CompilerError.invariant(instr.lvalue === null, {
          reason: `Const declaration cannot be referenced as an expression`,
          description: null,
          loc: instr.value.loc,
          suggestions: null,
        });
        return createVariableDeclaration(instr.loc, "const", [
          t.variableDeclarator(codegenLValue(cx, lvalue), value),
        ]);
      }
      case InstructionKind.Let: {
        CompilerError.invariant(instr.lvalue === null, {
          reason: `Const declaration cannot be referenced as an expression`,
          description: null,
          loc: instr.value.loc,
          suggestions: null,
        });
        return createVariableDeclaration(instr.loc, "let", [
          t.variableDeclarator(codegenLValue(cx, lvalue), value),
        ]);
      }
      case InstructionKind.Reassign: {
        CompilerError.invariant(value !== null, {
          reason: "Expected a value for reassignment",
          description: null,
          loc: instr.value.loc,
          suggestions: null,
        });
        const expr = t.assignmentExpression(
          "=",
          codegenLValue(cx, lvalue),
          value
        );
        if (instr.lvalue !== null) {
          if (instr.value.kind !== "StoreContext") {
            cx.temp.set(instr.lvalue.identifier.id, expr);
            return null;
          } else {
            // Handle chained reassignments for context variables
            const statement = codegenInstruction(cx, instr, expr);
            if (statement.type === "EmptyStatement") {
              return null;
            }
            return statement;
          }
        } else {
          return createExpressionStatement(instr.loc, expr);
        }
      }
      case InstructionKind.Catch: {
        return t.emptyStatement();
      }
      case InstructionKind.HoistedConst: {
        CompilerError.invariant(false, {
          reason:
            "Expected HoistedConsts to have been pruned in PruneHoistedContexts",
          description: null,
          loc: instr.loc,
          suggestions: null,
        });
      }
      default: {
        assertExhaustive(kind, `Unexpected instruction kind \`${kind}\``);
      }
    }
  } else if (
    instr.value.kind === "StartMemoize" ||
    instr.value.kind === "FinishMemoize"
  ) {
    return null;
  } else if (instr.value.kind === "Debugger") {
    return t.debuggerStatement();
  } else if (instr.value.kind === "ObjectMethod") {
    CompilerError.invariant(instr.lvalue, {
      reason: "Expected object methods to have a temp lvalue",
      loc: null,
      suggestions: null,
    });
    cx.objectMethods.set(instr.lvalue.identifier.id, instr.value);
    return null;
  } else {
    const value = codegenInstructionValue(cx, instr.value);
    const statement = codegenInstruction(cx, instr, value);
    if (statement.type === "EmptyStatement") {
      return null;
    }
    return statement;
  }
}

function codegenForInit(
  cx: Context,
  init: ReactiveValue
): t.Expression | t.VariableDeclaration | null {
  if (init.kind === "SequenceExpression") {
    for (const instr of init.instructions) {
      if (instr.value.kind === "DeclareContext") {
        CompilerError.throwTodo({
          reason: `Support for loops where the index variable is a context variable`,
          loc: instr.loc,
          description:
            instr.value.lvalue.place.identifier.name != null
              ? `\`${instr.value.lvalue.place.identifier.name.value}\` is a context variable`
              : null,
          suggestions: null,
        });
      }
    }

    const body = codegenBlock(
      cx,
      init.instructions.map((instruction) => ({
        kind: "instruction",
        instruction,
      }))
    ).body;
    const declarators: Array<t.VariableDeclarator> = [];
    let kind: "let" | "const" = "const";
    body.forEach((instr) => {
      CompilerError.invariant(
        instr.type === "VariableDeclaration" &&
          (instr.kind === "let" || instr.kind === "const"),
        {
          reason: "Expected a variable declaration",
          loc: init.loc,
          description: `Got ${instr.type}`,
          suggestions: null,
        }
      );
      if (instr.kind === "let") {
        kind = "let";
      }
      declarators.push(...instr.declarations);
    });
    CompilerError.invariant(declarators.length > 0, {
      reason: "Expected a variable declaration",
      loc: init.loc,
      description: null,
      suggestions: null,
    });
    return t.variableDeclaration(kind, declarators);
  } else {
    return codegenInstructionValueToExpression(cx, init);
  }
}

function printDependencyComment(dependency: ReactiveScopeDependency): string {
  const identifier = convertIdentifier(dependency.identifier);
  let name = identifier.name;
  if (dependency.path !== null) {
    for (const path of dependency.path) {
      name += `.${path}`;
    }
  }
  return name;
}

function printDelimitedCommentList(
  items: Array<string>,
  finalCompletion: string
): string {
  if (items.length === 2) {
    return items.join(` ${finalCompletion} `);
  } else if (items.length <= 1) {
    return items.join("");
  }

  let output = [];
  for (let i = 0; i < items.length; i++) {
    const item = items[i]!;
    if (i < items.length - 2) {
      output.push(`${item}, `);
    } else if (i === items.length - 2) {
      output.push(`${item}, ${finalCompletion} `);
    } else {
      output.push(item);
    }
  }
  return output.join("");
}

function codegenDependency(
  cx: Context,
  dependency: ReactiveScopeDependency
): t.Expression {
  let object: t.Expression = convertIdentifier(dependency.identifier);
  if (dependency.path !== null) {
    for (const path of dependency.path) {
      object = t.memberExpression(object, t.identifier(path));
    }
  }
  return object;
}

function withLoc<T extends (...args: Array<any>) => t.Node>(
  fn: T
): (
  loc: SourceLocation | null | undefined,
  ...args: Parameters<T>
) => ReturnType<T> {
  return (
    loc: SourceLocation | null | undefined,
    ...args: Parameters<T>
  ): ReturnType<T> => {
    const node = fn(...args);
    if (loc != null && loc != GeneratedSource) {
      node.loc = loc;
    }
    return node as ReturnType<T>;
  };
}

const createBinaryExpression = withLoc(t.binaryExpression);
const createExpressionStatement = withLoc(t.expressionStatement);
const _createLabelledStatement = withLoc(t.labeledStatement);
const createVariableDeclaration = withLoc(t.variableDeclaration);
const _createWhileStatement = withLoc(t.whileStatement);
const createTaggedTemplateExpression = withLoc(t.taggedTemplateExpression);
const createLogicalExpression = withLoc(t.logicalExpression);
const createSequenceExpression = withLoc(t.sequenceExpression);
const createConditionalExpression = withLoc(t.conditionalExpression);
const createTemplateLiteral = withLoc(t.templateLiteral);
const createJsxNamespacedName = withLoc(t.jsxNamespacedName);
const createJsxElement = withLoc(t.jsxElement);
const createJsxAttribute = withLoc(t.jsxAttribute);
const createJsxIdentifier = withLoc(t.jsxIdentifier);
const createJsxExpressionContainer = withLoc(t.jsxExpressionContainer);
const createJsxText = withLoc(t.jsxText);
const createJsxClosingElement = withLoc(t.jsxClosingElement);
const createJsxOpeningElement = withLoc(t.jsxOpeningElement);
const createStringLiteral = withLoc(t.stringLiteral);

function createHookGuard(
  guard: ExternalFunction,
  stmts: Array<t.Statement>,
  before: GuardKind,
  after: GuardKind
): t.TryStatement {
  function createHookGuardImpl(kind: number): t.ExpressionStatement {
    return t.expressionStatement(
      t.callExpression(t.identifier(guard.importSpecifierName), [
        t.numericLiteral(kind),
      ])
    );
  }

  return t.tryStatement(
    t.blockStatement([createHookGuardImpl(before), ...stmts]),
    null,
    t.blockStatement([createHookGuardImpl(after)])
  );
}

/**
 * Create a call expression.
 * If enableEmitHookGuards is set and the callExpression is a hook call,
 * the following transform will be made.
 * ```js
 * // source
 * useHook(arg1, arg2)
 *
 * // codegen
 * (() => {
 *   try {
 *     $dispatcherGuard(PUSH_EXPECT_HOOK);
 *     return useHook(arg1, arg2);
 *   } finally {
 *     $dispatcherGuard(POP_EXPECT_HOOK);
 *   }
 * })()
 * ```
 */
function createCallExpression(
  config: EnvironmentConfig,
  callee: t.Expression,
  args: Array<t.Expression | t.SpreadElement>,
  loc: SourceLocation | null,
  isHook: boolean
): t.CallExpression {
  const callExpr = t.callExpression(callee, args);
  if (loc != null && loc != GeneratedSource) {
    callExpr.loc = loc;
  }

  const hookGuard = config.enableEmitHookGuards;
  if (hookGuard != null && isHook) {
    const iife = t.functionExpression(
      null,
      [],
      t.blockStatement([
        createHookGuard(
          hookGuard,
          [t.returnStatement(callExpr)],
          GuardKind.AllowHook,
          GuardKind.DisallowHook
        ),
      ])
    );
    return t.callExpression(iife, []);
  } else {
    return callExpr;
  }
}

type Temporaries = Map<IdentifierId, t.Expression | t.JSXText | null>;

function codegenLabel(id: BlockId): string {
  return `bb${id}`;
}

function codegenInstruction(
  cx: Context,
  instr: ReactiveInstruction,
  value: t.Expression | t.JSXText
): t.Statement {
  if (t.isStatement(value)) {
    return value;
  }
  if (instr.lvalue === null) {
    return t.expressionStatement(convertValueToExpression(value));
  }
  if (instr.lvalue.identifier.name === null) {
    // temporary
    cx.temp.set(instr.lvalue.identifier.id, value);
    return t.emptyStatement();
  } else {
    const expressionValue = convertValueToExpression(value);
    if (cx.hasDeclared(instr.lvalue.identifier)) {
      return createExpressionStatement(
        instr.loc,
        t.assignmentExpression(
          "=",
          convertIdentifier(instr.lvalue.identifier),
          expressionValue
        )
      );
    } else {
      return createVariableDeclaration(instr.loc, "const", [
        t.variableDeclarator(
          convertIdentifier(instr.lvalue.identifier),
          expressionValue
        ),
      ]);
    }
  }
}

function convertValueToExpression(
  value: t.JSXText | t.Expression
): t.Expression {
  if (value.type === "JSXText") {
    return createStringLiteral(value.loc, value.value);
  }
  return value;
}

function codegenInstructionValueToExpression(
  cx: Context,
  instrValue: ReactiveValue
): t.Expression {
  const value = codegenInstructionValue(cx, instrValue);
  return convertValueToExpression(value);
}

function codegenInstructionValue(
  cx: Context,
  instrValue: ReactiveValue
): t.Expression | t.JSXText {
  let value: t.Expression | t.JSXText;
  switch (instrValue.kind) {
    case "ArrayExpression": {
      const elements = instrValue.elements.map((element) => {
        if (element.kind === "Identifier") {
          return codegenPlaceToExpression(cx, element);
        } else if (element.kind === "Spread") {
          return t.spreadElement(codegenPlaceToExpression(cx, element.place));
        } else {
          return null;
        }
      });
      value = t.arrayExpression(elements);
      break;
    }
    case "BinaryExpression": {
      const left = codegenPlaceToExpression(cx, instrValue.left);
      const right = codegenPlaceToExpression(cx, instrValue.right);
      value = createBinaryExpression(
        instrValue.loc,
        instrValue.operator,
        left,
        right
      );
      break;
    }
    case "UnaryExpression": {
      value = t.unaryExpression(
        instrValue.operator as "throw", // todo
        codegenPlaceToExpression(cx, instrValue.value)
      );
      break;
    }
    case "Primitive": {
      value = codegenValue(cx, instrValue.loc, instrValue.value);
      break;
    }
    case "CallExpression": {
      if (cx.env.config.enableForest) {
        const callee = codegenPlaceToExpression(cx, instrValue.callee);
        const args = instrValue.args.map((arg) => codegenArgument(cx, arg));
        value = t.callExpression(callee, args);
        if (instrValue.typeArguments != null) {
          value.typeArguments = t.typeParameterInstantiation(
            instrValue.typeArguments
          );
        }
        break;
      }
      const isHook = getHookKind(cx.env, instrValue.callee.identifier) != null;
      const callee = codegenPlaceToExpression(cx, instrValue.callee);
      const args = instrValue.args.map((arg) => codegenArgument(cx, arg));
      value = createCallExpression(
        cx.env.config,
        callee,
        args,
        instrValue.loc,
        isHook
      );
      break;
    }
    case "OptionalExpression": {
      const optionalValue = codegenInstructionValueToExpression(
        cx,
        instrValue.value
      );
      switch (optionalValue.type) {
        case "OptionalCallExpression":
        case "CallExpression": {
          CompilerError.invariant(t.isExpression(optionalValue.callee), {
            reason: "v8 intrinsics are validated during lowering",
            description: null,
            loc: optionalValue.callee.loc ?? null,
            suggestions: null,
          });
          value = t.optionalCallExpression(
            optionalValue.callee,
            optionalValue.arguments,
            instrValue.optional
          );
          break;
        }
        case "OptionalMemberExpression":
        case "MemberExpression": {
          const property = optionalValue.property;
          CompilerError.invariant(t.isExpression(property), {
            reason: "Private names are validated during lowering",
            description: null,
            loc: property.loc ?? null,
            suggestions: null,
          });
          value = t.optionalMemberExpression(
            optionalValue.object,
            property,
            optionalValue.computed,
            instrValue.optional
          );
          break;
        }
        default: {
          CompilerError.invariant(false, {
            reason:
              "Expected an optional value to resolve to a call expression or member expression",
            description: `Got a \`${optionalValue.type}\``,
            loc: instrValue.loc,
            suggestions: null,
          });
        }
      }
      break;
    }
    case "MethodCall": {
      const isHook =
        getHookKind(cx.env, instrValue.property.identifier) != null;
      const memberExpr = codegenPlaceToExpression(cx, instrValue.property);
      CompilerError.invariant(
        t.isMemberExpression(memberExpr) ||
          t.isOptionalMemberExpression(memberExpr),
        {
          reason:
            "[Codegen] Internal error: MethodCall::property must be an unpromoted + unmemoized MemberExpression. " +
            `Got a \`${memberExpr.type}\``,
          description: null,
          loc: memberExpr.loc ?? null,
          suggestions: null,
        }
      );
      CompilerError.invariant(
        t.isNodesEquivalent(
          memberExpr.object,
          codegenPlaceToExpression(cx, instrValue.receiver)
        ),
        {
          reason:
            "[Codegen] Internal error: Forget should always generate MethodCall::property " +
            "as a MemberExpression of MethodCall::receiver",
          description: null,
          loc: memberExpr.loc ?? null,
          suggestions: null,
        }
      );
      const args = instrValue.args.map((arg) => codegenArgument(cx, arg));
      value = createCallExpression(
        cx.env.config,
        memberExpr,
        args,
        instrValue.loc,
        isHook
      );
      break;
    }
    case "NewExpression": {
      const callee = codegenPlaceToExpression(cx, instrValue.callee);
      const args = instrValue.args.map((arg) => codegenArgument(cx, arg));
      value = t.newExpression(callee, args);
      break;
    }
    case "ObjectExpression": {
      const properties = [];
      for (const property of instrValue.properties) {
        if (property.kind === "ObjectProperty") {
          const key = codegenObjectPropertyKey(cx, property.key);

          switch (property.type) {
            case "property": {
              const value = codegenPlaceToExpression(cx, property.place);
              properties.push(
                t.objectProperty(
                  key,
                  value,
                  property.key.kind === "computed",
                  key.type === "Identifier" &&
                    value.type === "Identifier" &&
                    value.name === key.name
                )
              );
              break;
            }
            case "method": {
              const method = cx.objectMethods.get(property.place.identifier.id);
              CompilerError.invariant(method, {
                reason: "Expected ObjectMethod instruction",
                loc: null,
                suggestions: null,
              });
              const loweredFunc = method.loweredFunc;
              const reactiveFunction = buildReactiveFunction(loweredFunc.func);
              pruneUnusedLabels(reactiveFunction);
              pruneUnusedLValues(reactiveFunction);
              const fn = codegenReactiveFunction(
                new Context(
                  cx.env,
                  reactiveFunction.id ?? "[[ anonymous ]]",
                  cx.uniqueIdentifiers,
                  cx.temp
                ),
                reactiveFunction
              ).unwrap();

              /*
               * ObjectMethod builder must be backwards compatible with older versions of babel.
               * https://github.com/babel/babel/blob/v7.7.4/packages/babel-types/src/definitions/core.js#L599-L603
               */
              const babelNode = t.objectMethod(
                "method",
                key,
                fn.params,
                fn.body,
                false
              );
              babelNode.async = fn.async;
              babelNode.generator = fn.generator;
              properties.push(babelNode);
              break;
            }
            default:
              assertExhaustive(
                property.type,
                `Unexpected property type: ${property.type}`
              );
          }
        } else {
          properties.push(
            t.spreadElement(codegenPlaceToExpression(cx, property.place))
          );
        }
      }
      value = t.objectExpression(properties);
      break;
    }
    case "JSXText": {
      value = createJsxText(instrValue.loc, instrValue.value);
      break;
    }
    case "JsxExpression": {
      const attributes: Array<t.JSXAttribute | t.JSXSpreadAttribute> = [];
      for (const attribute of instrValue.props) {
        attributes.push(codegenJsxAttribute(cx, attribute));
      }
      let tagValue =
        instrValue.tag.kind === "Identifier"
          ? codegenPlaceToExpression(cx, instrValue.tag)
          : t.stringLiteral(instrValue.tag.name);
      let tag: t.JSXIdentifier | t.JSXNamespacedName | t.JSXMemberExpression;
      if (tagValue.type === "Identifier") {
        tag = createJsxIdentifier(instrValue.tag.loc, tagValue.name);
      } else if (tagValue.type === "MemberExpression") {
        tag = convertMemberExpressionToJsx(tagValue);
      } else {
        CompilerError.invariant(tagValue.type === "StringLiteral", {
          reason: `Expected JSX tag to be an identifier or string, got \`${tagValue.type}\``,
          description: null,
          loc: tagValue.loc ?? null,
          suggestions: null,
        });
        if (tagValue.value.indexOf(":") >= 0) {
          const [namespace, name] = tagValue.value.split(":", 2);
          tag = createJsxNamespacedName(
            instrValue.tag.loc,
            createJsxIdentifier(instrValue.tag.loc, namespace),
            createJsxIdentifier(instrValue.tag.loc, name)
          );
        } else {
          tag = createJsxIdentifier(instrValue.loc, tagValue.value);
        }
      }
      let children;
      if (
        tagValue.type === "StringLiteral" &&
        SINGLE_CHILD_FBT_TAGS.has(tagValue.value)
      ) {
        CompilerError.invariant(instrValue.children != null, {
          loc: instrValue.loc,
          reason: "Expected fbt element to have children",
          suggestions: null,
          description: null,
        });
        children = instrValue.children.map((child) =>
          codegenJsxFbtChildElement(cx, child)
        );
      } else {
        children =
          instrValue.children !== null
            ? instrValue.children.map((child) => codegenJsxElement(cx, child))
            : [];
      }
      value = createJsxElement(
        instrValue.loc,
        createJsxOpeningElement(
          instrValue.openingLoc,
          tag,
          attributes,
          instrValue.children === null
        ),
        instrValue.children !== null
          ? createJsxClosingElement(instrValue.closingLoc, tag)
          : null,
        children,
        instrValue.children === null
      );
      break;
    }
    case "JsxFragment": {
      value = t.jsxFragment(
        t.jsxOpeningFragment(),
        t.jsxClosingFragment(),
        instrValue.children.map((child) => codegenJsxElement(cx, child))
      );
      break;
    }
    case "UnsupportedNode": {
      const node = instrValue.node;
      if (!t.isExpression(node)) {
        return node as any; // TODO handle statements, jsx fragments
      }
      value = node;
      break;
    }
    case "PropertyStore": {
      value = t.assignmentExpression(
        "=",
        t.memberExpression(
          codegenPlaceToExpression(cx, instrValue.object),
          t.identifier(instrValue.property)
        ),
        codegenPlaceToExpression(cx, instrValue.value)
      );
      break;
    }
    case "PropertyLoad": {
      const object = codegenPlaceToExpression(cx, instrValue.object);
      /*
       * We currently only lower single chains of optional memberexpr.
       * (See BuildHIR.ts for more detail.)
       */
      value = t.memberExpression(
        object,
        t.identifier(instrValue.property),
        undefined
      );
      break;
    }
    case "PropertyDelete": {
      value = t.unaryExpression(
        "delete",
        t.memberExpression(
          codegenPlaceToExpression(cx, instrValue.object),
          t.identifier(instrValue.property)
        )
      );
      break;
    }
    case "ComputedStore": {
      value = t.assignmentExpression(
        "=",
        t.memberExpression(
          codegenPlaceToExpression(cx, instrValue.object),
          codegenPlaceToExpression(cx, instrValue.property),
          true
        ),
        codegenPlaceToExpression(cx, instrValue.value)
      );
      break;
    }
    case "ComputedLoad": {
      const object = codegenPlaceToExpression(cx, instrValue.object);
      const property = codegenPlaceToExpression(cx, instrValue.property);
      value = t.memberExpression(object, property, true);
      break;
    }
    case "ComputedDelete": {
      value = t.unaryExpression(
        "delete",
        t.memberExpression(
          codegenPlaceToExpression(cx, instrValue.object),
          codegenPlaceToExpression(cx, instrValue.property),
          true
        )
      );
      break;
    }
    case "LoadLocal":
    case "LoadContext": {
      value = codegenPlaceToExpression(cx, instrValue.place);
      break;
    }
    case "FunctionExpression": {
      const loweredFunc = instrValue.loweredFunc.func;
      const reactiveFunction = buildReactiveFunction(loweredFunc);
      pruneUnusedLabels(reactiveFunction);
      pruneUnusedLValues(reactiveFunction);
      pruneHoistedContexts(reactiveFunction);
      const fn = codegenReactiveFunction(
        new Context(
          cx.env,
          reactiveFunction.id ?? "[[ anonymous ]]",
          cx.uniqueIdentifiers,
          cx.temp
        ),
        reactiveFunction
      ).unwrap();
      if (instrValue.expr.type === "ArrowFunctionExpression") {
        let body: t.BlockStatement | t.Expression = fn.body;
        if (body.body.length === 1 && loweredFunc.directives.length == 0) {
          const stmt = body.body[0]!;
          if (stmt.type === "ReturnStatement" && stmt.argument != null) {
            body = stmt.argument;
          }
        }
        value = t.arrowFunctionExpression(fn.params, body, fn.async);
      } else {
        value = t.functionExpression(
          fn.id ??
            (instrValue.name != null ? t.identifier(instrValue.name) : null),
          fn.params,
          fn.body,
          fn.generator,
          fn.async
        );
      }
      break;
    }
    case "TaggedTemplateExpression": {
      value = createTaggedTemplateExpression(
        instrValue.loc,
        codegenPlaceToExpression(cx, instrValue.tag),
        t.templateLiteral([t.templateElement(instrValue.value)], [])
      );
      break;
    }
    case "TypeCastExpression": {
      if (t.isTSType(instrValue.typeAnnotation)) {
        value = t.tsAsExpression(
          codegenPlaceToExpression(cx, instrValue.value),
          instrValue.typeAnnotation
        );
      } else {
        value = t.typeCastExpression(
          codegenPlaceToExpression(cx, instrValue.value),
          t.typeAnnotation(instrValue.typeAnnotation)
        );
      }
      break;
    }
    case "LogicalExpression": {
      value = createLogicalExpression(
        instrValue.loc,
        instrValue.operator,
        codegenInstructionValueToExpression(cx, instrValue.left),
        codegenInstructionValueToExpression(cx, instrValue.right)
      );
      break;
    }
    case "ConditionalExpression": {
      value = createConditionalExpression(
        instrValue.loc,
        codegenInstructionValueToExpression(cx, instrValue.test),
        codegenInstructionValueToExpression(cx, instrValue.consequent),
        codegenInstructionValueToExpression(cx, instrValue.alternate)
      );
      break;
    }
    case "SequenceExpression": {
      const body = codegenBlockNoReset(
        cx,
        instrValue.instructions.map((instruction) => ({
          kind: "instruction",
          instruction,
        }))
      ).body;
      const expressions = body.map((stmt) => {
        if (stmt.type === "ExpressionStatement") {
          return stmt.expression;
        } else {
          if (t.isVariableDeclaration(stmt)) {
            const declarator = stmt.declarations[0];
            cx.errors.push({
              reason: `(CodegenReactiveFunction::codegenInstructionValue) Cannot declare variables in a value block, tried to declare '${
                (declarator.id as t.Identifier).name
              }'`,
              severity: ErrorSeverity.Todo,
              loc: declarator.loc ?? null,
              suggestions: null,
            });
            return t.stringLiteral(`TODO handle ${declarator.id}`);
          } else {
            cx.errors.push({
              reason: `(CodegenReactiveFunction::codegenInstructionValue) Handle conversion of ${stmt.type} to expression`,
              severity: ErrorSeverity.Todo,
              loc: stmt.loc ?? null,
              suggestions: null,
            });
            return t.stringLiteral(`TODO handle ${stmt.type}`);
          }
        }
      });
      if (expressions.length === 0) {
        value = codegenInstructionValueToExpression(cx, instrValue.value);
      } else {
        value = createSequenceExpression(instrValue.loc, [
          ...expressions,
          codegenInstructionValueToExpression(cx, instrValue.value),
        ]);
      }
      break;
    }
    case "TemplateLiteral": {
      value = createTemplateLiteral(
        instrValue.loc,
        instrValue.quasis.map((q) => t.templateElement(q)),
        instrValue.subexprs.map((p) => codegenPlaceToExpression(cx, p))
      );
      break;
    }
    case "LoadGlobal": {
      value = t.identifier(instrValue.binding.name);
      break;
    }
    case "RegExpLiteral": {
      value = t.regExpLiteral(instrValue.pattern, instrValue.flags);
      break;
    }
    case "Await": {
      value = t.awaitExpression(codegenPlaceToExpression(cx, instrValue.value));
      break;
    }
    case "GetIterator": {
      value = codegenPlaceToExpression(cx, instrValue.collection);
      break;
    }
    case "IteratorNext": {
      value = codegenPlaceToExpression(cx, instrValue.iterator);
      break;
    }
    case "NextPropertyOf": {
      value = codegenPlaceToExpression(cx, instrValue.value);
      break;
    }
    case "PostfixUpdate": {
      value = t.updateExpression(
        instrValue.operation,
        codegenPlaceToExpression(cx, instrValue.lvalue),
        false
      );
      break;
    }
    case "PrefixUpdate": {
      value = t.updateExpression(
        instrValue.operation,
        codegenPlaceToExpression(cx, instrValue.lvalue),
        true
      );
      break;
    }
    case "StoreLocal": {
      CompilerError.invariant(
        instrValue.lvalue.kind === InstructionKind.Reassign,
        {
          reason: `Unexpected StoreLocal in codegenInstructionValue`,
          description: null,
          loc: instrValue.loc,
          suggestions: null,
        }
      );
      value = t.assignmentExpression(
        "=",
        codegenLValue(cx, instrValue.lvalue.place),
        codegenPlaceToExpression(cx, instrValue.value)
      );
      break;
    }
    case "StoreGlobal": {
      value = t.assignmentExpression(
        "=",
        t.identifier(instrValue.name),
        codegenPlaceToExpression(cx, instrValue.value)
      );
      break;
    }
    case "ReactiveFunctionValue":
    case "StartMemoize":
    case "FinishMemoize":
    case "Debugger":
    case "DeclareLocal":
    case "DeclareContext":
    case "Destructure":
    case "ObjectMethod":
    case "StoreContext": {
      CompilerError.invariant(false, {
        reason: `Unexpected ${instrValue.kind} in codegenInstructionValue`,
        description: null,
        loc: instrValue.loc,
        suggestions: null,
      });
    }
    default: {
      assertExhaustive(
        instrValue,
        `Unexpected instruction value kind \`${(instrValue as any).kind}\``
      );
    }
  }
  return value;
}

/**
 * Due to a bug in earlier Babel versions, JSX string attributes with double quotes or with unicode characters
 * may be escaped unnecessarily. To avoid trigger this Babel bug, we use a JsxExpressionContainer for such strings.
 */
const STRING_REQUIRES_EXPR_CONTAINER_PATTERN = /[\u{0080}-\u{FFFF}]|"/u;
function codegenJsxAttribute(
  cx: Context,
  attribute: JsxAttribute
): t.JSXAttribute | t.JSXSpreadAttribute {
  switch (attribute.kind) {
    case "JsxAttribute": {
      let propName: t.JSXIdentifier | t.JSXNamespacedName;
      if (attribute.name.indexOf(":") === -1) {
        propName = createJsxIdentifier(attribute.place.loc, attribute.name);
      } else {
        const [namespace, name] = attribute.name.split(":", 2);
        propName = createJsxNamespacedName(
          attribute.place.loc,
          createJsxIdentifier(attribute.place.loc, namespace),
          createJsxIdentifier(attribute.place.loc, name)
        );
      }
      const innerValue = codegenPlaceToExpression(cx, attribute.place);
      let value;
      switch (innerValue.type) {
        case "StringLiteral": {
          value = innerValue;
          if (STRING_REQUIRES_EXPR_CONTAINER_PATTERN.test(value.value)) {
            value = createJsxExpressionContainer(value.loc, value);
          }
          break;
        }
        default: {
          /*
           * NOTE JSXFragment is technically allowed as an attribute value per the spec
           * but many tools do not support this case. We emit fragments wrapped in an
           * expression container for compatibility purposes.
           * spec: https://github.com/facebook/jsx/blob/main/AST.md#jsx-attributes
           */
          value = createJsxExpressionContainer(attribute.place.loc, innerValue);
          break;
        }
      }
      return createJsxAttribute(attribute.place.loc, propName, value);
    }
    case "JsxSpreadAttribute": {
      return t.jsxSpreadAttribute(
        codegenPlaceToExpression(cx, attribute.argument)
      );
    }
    default: {
      assertExhaustive(
        attribute,
        `Unexpected attribute kind \`${(attribute as any).kind}\``
      );
    }
  }
}

const JSX_TEXT_CHILD_REQUIRES_EXPR_CONTAINER_PATTERN = /[<>&]/;
function codegenJsxElement(
  cx: Context,
  place: Place
):
  | t.JSXText
  | t.JSXExpressionContainer
  | t.JSXSpreadChild
  | t.JSXElement
  | t.JSXFragment {
  const value = codegenPlace(cx, place);
  switch (value.type) {
    case "JSXText": {
      if (JSX_TEXT_CHILD_REQUIRES_EXPR_CONTAINER_PATTERN.test(value.value)) {
        return createJsxExpressionContainer(
          place.loc,
          createStringLiteral(place.loc, value.value)
        );
      }
      return createJsxText(place.loc, value.value);
    }
    case "JSXElement":
    case "JSXFragment": {
      return value;
    }
    default: {
      return createJsxExpressionContainer(place.loc, value);
    }
  }
}

function codegenJsxFbtChildElement(
  cx: Context,
  place: Place
):
  | t.JSXText
  | t.JSXExpressionContainer
  | t.JSXSpreadChild
  | t.JSXElement
  | t.JSXFragment {
  const value = codegenPlace(cx, place);
  switch (value.type) {
    // fbt:param only allows JSX element or expression container as children
    case "JSXText":
    case "JSXElement": {
      return value;
    }
    default: {
      return createJsxExpressionContainer(place.loc, value);
    }
  }
}

function convertMemberExpressionToJsx(
  expr: t.MemberExpression
): t.JSXMemberExpression {
  CompilerError.invariant(expr.property.type === "Identifier", {
    reason: "Expected JSX member expression property to be a string",
    description: null,
    loc: expr.loc ?? null,
    suggestions: null,
  });
  const property = t.jsxIdentifier(expr.property.name);
  if (expr.object.type === "Identifier") {
    return t.jsxMemberExpression(t.jsxIdentifier(expr.object.name), property);
  } else {
    CompilerError.invariant(expr.object.type === "MemberExpression", {
      reason:
        "Expected JSX member expression to be an identifier or nested member expression",
      description: null,
      loc: expr.object.loc ?? null,
      suggestions: null,
    });
    const object = convertMemberExpressionToJsx(expr.object);
    return t.jsxMemberExpression(object, property);
  }
}

function codegenObjectPropertyKey(
  cx: Context,
  key: ObjectPropertyKey
): t.Expression {
  switch (key.kind) {
    case "string": {
      return t.stringLiteral(key.name);
    }
    case "identifier": {
      return t.identifier(key.name);
    }
    case "computed": {
      const expr = codegenPlace(cx, key.name);
      CompilerError.invariant(t.isExpression(expr), {
        reason: "Expected object property key to be an expression",
        description: null,
        loc: key.name.loc,
        suggestions: null,
      });
      return expr;
    }
  }
}

function codegenArrayPattern(
  cx: Context,
  pattern: ArrayPattern
): t.ArrayPattern {
  const hasHoles = !pattern.items.every((e) => e.kind !== "Hole");
  if (hasHoles) {
    const result = t.arrayPattern([]);
    /*
     * Older versions of babel have a validation bug fixed by
     * https://github.com/babel/babel/pull/10917
     * https://github.com/babel/babel/commit/e7b80a2cb93cf28010207fc3cdd19b4568ca35b9#diff-19b555d2f3904c206af406540d9df200b1e16befedb83ff39ebfcbd876f7fa8aL52
     *
     * Link to buggy older version (observe that elements must be PatternLikes here)
     * https://github.com/babel/babel/blob/v7.7.4/packages/babel-types/src/definitions/es2015.js#L50-L53
     *
     * Link to newer versions with correct validation (observe elements can be PatternLike | null)
     * https://github.com/babel/babel/blob/v7.23.0/packages/babel-types/src/definitions/core.ts#L1306-L1311
     */
    for (const item of pattern.items) {
      if (item.kind === "Hole") {
        result.elements.push(null);
      } else {
        result.elements.push(codegenLValue(cx, item));
      }
    }
    return result;
  } else {
    return t.arrayPattern(
      pattern.items.map((item) => {
        if (item.kind === "Hole") {
          return null;
        }
        return codegenLValue(cx, item);
      })
    );
  }
}

function codegenLValue(
  cx: Context,
  pattern: Pattern | Place | SpreadPattern
): t.ArrayPattern | t.ObjectPattern | t.RestElement | t.Identifier {
  switch (pattern.kind) {
    case "ArrayPattern": {
      return codegenArrayPattern(cx, pattern);
    }
    case "ObjectPattern": {
      return t.objectPattern(
        pattern.properties.map((property) => {
          if (property.kind === "ObjectProperty") {
            const key = codegenObjectPropertyKey(cx, property.key);
            const value = codegenLValue(cx, property.place);
            return t.objectProperty(
              key,
              value,
              property.key.kind === "computed",
              key.type === "Identifier" &&
                value.type === "Identifier" &&
                value.name === key.name
            );
          } else {
            return t.restElement(codegenLValue(cx, property.place));
          }
        })
      );
    }
    case "Spread": {
      return t.restElement(codegenLValue(cx, pattern.place));
    }
    case "Identifier": {
      return convertIdentifier(pattern.identifier);
    }
    default: {
      assertExhaustive(
        pattern,
        `Unexpected pattern kind \`${(pattern as any).kind}\``
      );
    }
  }
}

function codegenValue(
  cx: Context,
  loc: SourceLocation,
  value: boolean | number | string | null | undefined
): t.Expression {
  if (typeof value === "number") {
    return t.numericLiteral(value);
  } else if (typeof value === "boolean") {
    return t.booleanLiteral(value);
  } else if (typeof value === "string") {
    return createStringLiteral(loc, value);
  } else if (value === null) {
    return t.nullLiteral();
  } else if (value === undefined) {
    return t.identifier("undefined");
  } else {
    assertExhaustive(value, "Unexpected primitive value kind");
  }
}

function codegenArgument(
  cx: Context,
  arg: Place | SpreadPattern
): t.Expression | t.SpreadElement {
  if (arg.kind === "Identifier") {
    return codegenPlaceToExpression(cx, arg);
  } else {
    return t.spreadElement(codegenPlaceToExpression(cx, arg.place));
  }
}

function codegenPlaceToExpression(cx: Context, place: Place): t.Expression {
  const value = codegenPlace(cx, place);
  return convertValueToExpression(value);
}

function codegenPlace(cx: Context, place: Place): t.Expression | t.JSXText {
  let tmp = cx.temp.get(place.identifier.id);
  if (tmp != null) {
    return tmp;
  }
  CompilerError.invariant(place.identifier.name !== null || tmp !== undefined, {
    reason: `[Codegen] No value found for temporary`,
    description: `Value for '${printPlace(
      place
    )}' was not set in the codegen context`,
    loc: place.loc,
    suggestions: null,
  });
  const identifier = convertIdentifier(place.identifier);
  identifier.loc = place.loc as any;
  return identifier;
}

function convertIdentifier(identifier: Identifier): t.Identifier {
  CompilerError.invariant(
    identifier.name !== null && identifier.name.kind === "named",
    {
      reason: `Expected temporaries to be promoted to named identifiers in an earlier pass`,
      loc: GeneratedSource,
      description: `identifier ${identifier.id} is unnamed`,
      suggestions: null,
    }
  );
  return t.identifier(identifier.name.value);
}<|MERGE_RESOLUTION|>--- conflicted
+++ resolved
@@ -602,7 +602,6 @@
       cx.env.config.enableChangeDetectionForDebugging.importSpecifierName;
     const cacheLoadOldValueStatements: Array<t.Statement> = [];
     const changeDetectionStatements: Array<t.Statement> = [];
-<<<<<<< HEAD
     const idempotenceDetectionStatements: Array<t.Statement> = [];
 
     for (const { name, index, value } of cacheLoads) {
@@ -612,18 +611,13 @@
         t.numericLiteral(index),
         true
       );
-      statements.push(
-        t.variableDeclaration("let", [
-          t.variableDeclarator(t.identifier(loadName)),
-        ])
-      );
       cacheStoreStatements.push(
         t.expressionStatement(t.assignmentExpression("=", slot, value))
       );
       cacheLoadOldValueStatements.push(
-        t.expressionStatement(
-          t.assignmentExpression("=", t.identifier(loadName), slot)
-        )
+        t.variableDeclaration("let", [
+          t.variableDeclarator(t.identifier(loadName), slot),
+        ])
       );
       changeDetectionStatements.push(
         t.expressionStatement(
@@ -633,20 +627,6 @@
             t.stringLiteral(name.name),
             t.stringLiteral(cx.fnName),
             t.stringLiteral("cached"),
-=======
-    const oldVarDeclarationStatements: Array<t.Statement> = [];
-    memoBlock.body.forEach((stmt) => {
-      if (
-        stmt.type === "ExpressionStatement" &&
-        stmt.expression.type === "AssignmentExpression" &&
-        stmt.expression.left.type === "Identifier"
-      ) {
-        const name = stmt.expression.left.name;
-        const loadName = cx.synthesizeName(`old$${name}`);
-        oldVarDeclarationStatements.push(
-          t.variableDeclaration("let", [
-            t.variableDeclarator(t.identifier(loadName)),
->>>>>>> 2723aa9e
           ])
         )
       );
@@ -672,16 +652,9 @@
         t.variableDeclarator(t.identifier(condition), testCondition),
       ]),
       t.ifStatement(
-<<<<<<< HEAD
         t.unaryExpression("!", t.identifier(condition)),
         t.blockStatement([
           ...cacheLoadOldValueStatements,
-=======
-        t.unaryExpression("!", testCondition),
-        t.blockStatement([
-          ...oldVarDeclarationStatements,
-          ...memoBlock.body,
->>>>>>> 2723aa9e
           ...changeDetectionStatements,
         ])
       ),
