/**
 * Copyright (c) Meta Platforms, Inc. and affiliates.
 *
 * This source code is licensed under the MIT license found in the
 * LICENSE file in the root directory of this source tree.
 */

import { CompilerError } from "..";
import {
  IdentifierId,
  InstructionId,
  InstructionKind,
  Place,
  ReactiveBlock,
  ReactiveFunction,
  ReactiveScope,
  ReactiveScopeBlock,
  ReactiveScopeDependencies,
  ReactiveScopeDependency,
  ReactiveStatement,
  Type,
  makeInstructionId,
} from "../HIR";
import {
  BuiltInArrayId,
  BuiltInFunctionId,
  BuiltInJsxId,
  BuiltInObjectId,
} from "../HIR/ObjectShape";
import { eachInstructionLValue } from "../HIR/visitors";
import { assertExhaustive } from "../Utils/utils";
import { printReactiveScopeSummary } from "./PrintReactiveFunction";
import {
  ReactiveFunctionTransform,
  ReactiveFunctionVisitor,
  Transformed,
  visitReactiveFunction,
} from "./visitors";

/*
 * The primary goal of this pass is to reduce memoization overhead, specifically:
 * - Use fewer memo slots
 * - Reduce the number of comparisons and other memoization-related instructions
 *
 * The algorithm merges in two main cases: consecutive scopes that invalidate together
 * or nested scopes that invalidate together
 *
 * ## Consecutive Scopes
 *
 * The idea is that if two consecutive scopes would always invalidate together,
 * it's more efficient to group the scopes together to save on memoization overhead.
 *
 * This optimization is necessarily somewhat limited. First, we only merge
 * scopes that are in the same (reactive) block, ie we don't merge across
 * control-flow or block-scoping boundaries. Second, we can only merge scopes
 * so long as any intermediate instructions are safe to memoize — specifically,
 * as long as the values created by those instructions are only referenced by
 * the second scope and not elsewhere. This is to avoid changing control-flow
 * and to avoid increasing the number of scope outputs (which defeats the optimization).
 *
 * With that in mind we can apply the optimization in two cases. Given a block with
 * scope A, some safe-to-memoize instructions I, and scope B, we can merge scopes when:
 * - A and B have identical dependencies. This means they will invalidate together, so
 *    by merging the scopes we can avoid duplicate cache slots and duplicate checks of
 *    those dependencies.
 * - The output of A is the input to B. Any invalidation of A will change its output
 *    which invalidates B, so we can similarly merge scopes. Note that this optimization
 *    may not be beneficial if the outupts of A are not guaranteed to change if its input
 *    changes, but in practice this is generally the case.
 *
 * ## Nested Scopes
 *
 * In this case, if an inner scope has the same dependencies as its parent, then we can
 * flatten away the inner scope since it will always invalidate at the same time.
 *
 * Note that PropagateScopeDependencies propagates scope dependencies upwards. This ensures
 * that parent scopes have the union of their own direct dependencies as well as those of
 * their (transitive) children. As a result nested scopes may have the same or fewer
 * dependencies than their parents, but not more dependencies. If they have fewer dependncies,
 * it means that the inner scope does not always invalidate with the parent and we should not
 * flatten. If they inner scope has the exact same dependencies, however, then it's always
 * better to flatten.
 */
export function mergeReactiveScopesThatInvalidateTogether(
  fn: ReactiveFunction,
): void {
  const lastUsageVisitor = new FindLastUsageVisitor();
  visitReactiveFunction(fn, lastUsageVisitor, undefined);
  visitReactiveFunction(fn, new Transform(lastUsageVisitor.lastUsage), null);
}

const DEBUG: boolean = false;
function log(msg: string): void {
  if (DEBUG) {
    console.log(msg);
  }
}

class FindLastUsageVisitor extends ReactiveFunctionVisitor<void> {
  lastUsage: Map<IdentifierId, InstructionId> = new Map();

  override visitPlace(id: InstructionId, place: Place, _state: void): void {
    const previousUsage = this.lastUsage.get(place.identifier.id);
    const lastUsage =
      previousUsage !== undefined
        ? makeInstructionId(Math.max(previousUsage, id))
        : id;
    this.lastUsage.set(place.identifier.id, lastUsage);
  }
}

class Transform extends ReactiveFunctionTransform<ReactiveScopeDependencies | null> {
  lastUsage: Map<IdentifierId, InstructionId>;

  constructor(lastUsage: Map<IdentifierId, InstructionId>) {
    super();
    this.lastUsage = lastUsage;
  }

  override transformScope(
    scopeBlock: ReactiveScopeBlock,
    state: ReactiveScopeDependencies | null,
  ): Transformed<ReactiveStatement> {
    this.visitScope(scopeBlock, scopeBlock.scope.dependencies);
    if (
      state !== null &&
      areEqualDependencies(state, scopeBlock.scope.dependencies)
    ) {
      return { kind: "replace-many", value: scopeBlock.instructions };
    } else {
      return { kind: "keep" };
    }
  }

  override visitBlock(
    block: ReactiveBlock,
    state: ReactiveScopeDependencies | null,
  ): void {
    // Pass 1: visit nested blocks to potentially merge their scopes
    this.traverseBlock(block, state);

    // Pass 2: identify scopes for merging
    type MergedScope = {
      block: ReactiveScopeBlock;
      from: number;
      to: number;
      lvalues: Set<IdentifierId>;
    };
    let current: MergedScope | null = null;
    const merged: Array<MergedScope> = [];
    function reset(): void {
      CompilerError.invariant(current !== null, {
        loc: null,
        reason:
          "MergeConsecutiveScopes: expected current scope to be non-null if reset()",
        suggestions: null,
        description: null,
      });
      if (current.to > current.from + 1) {
        merged.push(current);
      }
      current = null;
    }
    for (let i = 0; i < block.length; i++) {
      const instr = block[i]!;
      switch (instr.kind) {
        case "terminal": {
          // For now we don't merge across terminals
          if (current !== null) {
            log(
              `Reset scope @${current.block.scope.id} from terminal [${instr.terminal.id}]`,
            );
            reset();
          }
          break;
        }
        case "instruction": {
          switch (instr.instruction.value.kind) {
            case "ComputedLoad":
            case "JSXText":
            case "LoadLocal":
            case "Primitive":
            case "PropertyLoad": {
              /*
               * We can merge two scopes if there are intervening instructions, but:
               * - Only if the instructions are simple and it's okay to make them
               *   execute conditionally (hence allowing a conservative subset of value kinds)
               * - The values produced are used at or before the next scope. If they are used
               *   later and we move them into the scope, then they wouldn't be accessible to
               *   subsequent code wo expanding the set of declarations, which we want to avoid
               */
              if (current !== null && instr.instruction.lvalue !== null) {
                current.lvalues.add(instr.instruction.lvalue.identifier.id);
              }
              break;
            }
            case "StoreLocal": {
              /**
               * It's safe to have intervening StoreLocal instructions _if_ they are const
               * and the last usage of the variable is at or before the next scope. This is
               * similar to the case above for simple instructions.
               *
               * Reassignments are *not* safe to merge since they are a side-effect that we
               * don't want to make conditional.
               */
              if (current !== null) {
                if (
                  instr.instruction.value.lvalue.kind === InstructionKind.Const
                ) {
                  for (const lvalue of eachInstructionLValue(
                    instr.instruction,
                  )) {
                    current.lvalues.add(lvalue.identifier.id);
                  }
                } else {
                  log(
                    `Reset scope @${current.block.scope.id} from StoreLocal in [${instr.instruction.id}]`,
                  );
                  reset();
                }
              }
              break;
            }
            default: {
              // Other instructions are known to prevent merging, so we reset the scope if present
              if (current !== null) {
                log(
                  `Reset scope @${current.block.scope.id} from instruction [${instr.instruction.id}]`,
                );
                reset();
              }
            }
          }
          break;
        }
        case "scope": {
          if (
            current !== null &&
            canMergeScopes(current.block, instr) &&
            areLValuesLastUsedByScope(
              instr.scope,
              current.lvalues,
              this.lastUsage,
            )
          ) {
            // The current and next scopes can merge!
            log(
              `Can merge scope @${current.block.scope.id} with @${instr.scope.id}`,
            );
            // Update the merged scope's range
            current.block.scope.range.end = makeInstructionId(
              Math.max(current.block.scope.range.end, instr.scope.range.end),
            );
            // Add declarations
            for (const [key, value] of instr.scope.declarations) {
              current.block.scope.declarations.set(key, value);
            }
            /*
             * Then prune declarations - this removes declarations from the earlier
             * scope that are last-used at or before the newly merged subsequent scope
             */
            updateScopeDeclarations(current.block.scope, this.lastUsage);
            current.to = i + 1;
            /*
             * We already checked that intermediate values were used at-or-before the merged
             * scoped, so we can reset
             */
            current.lvalues.clear();

            if (!scopeIsEligibleForMerging(instr)) {
              /*
               * The subsequent scope that we just merged isn't guaranteed to invalidate if its
               * inputs change, so it is not a candidate for future merging
               */
              log(
                `  but scope @${instr.scope.id} doesnt guaranteed invalidate so it cannot merge further`,
              );
              reset();
            }
          } else {
            // No previous scope, or the scope cannot merge
            if (current !== null) {
              // Reset if necessary
              log(
                `Reset scope @${current.block.scope.id}, not mergeable with subsequent scope @${instr.scope.id}`,
              );
              reset();
            }
            // Only set a new merge candidate if the scope is guaranteed to invalidate on changes
            if (scopeIsEligibleForMerging(instr)) {
              current = {
                block: instr,
                from: i,
                to: i + 1,
                lvalues: new Set(),
              };
            } else {
              log(
                `scope @${instr.scope.id} doesnt guaranteed invalidate so it cannot merge further`,
              );
            }
          }
          break;
        }
        default: {
          assertExhaustive(
            instr,
            `Unexpected instruction kind \`${(instr as any).kind}\``,
          );
        }
      }
    }
    if (current !== null) {
      reset();
    }
    if (merged.length) {
      log(`merged ${merged.length} scopes:`);
      for (const entry of merged) {
        log(
          printReactiveScopeSummary(entry.block.scope) +
            ` from=${entry.from} to=${entry.to}`,
        );
      }
    }

    // Pass 3: optional: if scopes can be merged, merge them and update the block
    if (merged.length === 0) {
      // Nothing merged, nothing to do!
      return;
    }
    const nextInstructions = [];
    let index = 0;
    for (const entry of merged) {
      if (index < entry.from) {
        nextInstructions.push(...block.slice(index, entry.from));
        index = entry.from;
      }
      const mergedScope = block[entry.from]!;
      CompilerError.invariant(mergedScope.kind === "scope", {
        loc: null,
        reason:
          "MergeConsecutiveScopes: Expected scope starting index to be a scope",
        description: null,
        suggestions: null,
      });
      nextInstructions.push(mergedScope);
      index++;
      while (index < entry.to) {
        const instr = block[index++]!;
        if (instr.kind === "scope") {
          mergedScope.instructions.push(...instr.instructions);
          mergedScope.scope.merged.add(instr.scope.id);
        } else {
          mergedScope.instructions.push(instr);
        }
      }
    }
    while (index < block.length) {
      nextInstructions.push(block[index++]!);
    }
    block.length = 0;
    block.push(...nextInstructions);
  }
}

/*
 * Updates @param scope's declarations to remove any declarations that are not
 * used after the scope, based on the scope's updated range post-merging.
 */
function updateScopeDeclarations(
  scope: ReactiveScope,
  lastUsage: Map<IdentifierId, InstructionId>,
): void {
  for (const [key] of scope.declarations) {
    const lastUsedAt = lastUsage.get(key)!;
    if (lastUsedAt < scope.range.end) {
      scope.declarations.delete(key);
    }
  }
}

/*
 * Returns whether the given @param scope is the last usage of all
 * the given @param lvalues. Returns false if any of the lvalues
 * are used again after the scope.
 */
function areLValuesLastUsedByScope(
  scope: ReactiveScope,
  lvalues: Set<IdentifierId>,
  lastUsage: Map<IdentifierId, InstructionId>,
): boolean {
  for (const lvalue of lvalues) {
    const lastUsedAt = lastUsage.get(lvalue)!;
    if (lastUsedAt >= scope.range.end) {
      log(`  lvalue ${lvalue} used after scope @${scope.id}, cannot merge`);
      return false;
    }
  }
  return true;
}

function canMergeScopes(
  current: ReactiveScopeBlock,
  next: ReactiveScopeBlock,
): boolean {
  // Don't merge scopes with reassignments
  if (
    current.scope.reassignments.size !== 0 ||
    next.scope.reassignments.size !== 0
  ) {
    log(`  cannot merge, has reassignments`);
    return false;
  }
  // Merge scopes whose dependencies are identical
  if (
    areEqualDependencies(current.scope.dependencies, next.scope.dependencies)
  ) {
    log(`  canMergeScopes: dependencies are equal`);
    return true;
  }
  /*
   * Merge scopes where the outputs of the previous scope are the inputs
   * of the subsequent scope. Note that the output of a scope is not
   * guaranteed to change when its inputs change, for example `foo(x)`
   * may not change when `x` changes, for example `foo(x) { return x < 10}`
   * will not change as x changes from 0 -> 1.
   * Therefore we check that the outputs of the previous scope are of a type
   * that is guaranteed to invalidate with its inputs, and only merge in this case.
   */
  if (
    areEqualDependencies(
      new Set(
        [...current.scope.declarations.values()].map((declaration) => ({
          identifier: declaration.identifier,
          path: [],
        })),
      ),
<<<<<<< HEAD
      next.scope.dependencies,
    )
=======
      next.scope.dependencies
    ) ||
    (next.scope.dependencies.size !== 0 &&
      [...next.scope.dependencies].every(
        (dep) =>
          current.scope.declarations.has(dep.identifier.id) &&
          isAlwaysInvalidatingType(dep.identifier.type)
      ))
>>>>>>> 54907b53
  ) {
    log(`  outputs of prev are input to current`);
    return true;
  }
  log(`  cannot merge scopes:`);
  log(`  ${printReactiveScopeSummary(current.scope)}`);
  log(`  ${printReactiveScopeSummary(next.scope)}`);
  return false;
}

function isAlwaysInvalidatingType(type: Type): boolean {
  if (type.kind === "Object") {
    switch (type.shapeId) {
      case BuiltInArrayId:
      case BuiltInObjectId:
      case BuiltInFunctionId:
      case BuiltInJsxId: {
        return true;
      }
    }
  }
  return false;
}

function areEqualDependencies(
  a: Set<ReactiveScopeDependency>,
  b: Set<ReactiveScopeDependency>,
): boolean {
  if (a.size !== b.size) {
    return false;
  }
  for (const aValue of a) {
    let found = false;
    for (const bValue of b) {
      if (
        aValue.identifier === bValue.identifier &&
        areEqualPaths(aValue.path, bValue.path)
      ) {
        found = true;
        break;
      }
    }
    if (!found) {
      return false;
    }
  }
  return true;
}

function areEqualPaths(a: Array<string>, b: Array<string>): boolean {
  return a.length === b.length && a.every((item, ix) => item === b[ix]);
}

/**
 * Is this scope eligible for merging with subsequent scopes? In general this
 * is only true if the scope's output values are guaranteed to change when its
 * input changes. When the output may not change, it's better to avoid merging
 * with subsequent scopes so that they can compare the input and avoid updating
 * when there are no changes.
 *
 * A special-case is if the scope has no dependencies, then its output will
 * *never* change and it's also eligible for merging.
 */
function scopeIsEligibleForMerging(scopeBlock: ReactiveScopeBlock): boolean {
  if (scopeBlock.scope.dependencies.size === 0) {
    /*
     * Regardless of the type of value produced, if the scope has no dependencies
     * then its value will never change.
     */
    return true;
  }
<<<<<<< HEAD
  const visitor = new DeclarationTypeVisitor(scopeBlock.scope);
  visitor.visitScope(scopeBlock, undefined);
  return visitor.alwaysInvalidatesOnInputChange;
}

class DeclarationTypeVisitor extends ReactiveFunctionVisitor<void> {
  scope: ReactiveScope;
  alwaysInvalidatesOnInputChange: boolean = false;

  constructor(scope: ReactiveScope) {
    super();
    this.scope = scope;
  }

  override visitScope(scopeBlock: ReactiveScopeBlock, state: void): void {
    if (scopeBlock.scope.id !== this.scope.id) {
      return;
    }
    this.traverseScope(scopeBlock, state);
  }

  override visitInstruction(
    instruction: ReactiveInstruction,
    state: void,
  ): void {
    this.traverseInstruction(instruction, state);
    if (
      instruction.lvalue === null ||
      !this.scope.declarations.has(instruction.lvalue.identifier.id)
    ) {
      /*
       * no lvalue or this instruction isn't directly constructing a
       * scope output value, skip
       */
      log(
        `    skip instruction lvalue=${
          instruction.lvalue?.identifier.id
        } declaration?=${
          instruction.lvalue != null &&
          this.scope.declarations.has(instruction.lvalue.identifier.id)
        } scope=${printReactiveScopeSummary(this.scope)}`,
      );
      return;
    }
    switch (instruction.value.kind) {
      case "FunctionExpression":
      case "ArrayExpression":
      case "JsxExpression":
      case "JsxFragment":
      case "ObjectExpression": {
        /*
         * These instruction types *always* allocate. If they execute
         * they will produce a new value, triggering downstream reactive
         * updates
         */
        this.alwaysInvalidatesOnInputChange = true;
        break;
      }
    }
  }
=======
  return [...scopeBlock.scope.declarations].some(([, decl]) =>
    isAlwaysInvalidatingType(decl.identifier.type)
  );
>>>>>>> 54907b53
}<|MERGE_RESOLUTION|>--- conflicted
+++ resolved
@@ -435,19 +435,14 @@
           path: [],
         })),
       ),
-<<<<<<< HEAD
       next.scope.dependencies,
-    )
-=======
-      next.scope.dependencies
     ) ||
     (next.scope.dependencies.size !== 0 &&
       [...next.scope.dependencies].every(
         (dep) =>
           current.scope.declarations.has(dep.identifier.id) &&
-          isAlwaysInvalidatingType(dep.identifier.type)
+          isAlwaysInvalidatingType(dep.identifier.type),
       ))
->>>>>>> 54907b53
   ) {
     log(`  outputs of prev are input to current`);
     return true;
@@ -519,70 +514,7 @@
      */
     return true;
   }
-<<<<<<< HEAD
-  const visitor = new DeclarationTypeVisitor(scopeBlock.scope);
-  visitor.visitScope(scopeBlock, undefined);
-  return visitor.alwaysInvalidatesOnInputChange;
-}
-
-class DeclarationTypeVisitor extends ReactiveFunctionVisitor<void> {
-  scope: ReactiveScope;
-  alwaysInvalidatesOnInputChange: boolean = false;
-
-  constructor(scope: ReactiveScope) {
-    super();
-    this.scope = scope;
-  }
-
-  override visitScope(scopeBlock: ReactiveScopeBlock, state: void): void {
-    if (scopeBlock.scope.id !== this.scope.id) {
-      return;
-    }
-    this.traverseScope(scopeBlock, state);
-  }
-
-  override visitInstruction(
-    instruction: ReactiveInstruction,
-    state: void,
-  ): void {
-    this.traverseInstruction(instruction, state);
-    if (
-      instruction.lvalue === null ||
-      !this.scope.declarations.has(instruction.lvalue.identifier.id)
-    ) {
-      /*
-       * no lvalue or this instruction isn't directly constructing a
-       * scope output value, skip
-       */
-      log(
-        `    skip instruction lvalue=${
-          instruction.lvalue?.identifier.id
-        } declaration?=${
-          instruction.lvalue != null &&
-          this.scope.declarations.has(instruction.lvalue.identifier.id)
-        } scope=${printReactiveScopeSummary(this.scope)}`,
-      );
-      return;
-    }
-    switch (instruction.value.kind) {
-      case "FunctionExpression":
-      case "ArrayExpression":
-      case "JsxExpression":
-      case "JsxFragment":
-      case "ObjectExpression": {
-        /*
-         * These instruction types *always* allocate. If they execute
-         * they will produce a new value, triggering downstream reactive
-         * updates
-         */
-        this.alwaysInvalidatesOnInputChange = true;
-        break;
-      }
-    }
-  }
-=======
   return [...scopeBlock.scope.declarations].some(([, decl]) =>
-    isAlwaysInvalidatingType(decl.identifier.type)
+    isAlwaysInvalidatingType(decl.identifier.type),
   );
->>>>>>> 54907b53
 }