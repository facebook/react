/**
 * Copyright (c) Meta Platforms, Inc. and affiliates.
 *
 * This source code is licensed under the MIT license found in the
 * LICENSE file in the root directory of this source tree.
 */

import { NodePath } from "@babel/traverse";
import * as t from "@babel/types";
import prettyFormat from "pretty-format";
import { Logger } from ".";
import {
  HIRFunction,
  ReactiveFunction,
  assertConsistentIdentifiers,
  assertTerminalPredsExist,
  assertTerminalSuccessorsExist,
  assertValidBlockNesting,
  assertValidMutableRanges,
  buildReactiveScopeTerminalsHIR,
  lower,
  mergeConsecutiveBlocks,
  mergeOverlappingReactiveScopesHIR,
  pruneUnusedLabelsHIR,
} from "../HIR";
import {
  Environment,
  EnvironmentConfig,
  ReactFunctionType,
} from "../HIR/Environment";
import { findContextIdentifiers } from "../HIR/FindContextIdentifiers";
import {
  analyseFunctions,
  dropManualMemoization,
  inferMutableRanges,
  inferReactivePlaces,
  inferReferenceEffects,
  inlineImmediatelyInvokedFunctionExpressions,
} from "../Inference";
import {
  constantPropagation,
  deadCodeElimination,
  pruneMaybeThrows,
} from "../Optimization";
import { instructionReordering } from "../Optimization/InstructionReordering";
import {
  CodegenFunction,
  alignObjectMethodScopes,
  alignReactiveScopesToBlockScopes,
  assertScopeInstructionsWithinScopes,
  assertWellFormedBreakTargets,
  buildReactiveBlocks,
  buildReactiveFunction,
  codegenFunction,
  extractScopeDeclarationsFromDestructuring,
  flattenReactiveLoops,
  flattenScopesWithHooksOrUse,
  inferReactiveScopeVariables,
  memoizeFbtOperandsInSameScope,
  mergeOverlappingReactiveScopes,
  mergeReactiveScopesThatInvalidateTogether,
  promoteUsedTemporaries,
  propagateEarlyReturns,
  propagateScopeDependencies,
  pruneHoistedContexts,
  pruneNonEscapingScopes,
  pruneNonReactiveDependencies,
  pruneUnusedLValues,
  pruneUnusedLabels,
  pruneUnusedScopes,
  renameVariables,
} from "../ReactiveScopes";
import { alignMethodCallScopes } from "../ReactiveScopes/AlignMethodCallScopes";
import { alignReactiveScopesToBlockScopesHIR } from "../ReactiveScopes/AlignReactiveScopesToBlockScopesHIR";
import { flattenReactiveLoopsHIR } from "../ReactiveScopes/FlattenReactiveLoopsHIR";
import { flattenScopesWithHooksOrUseHIR } from "../ReactiveScopes/FlattenScopesWithHooksOrUseHIR";
import { pruneAlwaysInvalidatingScopes } from "../ReactiveScopes/PruneAlwaysInvalidatingScopes";
import pruneInitializationDependencies from "../ReactiveScopes/PruneInitializationDependencies";
import { stabilizeBlockIds } from "../ReactiveScopes/StabilizeBlockIds";
import { eliminateRedundantPhi, enterSSA, leaveSSA } from "../SSA";
import { inferTypes } from "../TypeInference";
import {
  logCodegenFunction,
  logDebug,
  logHIRFunction,
  logReactiveFunction,
} from "../Utils/logger";
import { assertExhaustive } from "../Utils/utils";
import {
  validateContextVariableLValues,
  validateHooksUsage,
  validateMemoizedEffectDependencies,
  validateNoCapitalizedCalls,
  validateNoRefAccessInRender,
  validateNoSetStateInRender,
  validatePreservedManualMemoization,
  validateUseMemo,
} from "../Validation";
import { validateLocalsNotReassignedAfterRender } from "../Validation/ValidateLocalsNotReassignedAfterRender";
<<<<<<< HEAD
import { memoizeExistingUseMemos } from "../ReactiveScopes/MemoizeExistingUseMemos";
=======
import { outlineFunctions } from "../Optimization/OutlineFunctions";
>>>>>>> 163365a0

export type CompilerPipelineValue =
  | { kind: "ast"; name: string; value: CodegenFunction }
  | { kind: "hir"; name: string; value: HIRFunction }
  | { kind: "reactive"; name: string; value: ReactiveFunction }
  | { kind: "debug"; name: string; value: string };

export function* run(
  func: NodePath<
    t.FunctionDeclaration | t.ArrowFunctionExpression | t.FunctionExpression
  >,
  config: EnvironmentConfig,
  fnType: ReactFunctionType,
  useMemoCacheIdentifier: string,
  logger: Logger | null,
  filename: string | null,
  code: string | null
): Generator<CompilerPipelineValue, CodegenFunction> {
  const contextIdentifiers = findContextIdentifiers(func);
  const env = new Environment(
    func.scope,
    fnType,
    config,
    contextIdentifiers,
    logger,
    filename,
    code,
    useMemoCacheIdentifier
  );
  yield {
    kind: "debug",
    name: "EnvironmentConfig",
    value: prettyFormat(env.config),
  };
  const ast = yield* runWithEnvironment(func, env);
  return ast;
}

/*
 * Note: this is split from run() to make `config` out of scope, so that all
 * access to feature flags has to be through the Environment for consistency.
 */
function* runWithEnvironment(
  func: NodePath<
    t.FunctionDeclaration | t.ArrowFunctionExpression | t.FunctionExpression
  >,
  env: Environment
): Generator<CompilerPipelineValue, CodegenFunction> {
  const hir = lower(func, env).unwrap();
  yield log({ kind: "hir", name: "HIR", value: hir });

  pruneMaybeThrows(hir);
  yield log({ kind: "hir", name: "PruneMaybeThrows", value: hir });

  validateContextVariableLValues(hir);
  validateUseMemo(hir);

  if (env.config.enablePreserveExistingManualUseMemo !== "hook") {
    dropManualMemoization(hir);
    yield log({ kind: "hir", name: "DropManualMemoization", value: hir });
  }

  inlineImmediatelyInvokedFunctionExpressions(hir);
  yield log({
    kind: "hir",
    name: "InlineImmediatelyInvokedFunctionExpressions",
    value: hir,
  });

  mergeConsecutiveBlocks(hir);
  yield log({ kind: "hir", name: "MergeConsecutiveBlocks", value: hir });

  assertConsistentIdentifiers(hir);
  assertTerminalSuccessorsExist(hir);

  enterSSA(hir);
  yield log({ kind: "hir", name: "SSA", value: hir });

  eliminateRedundantPhi(hir);
  yield log({ kind: "hir", name: "EliminateRedundantPhi", value: hir });

  assertConsistentIdentifiers(hir);

  constantPropagation(hir);
  yield log({ kind: "hir", name: "ConstantPropagation", value: hir });

  inferTypes(hir);
  yield log({ kind: "hir", name: "InferTypes", value: hir });

  if (env.config.validateHooksUsage) {
    validateHooksUsage(hir);
  }

  if (env.config.validateNoCapitalizedCalls) {
    validateNoCapitalizedCalls(hir);
  }

  analyseFunctions(hir);
  yield log({ kind: "hir", name: "AnalyseFunctions", value: hir });

  inferReferenceEffects(hir);
  yield log({ kind: "hir", name: "InferReferenceEffects", value: hir });

  validateLocalsNotReassignedAfterRender(hir);

  // Note: Has to come after infer reference effects because "dead" code may still affect inference
  deadCodeElimination(hir);
  yield log({ kind: "hir", name: "DeadCodeElimination", value: hir });

  if (env.config.enableInstructionReordering) {
    instructionReordering(hir);
    yield log({ kind: "hir", name: "InstructionReordering", value: hir });
  }

  pruneMaybeThrows(hir);
  yield log({ kind: "hir", name: "PruneMaybeThrows", value: hir });

  inferMutableRanges(hir);
  yield log({ kind: "hir", name: "InferMutableRanges", value: hir });

  if (env.config.assertValidMutableRanges) {
    assertValidMutableRanges(hir);
  }

  if (env.config.validateRefAccessDuringRender) {
    validateNoRefAccessInRender(hir);
  }

  if (env.config.validateNoSetStateInRender) {
    validateNoSetStateInRender(hir);
  }

  inferReactivePlaces(hir);
  yield log({ kind: "hir", name: "InferReactivePlaces", value: hir });

  leaveSSA(hir);
  yield log({ kind: "hir", name: "LeaveSSA", value: hir });

  inferReactiveScopeVariables(hir);
  yield log({ kind: "hir", name: "InferReactiveScopeVariables", value: hir });

  if (env.config.enableFunctionOutlining) {
    outlineFunctions(hir);
    yield log({ kind: "hir", name: "OutlineFunctions", value: hir });
  }

  alignMethodCallScopes(hir);
  yield log({
    kind: "hir",
    name: "AlignMethodCallScopes",
    value: hir,
  });

  alignObjectMethodScopes(hir);
  yield log({
    kind: "hir",
    name: "AlignObjectMethodScopes",
    value: hir,
  });

  memoizeFbtOperandsInSameScope(hir);
  yield log({
    kind: "hir",
    name: "MemoizeFbtAndMacroOperandsInSameScope",
    value: hir,
  });

  if (env.config.enableReactiveScopesInHIR) {
    pruneUnusedLabelsHIR(hir);
    yield log({
      kind: "hir",
      name: "PruneUnusedLabelsHIR",
      value: hir,
    });

    if (
      env.config.enablePreserveExistingManualUseMemo === "scope" ||
      env.config.enableChangeDetection != null ||
      env.config.disableMemoizationForDebugging
    ) {
      memoizeExistingUseMemos(hir);
      yield log({
        kind: "hir",
        name: "MemoizeExistingUseMemos",
        value: hir,
      });
    }

    alignReactiveScopesToBlockScopesHIR(hir);
    yield log({
      kind: "hir",
      name: "AlignReactiveScopesToBlockScopesHIR",
      value: hir,
    });

    mergeOverlappingReactiveScopesHIR(hir);
    yield log({
      kind: "hir",
      name: "MergeOverlappingReactiveScopesHIR",
      value: hir,
    });
    assertValidBlockNesting(hir);

    buildReactiveScopeTerminalsHIR(hir);
    yield log({
      kind: "hir",
      name: "BuildReactiveScopeTerminalsHIR",
      value: hir,
    });

    assertValidBlockNesting(hir);

    flattenReactiveLoopsHIR(hir);
    yield log({
      kind: "hir",
      name: "FlattenReactiveLoopsHIR",
      value: hir,
    });

    flattenScopesWithHooksOrUseHIR(hir);
    yield log({
      kind: "hir",
      name: "FlattenScopesWithHooksOrUseHIR",
      value: hir,
    });
    assertTerminalSuccessorsExist(hir);
    assertTerminalPredsExist(hir);
  }

  const reactiveFunction = buildReactiveFunction(hir);
  yield log({
    kind: "reactive",
    name: "BuildReactiveFunction",
    value: reactiveFunction,
  });

  assertWellFormedBreakTargets(reactiveFunction);

  pruneUnusedLabels(reactiveFunction);
  yield log({
    kind: "reactive",
    name: "PruneUnusedLabels",
    value: reactiveFunction,
  });

  if (!env.config.enableReactiveScopesInHIR) {
    alignReactiveScopesToBlockScopes(reactiveFunction);
    yield log({
      kind: "reactive",
      name: "AlignReactiveScopesToBlockScopes",
      value: reactiveFunction,
    });

    mergeOverlappingReactiveScopes(reactiveFunction);
    yield log({
      kind: "reactive",
      name: "MergeOverlappingReactiveScopes",
      value: reactiveFunction,
    });

    buildReactiveBlocks(reactiveFunction);
    yield log({
      kind: "reactive",
      name: "BuildReactiveBlocks",
      value: reactiveFunction,
    });

    flattenReactiveLoops(reactiveFunction);
    yield log({
      kind: "reactive",
      name: "FlattenReactiveLoops",
      value: reactiveFunction,
    });

    flattenScopesWithHooksOrUse(reactiveFunction);
    yield log({
      kind: "reactive",
      name: "FlattenScopesWithHooks",
      value: reactiveFunction,
    });
  }

  assertScopeInstructionsWithinScopes(reactiveFunction);

  propagateScopeDependencies(reactiveFunction);
  yield log({
    kind: "reactive",
    name: "PropagateScopeDependencies",
    value: reactiveFunction,
  });

  pruneNonEscapingScopes(reactiveFunction);
  yield log({
    kind: "reactive",
    name: "PruneNonEscapingScopes",
    value: reactiveFunction,
  });

  pruneNonReactiveDependencies(reactiveFunction);
  yield log({
    kind: "reactive",
    name: "PruneNonReactiveDependencies",
    value: reactiveFunction,
  });

  pruneUnusedScopes(reactiveFunction);
  yield log({
    kind: "reactive",
    name: "PruneUnusedScopes",
    value: reactiveFunction,
  });

  mergeReactiveScopesThatInvalidateTogether(reactiveFunction);
  yield log({
    kind: "reactive",
    name: "MergeReactiveScopesThatInvalidateTogether",
    value: reactiveFunction,
  });

  pruneAlwaysInvalidatingScopes(reactiveFunction);
  yield log({
    kind: "reactive",
    name: "PruneAlwaysInvalidatingScopes",
    value: reactiveFunction,
  });

  if (env.config.enableChangeDetection != null) {
    pruneInitializationDependencies(reactiveFunction);
    yield log({
      kind: "reactive",
      name: "PruneInitializationDependencies",
      value: reactiveFunction,
    });
  }

  propagateEarlyReturns(reactiveFunction);
  yield log({
    kind: "reactive",
    name: "PropagateEarlyReturns",
    value: reactiveFunction,
  });

  promoteUsedTemporaries(reactiveFunction);
  yield log({
    kind: "reactive",
    name: "PromoteUsedTemporaries",
    value: reactiveFunction,
  });

  pruneUnusedLValues(reactiveFunction);
  yield log({
    kind: "reactive",
    name: "PruneUnusedLValues",
    value: reactiveFunction,
  });

  extractScopeDeclarationsFromDestructuring(reactiveFunction);
  yield log({
    kind: "reactive",
    name: "ExtractScopeDeclarationsFromDestructuring",
    value: reactiveFunction,
  });

  stabilizeBlockIds(reactiveFunction);
  yield log({
    kind: "reactive",
    name: "StabilizeBlockIds",
    value: reactiveFunction,
  });

  const uniqueIdentifiers = renameVariables(reactiveFunction);
  yield log({
    kind: "reactive",
    name: "RenameVariables",
    value: reactiveFunction,
  });

  pruneHoistedContexts(reactiveFunction);
  yield log({
    kind: "reactive",
    name: "PruneHoistedContexts",
    value: reactiveFunction,
  });

  if (env.config.validateMemoizedEffectDependencies) {
    validateMemoizedEffectDependencies(reactiveFunction);
  }

  if (
    env.config.enablePreserveExistingMemoizationGuarantees ||
    env.config.validatePreserveExistingMemoizationGuarantees
  ) {
    validatePreservedManualMemoization(reactiveFunction);
  }

  const ast = codegenFunction(reactiveFunction, uniqueIdentifiers).unwrap();
  yield log({ kind: "ast", name: "Codegen", value: ast });
  for (const outlined of ast.outlined) {
    yield log({ kind: "ast", name: "Codegen (outlined)", value: outlined.fn });
  }

  /**
   * This flag should be only set for unit / fixture tests to check
   * that Forget correctly handles unexpected errors (e.g. exceptions
   * thrown by babel functions or other unexpected exceptions).
   */
  if (env.config.throwUnknownException__testonly) {
    throw new Error("unexpected error");
  }

  return ast;
}

export function compileFn(
  func: NodePath<
    t.FunctionDeclaration | t.ArrowFunctionExpression | t.FunctionExpression
  >,
  config: EnvironmentConfig,
  fnType: ReactFunctionType,
  useMemoCacheIdentifier: string,
  logger: Logger | null,
  filename: string | null,
  code: string | null
): CodegenFunction {
  let generator = run(
    func,
    config,
    fnType,
    useMemoCacheIdentifier,
    logger,
    filename,
    code
  );
  while (true) {
    const next = generator.next();
    if (next.done) {
      return next.value;
    }
  }
}

export function log(value: CompilerPipelineValue): CompilerPipelineValue {
  switch (value.kind) {
    case "ast": {
      logCodegenFunction(value.name, value.value);
      break;
    }
    case "hir": {
      logHIRFunction(value.name, value.value);
      break;
    }
    case "reactive": {
      logReactiveFunction(value.name, value.value);
      break;
    }
    case "debug": {
      logDebug(value.name, value.value);
      break;
    }
    default: {
      assertExhaustive(value, "Unexpected compilation kind");
    }
  }
  return value;
}<|MERGE_RESOLUTION|>--- conflicted
+++ resolved
@@ -97,11 +97,7 @@
   validateUseMemo,
 } from "../Validation";
 import { validateLocalsNotReassignedAfterRender } from "../Validation/ValidateLocalsNotReassignedAfterRender";
-<<<<<<< HEAD
-import { memoizeExistingUseMemos } from "../ReactiveScopes/MemoizeExistingUseMemos";
-=======
 import { outlineFunctions } from "../Optimization/OutlineFunctions";
->>>>>>> 163365a0
 
 export type CompilerPipelineValue =
   | { kind: "ast"; name: string; value: CodegenFunction }
@@ -159,7 +155,7 @@
   validateContextVariableLValues(hir);
   validateUseMemo(hir);
 
-  if (env.config.enablePreserveExistingManualUseMemo !== "hook") {
+  if (!env.preserveManualMemo()) {
     dropManualMemoization(hir);
     yield log({ kind: "hir", name: "DropManualMemoization", value: hir });
   }
@@ -277,19 +273,6 @@
       value: hir,
     });
 
-    if (
-      env.config.enablePreserveExistingManualUseMemo === "scope" ||
-      env.config.enableChangeDetection != null ||
-      env.config.disableMemoizationForDebugging
-    ) {
-      memoizeExistingUseMemos(hir);
-      yield log({
-        kind: "hir",
-        name: "MemoizeExistingUseMemos",
-        value: hir,
-      });
-    }
-
     alignReactiveScopesToBlockScopesHIR(hir);
     yield log({
       kind: "hir",
@@ -400,12 +383,14 @@
     value: reactiveFunction,
   });
 
-  pruneNonReactiveDependencies(reactiveFunction);
-  yield log({
-    kind: "reactive",
-    name: "PruneNonReactiveDependencies",
-    value: reactiveFunction,
-  });
+  if (env.config.enableChangeDetection == null) {
+    pruneNonReactiveDependencies(reactiveFunction);
+    yield log({
+      kind: "reactive",
+      name: "PruneNonReactiveDependencies",
+      value: reactiveFunction,
+    });
+  }
 
   pruneUnusedScopes(reactiveFunction);
   yield log({
