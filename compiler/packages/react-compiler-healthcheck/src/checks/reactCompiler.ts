--- conflicted
+++ resolved
@@ -85,11 +85,7 @@
     retainLines: true,
     plugins: [[BabelPluginReactCompiler, options]],
     sourceType: "module",
-<<<<<<< HEAD
-    configFile: false
-=======
     configFile: false,
->>>>>>> aae086ac
   });
   if (result?.code == null) {
     throw new Error(
@@ -146,11 +142,7 @@
     const totalComponents =
       SucessfulCompilation.length +
       countUniqueLocInEvents(OtherFailures) +
-<<<<<<< HEAD
-      countUniqueLocInEvents(ActionableFailures)
-=======
       countUniqueLocInEvents(ActionableFailures);
->>>>>>> aae086ac
     console.log(
       chalk.green(
         `Successfully compiled ${SucessfulCompilation.length} out of ${totalComponents} components.`,
