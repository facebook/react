/**
 * Copyright (c) Meta Platforms, Inc. and affiliates.
 *
 * This source code is licensed under the MIT license found in the
 * LICENSE file in the root directory of this source tree.
 */

import type * as BabelCore from '@babel/core';
import {transformFromAstSync} from '@babel/core';

import * as BabelParser from '@babel/parser';
import {NodePath} from '@babel/traverse';
import * as t from '@babel/types';
import assert from 'assert';
import type {
  CompilationMode,
  Logger,
  LoggerEvent,
  PanicThresholdOptions,
  PluginOptions,
} from 'babel-plugin-react-compiler/src/Entrypoint';
import type {Effect, ValueKind} from 'babel-plugin-react-compiler/src/HIR';
import type {parseConfigPragma as ParseConfigPragma} from 'babel-plugin-react-compiler/src/HIR/Environment';
import * as HermesParser from 'hermes-parser';
import invariant from 'invariant';
import path from 'path';
import prettier from 'prettier';
import SproutTodoFilter from './SproutTodoFilter';
import {isExpectError} from './fixture-utils';
export function parseLanguage(source: string): 'flow' | 'typescript' {
  return source.indexOf('@flow') !== -1 ? 'flow' : 'typescript';
}

function makePluginOptions(
  firstLine: string,
  parseConfigPragmaFn: typeof ParseConfigPragma,
): [PluginOptions, Array<{filename: string | null; event: LoggerEvent}>] {
  let gating = null;
  let enableEmitInstrumentForget = null;
  let enableEmitFreeze = null;
  let enableEmitHookGuards = null;
  let compilationMode: CompilationMode = 'all';
  let runtimeModule = null;
  let panicThreshold: PanicThresholdOptions = 'all_errors';
  let hookPattern: string | null = null;
  // TODO(@mofeiZ) rewrite snap fixtures to @validatePreserveExistingMemo:false
  let validatePreserveExistingMemoizationGuarantees = false;
  let enableChangeDetection = null;
  let customMacros = null;

  if (firstLine.indexOf('@compilationMode(annotation)') !== -1) {
    assert(
      compilationMode === 'all',
      'Cannot set @compilationMode(..) more than once',
    );
    compilationMode = 'annotation';
  }
  if (firstLine.indexOf('@compilationMode(infer)') !== -1) {
    assert(
      compilationMode === 'all',
      'Cannot set @compilationMode(..) more than once',
    );
    compilationMode = 'infer';
  }

  if (firstLine.includes('@gating')) {
    gating = {
      source: 'ReactForgetFeatureFlag',
      importSpecifierName: 'isForgetEnabled_Fixtures',
    };
  }
  if (firstLine.includes('@instrumentForget')) {
    enableEmitInstrumentForget = {
      fn: {
        source: 'react-compiler-runtime',
        importSpecifierName: 'useRenderCounter',
      },
      gating: {
        source: 'react-compiler-runtime',
        importSpecifierName: 'shouldInstrument',
      },
      globalGating: '__DEV__',
    };
  }
  if (firstLine.includes('@enableEmitFreeze')) {
    enableEmitFreeze = {
      source: 'react-compiler-runtime',
      importSpecifierName: 'makeReadOnly',
    };
  }
  if (firstLine.includes('@enableEmitHookGuards')) {
    enableEmitHookGuards = {
      source: 'react-compiler-runtime',
      importSpecifierName: '$dispatcherGuard',
    };
  }
  const runtimeModuleMatch = /@runtimeModule="([^"]+)"/.exec(firstLine);
  if (runtimeModuleMatch) {
    runtimeModule = runtimeModuleMatch[1];
  }
  if (firstLine.includes('@panicThreshold(none)')) {
    panicThreshold = 'none';
  }

  let eslintSuppressionRules: Array<string> | null = null;
  const eslintSuppressionMatch = /@eslintSuppressionRules\(([^)]+)\)/.exec(
    firstLine,
  );
  if (eslintSuppressionMatch != null) {
    eslintSuppressionRules = eslintSuppressionMatch[1].split('|');
  }

  let flowSuppressions: boolean = false;
  if (firstLine.includes('@enableFlowSuppressions')) {
    flowSuppressions = true;
  }

  let ignoreUseNoForget: boolean = false;
  if (firstLine.includes('@ignoreUseNoForget')) {
    ignoreUseNoForget = true;
  }

  if (firstLine.includes('@validatePreserveExistingMemoizationGuarantees')) {
    validatePreserveExistingMemoizationGuarantees = true;
  }

<<<<<<< HEAD
  if (firstLine.includes("@enableChangeDetection")) {
    enableChangeDetection = {
      source: "react-compiler-runtime",
      structuralCheck: "$structuralCheck",
    };
  }
  if (firstLine.includes("@enableChangeDetectionWrappers")) {
    enableChangeDetection = {
      source: "react-compiler-runtime",
      structuralCheck: "$structuralCheck",
      wrappers: {
        store: "$store",
        restore: "$restore",
      },
=======
  if (firstLine.includes('@enableChangeDetectionForDebugging')) {
    enableChangeDetectionForDebugging = {
      source: 'react-compiler-runtime',
      importSpecifierName: '$structuralCheck',
>>>>>>> b9af819f
    };
  }
  const hookPatternMatch = /@hookPattern:"([^"]+)"/.exec(firstLine);
  if (
    hookPatternMatch &&
    hookPatternMatch.length > 1 &&
    hookPatternMatch[1].trim().length > 0
  ) {
    hookPattern = hookPatternMatch[1].trim();
  } else if (firstLine.includes('@hookPattern')) {
    throw new Error(
      'Invalid @hookPattern:"..." pragma, must contain the prefix between balanced double quotes eg @hookPattern:"pattern"',
    );
  }

  const customMacrosMatch = /@customMacros\(([^)]+)\)/.exec(firstLine);
  if (
    customMacrosMatch &&
    customMacrosMatch.length > 1 &&
    customMacrosMatch[1].trim().length > 0
  ) {
    customMacros = customMacrosMatch[1]
      .split(' ')
      .map(s => s.trim())
      .filter(s => s.length > 0);
  }

  let logs: Array<{filename: string | null; event: LoggerEvent}> = [];
  let logger: Logger | null = null;
  if (firstLine.includes('@logger')) {
    logger = {
      logEvent(filename: string | null, event: LoggerEvent): void {
        logs.push({filename, event});
      },
    };
  }

  const config = parseConfigPragmaFn(firstLine);
  const options = {
    environment: {
      ...config,
      customHooks: new Map([
        [
          'useFreeze',
          {
            valueKind: 'frozen' as ValueKind,
            effectKind: 'freeze' as Effect,
            transitiveMixedData: false,
            noAlias: false,
          },
        ],
        [
          'useFragment',
          {
            valueKind: 'frozen' as ValueKind,
            effectKind: 'freeze' as Effect,
            transitiveMixedData: true,
            noAlias: true,
          },
        ],
        [
          'useNoAlias',
          {
            valueKind: 'mutable' as ValueKind,
            effectKind: 'read' as Effect,
            transitiveMixedData: false,
            noAlias: true,
          },
        ],
      ]),
      customMacros,
      enableEmitFreeze,
      enableEmitInstrumentForget,
      enableEmitHookGuards,
      assertValidMutableRanges: true,
      enableSharedRuntime__testonly: true,
      hookPattern,
      validatePreserveExistingMemoizationGuarantees,
      enableChangeDetection,
    },
    compilationMode,
    logger,
    gating,
    panicThreshold,
    noEmit: false,
    runtimeModule,
    eslintSuppressionRules,
    flowSuppressions,
    ignoreUseNoForget,
    enableReanimatedCheck: false,
  };
  return [options, logs];
}

export function parseInput(
  input: string,
  filename: string,
  language: 'flow' | 'typescript',
): BabelCore.types.File {
  // Extract the first line to quickly check for custom test directives
  if (language === 'flow') {
    return HermesParser.parse(input, {
      babel: true,
      flow: 'all',
      sourceFilename: filename,
      sourceType: 'module',
      enableExperimentalComponentSyntax: true,
    });
  } else {
    return BabelParser.parse(input, {
      sourceFilename: filename,
      plugins: ['typescript', 'jsx'],
      sourceType: 'module',
    });
  }
}

function getEvaluatorPresets(
  language: 'typescript' | 'flow',
): Array<BabelCore.PluginItem> {
  const presets: Array<BabelCore.PluginItem> = [
    {
      plugins: [
        'babel-plugin-fbt',
        'babel-plugin-fbt-runtime',
        'babel-plugin-idx',
      ],
    },
  ];
  presets.push(
    language === 'typescript'
      ? [
          '@babel/preset-typescript',
          {
            /**
             * onlyRemoveTypeImports needs to be set as fbt imports
             * would otherwise be removed by this pass.
             * https://github.com/facebook/fbt/issues/49
             * https://github.com/facebook/sfbt/issues/72
             * https://dev.to/retyui/how-to-add-support-typescript-for-fbt-an-internationalization-framework-3lo0
             */
            onlyRemoveTypeImports: true,
          },
        ]
      : '@babel/preset-flow',
  );

  presets.push({
    plugins: ['@babel/plugin-syntax-jsx'],
  });
  presets.push(
    ['@babel/preset-react', {throwIfNamespace: false}],
    {
      plugins: ['@babel/plugin-transform-modules-commonjs'],
    },
    {
      plugins: [
        function BabelPluginRewriteRequirePath() {
          return {
            visitor: {
              CallExpression(path: NodePath<t.CallExpression>) {
                const {callee} = path.node;
                if (callee.type === 'Identifier' && callee.name === 'require') {
                  const arg = path.node.arguments[0];
                  if (arg.type === 'StringLiteral') {
                    // rewrite to use relative import as eval happens in
                    // sprout/evaluator.ts
                    if (arg.value === 'shared-runtime') {
                      arg.value = './shared-runtime';
                    } else if (arg.value === 'ReactForgetFeatureFlag') {
                      arg.value = './ReactForgetFeatureFlag';
                    }
                  }
                }
              },
            },
          };
        },
      ],
    },
  );
  return presets;
}
async function format(
  inputCode: string,
  language: 'typescript' | 'flow',
): Promise<string> {
  return await prettier.format(inputCode, {
    semi: true,
    parser: language === 'typescript' ? 'babel-ts' : 'flow',
  });
}
const TypescriptEvaluatorPresets = getEvaluatorPresets('typescript');
const FlowEvaluatorPresets = getEvaluatorPresets('flow');

export type TransformResult = {
  forgetOutput: string;
  logs: string | null;
  evaluatorCode: {
    original: string;
    forget: string;
  } | null;
};

export async function transformFixtureInput(
  input: string,
  fixturePath: string,
  parseConfigPragmaFn: typeof ParseConfigPragma,
  plugin: BabelCore.PluginObj,
  includeEvaluator: boolean,
): Promise<{kind: 'ok'; value: TransformResult} | {kind: 'err'; msg: string}> {
  // Extract the first line to quickly check for custom test directives
  const firstLine = input.substring(0, input.indexOf('\n'));

  const language = parseLanguage(firstLine);
  // Preserve file extension as it determines typescript's babel transform
  // mode (e.g. stripping types, parsing rules for brackets)
  const filename =
    path.basename(fixturePath) + (language === 'typescript' ? '.ts' : '');
  const inputAst = parseInput(input, filename, language);
  // Give babel transforms an absolute path as relative paths get prefixed
  // with `cwd`, which is different across machines
  const virtualFilepath = '/' + filename;

  const presets =
    language === 'typescript'
      ? TypescriptEvaluatorPresets
      : FlowEvaluatorPresets;

  /**
   * Get Forget compiled code
   */
  const [options, logs] = makePluginOptions(firstLine, parseConfigPragmaFn);
  const forgetResult = transformFromAstSync(inputAst, input, {
    filename: virtualFilepath,
    highlightCode: false,
    retainLines: true,
    plugins: [
      [plugin, options],
      'babel-plugin-fbt',
      'babel-plugin-fbt-runtime',
      'babel-plugin-idx',
    ],
    sourceType: 'module',
    ast: includeEvaluator,
    cloneInputAst: includeEvaluator,
    configFile: false,
    babelrc: false,
  });
  invariant(
    forgetResult?.code != null,
    'Expected BabelPluginReactForget to codegen successfully.',
  );
  const forgetCode = forgetResult.code;
  let evaluatorCode = null;

  if (
    includeEvaluator &&
    !SproutTodoFilter.has(fixturePath) &&
    !isExpectError(filename)
  ) {
    let forgetEval: string;
    try {
      invariant(
        forgetResult?.ast != null,
        'Expected BabelPluginReactForget ast.',
      );
      const result = transformFromAstSync(forgetResult.ast, forgetCode, {
        presets,
        filename: virtualFilepath,
        configFile: false,
        babelrc: false,
      });
      if (result?.code == null) {
        return {
          kind: 'err',
          msg: 'Unexpected error in forget transform pipeline - no code emitted',
        };
      } else {
        forgetEval = result.code;
      }
    } catch (e) {
      return {
        kind: 'err',
        msg: 'Unexpected error in Forget transform pipeline: ' + e.message,
      };
    }

    /**
     * Get evaluator code for source (no Forget)
     */
    let originalEval: string;
    try {
      const result = transformFromAstSync(inputAst, input, {
        presets,
        filename: virtualFilepath,
        configFile: false,
        babelrc: false,
      });

      if (result?.code == null) {
        return {
          kind: 'err',
          msg: 'Unexpected error in non-forget transform pipeline - no code emitted',
        };
      } else {
        originalEval = result.code;
      }
    } catch (e) {
      return {
        kind: 'err',
        msg: 'Unexpected error in non-forget transform pipeline: ' + e.message,
      };
    }
    evaluatorCode = {
      forget: forgetEval,
      original: originalEval,
    };
  }
  const forgetOutput = await format(forgetCode, language);
  let formattedLogs = null;
  if (logs.length !== 0) {
    formattedLogs = logs
      .map(({event}) => {
        return JSON.stringify(event);
      })
      .join('\n');
  }
  return {
    kind: 'ok',
    value: {
      forgetOutput,
      logs: formattedLogs,
      evaluatorCode,
    },
  };
}<|MERGE_RESOLUTION|>--- conflicted
+++ resolved
@@ -124,7 +124,6 @@
     validatePreserveExistingMemoizationGuarantees = true;
   }
 
-<<<<<<< HEAD
   if (firstLine.includes("@enableChangeDetection")) {
     enableChangeDetection = {
       source: "react-compiler-runtime",
@@ -139,12 +138,6 @@
         store: "$store",
         restore: "$restore",
       },
-=======
-  if (firstLine.includes('@enableChangeDetectionForDebugging')) {
-    enableChangeDetectionForDebugging = {
-      source: 'react-compiler-runtime',
-      importSpecifierName: '$structuralCheck',
->>>>>>> b9af819f
     };
   }
   const hookPatternMatch = /@hookPattern:"([^"]+)"/.exec(firstLine);
