/**
 * Copyright (c) Meta Platforms, Inc. and affiliates.
 *
 * This source code is licensed under the MIT license found in the
 * LICENSE file in the root directory of this source tree.
 */

import {Worker} from 'jest-worker';
import {cpus} from 'os';
import process from 'process';
import * as readline from 'readline';
import ts from 'typescript';
import yargs from 'yargs';
import {hideBin} from 'yargs/helpers';
import {FILTER_PATH, PROJECT_ROOT} from './constants';
import {TestFilter, getFixtures, readTestFilter} from './fixture-utils';
import {TestResult, TestResults, report, update} from './reporter';
import {
  RunnerAction,
  RunnerState,
  makeWatchRunner,
  watchSrc,
} from './runner-watch';
import * as runnerWorker from './runner-worker';
<<<<<<< HEAD
import { performance } from 'perf_hooks';
=======
import {execSync} from 'child_process';
>>>>>>> c0464aed

const WORKER_PATH = require.resolve('./runner-worker.js');
const NUM_WORKERS = cpus().length - 1;

readline.emitKeypressEvents(process.stdin);

type RunnerOptions = {
  sync: boolean;
  workerThreads: boolean;
  watch: boolean;
  filter: boolean;
  update: boolean;
};

const opts: RunnerOptions = yargs
  .boolean('sync')
  .describe(
    'sync',
    'Run compiler in main thread (instead of using worker threads or subprocesses). Defaults to false.',
  )
  .default('sync', false)
  .boolean('worker-threads')
  .describe(
    'worker-threads',
    'Run compiler in worker threads (instead of subprocesses). Defaults to true.',
  )
  .default('worker-threads', true)
  .boolean('watch')
  .describe('watch', 'Run compiler in watch mode, re-running after changes')
  .default('watch', false)
  .boolean('update')
  .describe('update', 'Update fixtures')
  .default('update', false)
  .boolean('filter')
  .describe(
    'filter',
    'Only run fixtures which match the contents of testfilter.txt',
  )
  .default('filter', false)
  .help('help')
  .strict()
  .parseSync(hideBin(process.argv));

/**
 * Do a test run and return the test results
 */
async function runFixtures(
  worker: Worker & typeof runnerWorker,
  filter: TestFilter | null,
  compilerVersion: number,
): Promise<TestResults> {
  // We could in theory be fancy about tracking the contents of the fixtures
  // directory via our file subscription, but it's simpler to just re-read
  // the directory each time.
  const fixtures = await getFixtures(filter);
  const isOnlyFixture = filter !== null && fixtures.size === 1;

  let entries: Array<[string, TestResult]>;
  if (!opts.sync) {
    // Note: promise.all to ensure parallelism when enabled
    const work: Array<Promise<[string, TestResult]>> = [];
    for (const [fixtureName, fixture] of fixtures) {
      work.push(
        worker
          .transformFixture(
            fixture,
            compilerVersion,
            (filter?.debug ?? false) && isOnlyFixture,
            true,
          )
          .then(result => [fixtureName, result]),
      );
    }

    entries = await Promise.all(work);
  } else {
    entries = [];
    for (const [fixtureName, fixture] of fixtures) {
      let output = await runnerWorker.transformFixture(
        fixture,
        compilerVersion,
        (filter?.debug ?? false) && isOnlyFixture,
        true,
      );
      entries.push([fixtureName, output]);
    }
  }

  return new Map(entries);
}

// Callback to re-run tests after some change
async function onChange(
  worker: Worker & typeof runnerWorker,
  state: RunnerState,
) {
  const {compilerVersion, isCompilerBuildValid, mode, filter} = state;
  if (isCompilerBuildValid) {
    const start = performance.now();

    // console.clear() only works when stdout is connected to a TTY device.
    // we're currently piping stdout (see main.ts), so let's do a 'hack'
    console.log('\u001Bc');

    // we don't clear console after this point, since
    // it may contain debug console logging
    const results = await runFixtures(
      worker,
      mode.filter ? filter : null,
      compilerVersion,
    );
    const end = performance.now();
    if (mode.action === RunnerAction.Update) {
      update(results);
      state.lastUpdate = end;
    } else {
      report(results);
    }
    console.log(`Completed in ${Math.floor(end - start)} ms`);
  } else {
    console.error(
      `${mode}: Found errors in Forget source code, skipping test fixtures.`,
    );
  }
  console.log(
    '\n' +
      (mode.filter
        ? `Current mode = FILTER, filter test fixtures by "${FILTER_PATH}".`
        : 'Current mode = NORMAL, run all test fixtures.') +
      '\nWaiting for input or file changes...\n' +
      'u     - update all fixtures\n' +
      `f     - toggle (turn ${mode.filter ? 'off' : 'on'}) filter mode\n` +
      'q     - quit\n' +
      '[any] - rerun tests\n',
  );
}

/**
 * Runs the compiler in watch or single-execution mode
 */
export async function main(opts: RunnerOptions): Promise<void> {
  const worker: Worker & typeof runnerWorker = new Worker(WORKER_PATH, {
    enableWorkerThreads: opts.workerThreads,
    numWorkers: NUM_WORKERS,
  }) as any;
  worker.getStderr().pipe(process.stderr);
  worker.getStdout().pipe(process.stdout);

  if (opts.watch) {
    makeWatchRunner(state => onChange(worker, state), opts.filter);
    if (opts.filter) {
      /**
       * Warm up wormers when in watch mode. Loading the Forget babel plugin
       * and all of its transitive dependencies takes 1-3s (per worker) on a M1.
       * As jest-worker dispatches tasks using a round-robin strategy, we can
       * avoid an additional 1-3s wait on the first num_workers runs by warming
       * up workers eagerly.
       */
      for (let i = 0; i < NUM_WORKERS - 1; i++) {
        worker.transformFixture(
          {
            fixturePath: 'tmp',
            snapshotPath: './tmp.expect.md',
            inputPath: './tmp.js',
            input: `
            function Foo(props) {
              return identity(props);
            }
            `,
            snapshot: null,
          },
          0,
          false,
          false,
        );
      }
    }
  } else {
    // Non-watch mode. For simplicity we re-use the same watchSrc() function.
    // After the first build completes run tests and exit
    const tsWatch: ts.WatchOfConfigFile<ts.SemanticDiagnosticsBuilderProgram> =
      watchSrc(
        () => {},
        async (isTypecheckSuccess: boolean) => {
          let isSuccess = false;
          if (!isTypecheckSuccess) {
            console.error(
              'Found typescript errors in Forget source code, skipping test fixtures.',
            );
          } else {
            try {
              execSync('yarn build', {cwd: PROJECT_ROOT});
              console.log('Built compiler successfully with tsup');
              const testFilter = opts.filter ? await readTestFilter() : null;
              const results = await runFixtures(worker, testFilter, 0);
              if (opts.update) {
                update(results);
                isSuccess = true;
              } else {
                isSuccess = report(results);
              }
            } catch (e) {
              console.warn('Failed to build compiler with tsup:', e);
            }
          }
          tsWatch?.close();
          await worker.end();
          process.exit(isSuccess ? 0 : 1);
        },
      );
  }
}

main(opts).catch(error => console.error(error));<|MERGE_RESOLUTION|>--- conflicted
+++ resolved
@@ -22,11 +22,8 @@
   watchSrc,
 } from './runner-watch';
 import * as runnerWorker from './runner-worker';
-<<<<<<< HEAD
 import { performance } from 'perf_hooks';
-=======
 import {execSync} from 'child_process';
->>>>>>> c0464aed
 
 const WORKER_PATH = require.resolve('./runner-worker.js');
 const NUM_WORKERS = cpus().length - 1;
