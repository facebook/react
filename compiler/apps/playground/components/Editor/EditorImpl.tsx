--- conflicted
+++ resolved
@@ -180,11 +180,7 @@
       const configString = configMatch[1].replace(/satisfies.*$/, '').trim();
       configOverrideOptions = new Function(`return (${configString})`)();
     } else {
-<<<<<<< HEAD
-      throw new Error('Invalid config overrides');
-=======
       throw new Error('Invalid override format');
->>>>>>> 1a27af36
     }
   }
 
@@ -224,74 +220,7 @@
     language = 'typescript';
   }
   let transformOutput;
-<<<<<<< HEAD
-  let baseOpts: PluginOptions | null = null;
-
-  try {
-    baseOpts = parseOptions(source, mode, configOverrides);
-    const logIR = (result: CompilerPipelineValue): void => {
-      switch (result.kind) {
-        case 'ast': {
-          break;
-        }
-        case 'hir': {
-          upsert({
-            kind: 'hir',
-            fnName: result.value.id,
-            name: result.name,
-            value: printFunctionWithOutlined(result.value),
-          });
-          break;
-        }
-        case 'reactive': {
-          upsert({
-            kind: 'reactive',
-            fnName: result.value.id,
-            name: result.name,
-            value: printReactiveFunctionWithOutlined(result.value),
-          });
-          break;
-        }
-        case 'debug': {
-          upsert({
-            kind: 'debug',
-            fnName: null,
-            name: result.name,
-            value: result.value,
-          });
-          break;
-        }
-        default: {
-          const _: never = result;
-          throw new Error(`Unhandled result ${result}`);
-        }
-      }
-    };
-
-    // Add logger options to the parsed options
-    const opts = {
-      ...baseOpts,
-      logger: {
-        debugLogIRs: logIR,
-        logEvent: (_filename: string | null, event: LoggerEvent) => {
-          if (event.kind === 'CompileError') {
-            otherErrors.push(event.detail);
-          }
-        },
-      },
-    };
-
-    transformOutput = invokeCompiler(source, language, opts);
-  } catch (err) {
-    /**
-     * error might be an invariant violation or other runtime error
-     * (i.e. object shape that is not CompilerError)
-     */
-    if (err instanceof CompilerError && err.details.length > 0) {
-      error.merge(err);
-    } else {
-=======
-
+    
   let baseOpts: PluginOptions | null = null;
   try {
     baseOpts = parseOptions(source, mode, configOverrides);
@@ -359,21 +288,10 @@
       };
       transformOutput = invokeCompiler(source, language, opts);
     } catch (err) {
->>>>>>> 1a27af36
       /**
        * error might be an invariant violation or other runtime error
        * (i.e. object shape that is not CompilerError)
        */
-<<<<<<< HEAD
-      error.details.push(
-        new CompilerErrorDetail({
-          category: ErrorCategory.Invariant,
-          reason: `Unexpected failure when transforming input! ${err}`,
-          loc: null,
-          suggestions: null,
-        }),
-      );
-=======
       if (err instanceof CompilerError && err.details.length > 0) {
         error.merge(err);
       } else {
@@ -390,7 +308,6 @@
           }),
         );
       }
->>>>>>> 1a27af36
     }
   }
   // Only include logger errors if there weren't other errors
@@ -463,11 +380,7 @@
     <>
       <div className="relative flex top-14">
         <div className="flex-shrink-0">
-<<<<<<< HEAD
           <ConfigEditor appliedOptions={appliedOptions} />
-=======
-          <ConfigEditor />
->>>>>>> 1a27af36
         </div>
         <div className="flex flex-1 min-w-0">
           <div className="flex-1 min-w-[550px] sm:min-w-0">
