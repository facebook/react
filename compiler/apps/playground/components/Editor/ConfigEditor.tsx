/**
 * Copyright (c) Meta Platforms, Inc. and affiliates.
 *
 * This source code is licensed under the MIT license found in the
 * LICENSE file in the root directory of this source tree.
 */

import MonacoEditor, {loader, type Monaco} from '@monaco-editor/react';
import {PluginOptions} from 'babel-plugin-react-compiler';
import type {editor} from 'monaco-editor';
import * as monaco from 'monaco-editor';
import React, {useState, Activity} from 'react';
import {Resizable} from 're-resizable';
import {useStore, useStoreDispatch} from '../StoreContext';
import {monacoOptions} from './monacoOptions';
import {IconChevron} from '../Icons/IconChevron';
import prettyFormat from 'pretty-format';

// @ts-expect-error - webpack asset/source loader handles .d.ts files as strings
import compilerTypeDefs from 'babel-plugin-react-compiler/dist/index.d.ts';

loader.config({monaco});

export default function ConfigEditor({
  appliedOptions,
}: {
  appliedOptions: PluginOptions | null;
}): React.ReactElement {
  const [isExpanded, setIsExpanded] = useState(false);

<<<<<<< HEAD
  return (
    <>
      <Activity mode={isExpanded ? 'visible' : 'hidden'}>
        <ExpandedEditor
          onToggle={setIsExpanded}
          appliedOptions={appliedOptions}
        />
      </Activity>
      <Activity mode={!isExpanded ? 'visible' : 'hidden'}>
        <CollapsedEditor onToggle={setIsExpanded} />
      </Activity>
    </>
=======
  return isExpanded ? (
    <ExpandedEditor onToggle={setIsExpanded} appliedOptions={appliedOptions} />
  ) : (
    <CollapsedEditor onToggle={setIsExpanded} />
>>>>>>> 5d49b2b7
  );
}

function ExpandedEditor({
  onToggle,
  appliedOptions,
}: {
  onToggle: (expanded: boolean) => void;
  appliedOptions: PluginOptions | null;
}): React.ReactElement {
  const store = useStore();
  const dispatchStore = useStoreDispatch();

  const handleChange: (value: string | undefined) => void = value => {
    if (value === undefined) return;

    dispatchStore({
      type: 'updateConfig',
      payload: {
        config: value,
      },
    });
  };

  const handleMount: (
    _: editor.IStandaloneCodeEditor,
    monaco: Monaco,
  ) => void = (_, monaco) => {
    // Add the babel-plugin-react-compiler type definitions to Monaco
    monaco.languages.typescript.typescriptDefaults.addExtraLib(
      //@ts-expect-error - compilerTypeDefs is a string
      compilerTypeDefs,
      'file:///node_modules/babel-plugin-react-compiler/dist/index.d.ts',
    );
    monaco.languages.typescript.typescriptDefaults.setCompilerOptions({
      target: monaco.languages.typescript.ScriptTarget.Latest,
      allowNonTsExtensions: true,
      moduleResolution: monaco.languages.typescript.ModuleResolutionKind.NodeJs,
      module: monaco.languages.typescript.ModuleKind.ESNext,
      noEmit: true,
      strict: false,
      esModuleInterop: true,
      allowSyntheticDefaultImports: true,
      jsx: monaco.languages.typescript.JsxEmit.React,
    });

    const uri = monaco.Uri.parse(`file:///config.ts`);
    const model = monaco.editor.getModel(uri);
    if (model) {
      model.updateOptions({tabSize: 2});
    }
  };

  const formattedAppliedOptions = appliedOptions
    ? prettyFormat(appliedOptions, {
        printFunctionName: false,
        printBasicPrototype: false,
      })
    : 'Invalid configs';

  return (
    <Resizable
      minWidth={300}
      maxWidth={600}
      defaultSize={{width: 350}}
<<<<<<< HEAD
      enable={{right: true, bottom: false}}
      style={{position: 'relative'}}>
      <div className="bg-gray-700 p-2 h-full flex flex-col !h-[calc(100vh_-_3.5rem)]">
=======
      enable={{right: true, bottom: false}}>
      <div className="bg-blue-10 relative h-full flex flex-col !h-[calc(100vh_-_3.5rem)] border border-gray-300">
>>>>>>> 5d49b2b7
        <div
          className="absolute w-8 h-16 bg-blue-10 rounded-r-full flex items-center justify-center z-[2] cursor-pointer border border-l-0 border-gray-300"
          title="Minimize config editor"
          onClick={() => onToggle(false)}
          style={{
            top: '50%',
            marginTop: '-32px',
            right: '-32px',
            borderTopLeftRadius: 0,
            borderBottomLeftRadius: 0,
          }}>
          <IconChevron displayDirection="left" className="text-blue-50" />
        </div>

        <div className="flex-1 flex flex-col m-2 mb-2">
          <div className="pb-2">
            <h2 className="inline-block text-blue-50 py-1.5 px-1.5 xs:px-3 sm:px-4 text-sm">
              Config Overrides
            </h2>
          </div>
          <div className="flex-1 rounded-lg overflow-hidden border border-gray-300">
            <MonacoEditor
              path={'config.ts'}
              language={'typescript'}
              value={store.config}
              onMount={handleMount}
              onChange={handleChange}
              options={{
                ...monacoOptions,
                lineNumbers: 'off',
                renderLineHighlight: 'none',
                overviewRulerBorder: false,
                overviewRulerLanes: 0,
                fontSize: 12,
                scrollBeyondLastLine: false,
                glyphMargin: false,
              }}
            />
          </div>
        </div>

<<<<<<< HEAD
        <div className="flex-1 flex flex-col mb-2">
          <div className="pb-2">
            <h2 className="inline-block text-secondary-dark py-1.5 px-1.5 xs:px-3 sm:px-4 text-sm">
              Config Overrides
            </h2>
          </div>
          <div className="flex-1 rounded-lg overflow-hidden">
            <MonacoEditor
              path={'config.ts'}
              language={'typescript'}
              value={store.config}
              onMount={handleMount}
              onChange={handleChange}
              options={{
                ...monacoOptions,
                lineNumbers: 'off',
                renderLineHighlight: 'none',
                overviewRulerBorder: false,
                overviewRulerLanes: 0,
                fontSize: 12,
                scrollBeyondLastLine: false,
                glyphMargin: false,
              }}
            />
          </div>
        </div>

        <div className="flex-1 flex flex-col">
          <div className="pb-2">
            <h2 className="inline-block text-secondary-dark py-1.5 px-1.5 xs:px-3 sm:px-4 text-sm">
              Applied Configs
            </h2>
          </div>
          <div className="flex-1 rounded-lg overflow-hidden">
=======
        <div className="flex-1 flex flex-col m-2">
          <div className="pb-2">
            <h2 className="inline-block text-blue-50 py-1.5 px-1.5 xs:px-3 sm:px-4 text-sm">
              Applied Configs
            </h2>
          </div>
          <div className="flex-1 rounded-lg overflow-hidden border border-gray-300">
>>>>>>> 5d49b2b7
            <MonacoEditor
              path={'applied-config.js'}
              language={'javascript'}
              value={formattedAppliedOptions}
              options={{
                ...monacoOptions,
                lineNumbers: 'off',
                renderLineHighlight: 'none',
                overviewRulerBorder: false,
                overviewRulerLanes: 0,
                fontSize: 12,
                scrollBeyondLastLine: false,
                readOnly: true,
                glyphMargin: false,
              }}
            />
          </div>
        </div>
      </div>
    </Resizable>
  );
}

function CollapsedEditor({
  onToggle,
}: {
  onToggle: (expanded: boolean) => void;
}): React.ReactElement {
  return (
    <div
      className="w-4 !h-[calc(100vh_-_3.5rem)]"
      style={{position: 'relative'}}>
      <div
        className="absolute w-10 h-16 bg-blue-10 hover:translate-x-2 transition-transform rounded-r-full flex items-center justify-center z-[2] cursor-pointer border border-gray-300"
        title="Expand config editor"
        onClick={() => onToggle(true)}
        style={{
          top: '50%',
          marginTop: '-32px',
          left: '-8px',
          borderTopLeftRadius: 0,
          borderBottomLeftRadius: 0,
        }}>
        <IconChevron displayDirection="right" className="text-blue-50" />
      </div>
    </div>
  );
}<|MERGE_RESOLUTION|>--- conflicted
+++ resolved
@@ -28,7 +28,6 @@
 }): React.ReactElement {
   const [isExpanded, setIsExpanded] = useState(false);
 
-<<<<<<< HEAD
   return (
     <>
       <Activity mode={isExpanded ? 'visible' : 'hidden'}>
@@ -41,12 +40,6 @@
         <CollapsedEditor onToggle={setIsExpanded} />
       </Activity>
     </>
-=======
-  return isExpanded ? (
-    <ExpandedEditor onToggle={setIsExpanded} appliedOptions={appliedOptions} />
-  ) : (
-    <CollapsedEditor onToggle={setIsExpanded} />
->>>>>>> 5d49b2b7
   );
 }
 
@@ -112,14 +105,8 @@
       minWidth={300}
       maxWidth={600}
       defaultSize={{width: 350}}
-<<<<<<< HEAD
-      enable={{right: true, bottom: false}}
-      style={{position: 'relative'}}>
-      <div className="bg-gray-700 p-2 h-full flex flex-col !h-[calc(100vh_-_3.5rem)]">
-=======
       enable={{right: true, bottom: false}}>
       <div className="bg-blue-10 relative h-full flex flex-col !h-[calc(100vh_-_3.5rem)] border border-gray-300">
->>>>>>> 5d49b2b7
         <div
           className="absolute w-8 h-16 bg-blue-10 rounded-r-full flex items-center justify-center z-[2] cursor-pointer border border-l-0 border-gray-300"
           title="Minimize config editor"
@@ -160,43 +147,6 @@
             />
           </div>
         </div>
-
-<<<<<<< HEAD
-        <div className="flex-1 flex flex-col mb-2">
-          <div className="pb-2">
-            <h2 className="inline-block text-secondary-dark py-1.5 px-1.5 xs:px-3 sm:px-4 text-sm">
-              Config Overrides
-            </h2>
-          </div>
-          <div className="flex-1 rounded-lg overflow-hidden">
-            <MonacoEditor
-              path={'config.ts'}
-              language={'typescript'}
-              value={store.config}
-              onMount={handleMount}
-              onChange={handleChange}
-              options={{
-                ...monacoOptions,
-                lineNumbers: 'off',
-                renderLineHighlight: 'none',
-                overviewRulerBorder: false,
-                overviewRulerLanes: 0,
-                fontSize: 12,
-                scrollBeyondLastLine: false,
-                glyphMargin: false,
-              }}
-            />
-          </div>
-        </div>
-
-        <div className="flex-1 flex flex-col">
-          <div className="pb-2">
-            <h2 className="inline-block text-secondary-dark py-1.5 px-1.5 xs:px-3 sm:px-4 text-sm">
-              Applied Configs
-            </h2>
-          </div>
-          <div className="flex-1 rounded-lg overflow-hidden">
-=======
         <div className="flex-1 flex flex-col m-2">
           <div className="pb-2">
             <h2 className="inline-block text-blue-50 py-1.5 px-1.5 xs:px-3 sm:px-4 text-sm">
@@ -204,7 +154,6 @@
             </h2>
           </div>
           <div className="flex-1 rounded-lg overflow-hidden border border-gray-300">
->>>>>>> 5d49b2b7
             <MonacoEditor
               path={'applied-config.js'}
               language={'javascript'}
