--- conflicted
+++ resolved
@@ -20,11 +20,7 @@
 import {useStore, useStoreDispatch} from '../StoreContext';
 import {monacoConfigOptions} from './monacoOptions';
 import {IconChevron} from '../Icons/IconChevron';
-<<<<<<< HEAD
-=======
-import prettyFormat from 'pretty-format';
 import {CONFIG_PANEL_TRANSITION} from '../../lib/transitionTypes';
->>>>>>> 74dee8ef
 
 // @ts-expect-error - webpack asset/source loader handles .d.ts files as strings
 import compilerTypeDefs from 'babel-plugin-react-compiler/dist/index.d.ts';
@@ -46,18 +42,13 @@
           display: isExpanded ? 'block' : 'none',
         }}>
         <ExpandedEditor
-<<<<<<< HEAD
-          onToggle={setIsExpanded}
-          formattedAppliedConfig={formattedAppliedConfig}
-=======
           onToggle={() => {
             startTransition(() => {
               addTransitionType(CONFIG_PANEL_TRANSITION);
               setIsExpanded(false);
             });
           }}
-          appliedOptions={appliedOptions}
->>>>>>> 74dee8ef
+          formattedAppliedConfig={formattedAppliedConfig}
         />
       </div>
       <div
@@ -81,13 +72,8 @@
   onToggle,
   formattedAppliedConfig,
 }: {
-<<<<<<< HEAD
   onToggle: (expanded: boolean) => void;
   formattedAppliedConfig: string;
-=======
-  onToggle: () => void;
-  appliedOptions: PluginOptions | null;
->>>>>>> 74dee8ef
 }): React.ReactElement {
   const store = useStore();
   const dispatchStore = useStoreDispatch();
@@ -136,45 +122,6 @@
   };
 
   return (
-<<<<<<< HEAD
-    <Resizable
-      minWidth={300}
-      maxWidth={600}
-      defaultSize={{width: 350}}
-      enable={{right: true, bottom: false}}>
-      <div className="bg-blue-10 relative h-full flex flex-col !h-[calc(100vh_-_3.5rem)] border border-gray-300">
-        <div
-          className="absolute w-8 h-16 bg-blue-10 rounded-r-full flex items-center justify-center z-[2] cursor-pointer border border-l-0 border-gray-300"
-          title="Minimize config editor"
-          onClick={() => onToggle(false)}
-          style={{
-            top: '50%',
-            marginTop: '-32px',
-            right: '-32px',
-            borderTopLeftRadius: 0,
-            borderBottomLeftRadius: 0,
-          }}>
-          <IconChevron displayDirection="left" className="text-blue-50" />
-        </div>
-
-        <div className="flex-1 flex flex-col m-2 mb-2">
-          <div className="pb-2">
-            <h2 className="inline-block text-blue-50 py-1.5 px-1.5 xs:px-3 sm:px-4 text-sm">
-              Config Overrides
-            </h2>
-          </div>
-          <div className="flex-1 border border-gray-300">
-            <MonacoEditor
-              path={'config.ts'}
-              language={'typescript'}
-              value={store.config}
-              onMount={handleMount}
-              onChange={handleChange}
-              loading={''}
-              className="monaco-editor-config"
-              options={monacoConfigOptions}
-            />
-=======
     <ViewTransition
       update={{[CONFIG_PANEL_TRANSITION]: 'slide-in', default: 'none'}}>
       <Resizable
@@ -195,7 +142,6 @@
               borderBottomLeftRadius: 0,
             }}>
             <IconChevron displayDirection="left" className="text-blue-50" />
->>>>>>> 74dee8ef
           </div>
 
           <div className="flex-1 flex flex-col m-2 mb-2">
@@ -204,7 +150,7 @@
                 Config Overrides
               </h2>
             </div>
-            <div className="flex-1 rounded-lg overflow-hidden border border-gray-300">
+            <div className="flex-1 border border-gray-300">
               <MonacoEditor
                 path={'config.ts'}
                 language={'typescript'}
@@ -213,60 +159,29 @@
                 onChange={handleChange}
                 loading={''}
                 className="monaco-editor-config"
-                options={{
-                  ...monacoOptions,
-                  lineNumbers: 'off',
-                  renderLineHighlight: 'none',
-                  overviewRulerBorder: false,
-                  overviewRulerLanes: 0,
-                  fontSize: 12,
-                  scrollBeyondLastLine: false,
-                  glyphMargin: false,
-                }}
+                options={monacoConfigOptions}
               />
             </div>
           </div>
-<<<<<<< HEAD
-          <div className="flex-1 border border-gray-300">
-            <MonacoEditor
-              path={'applied-config.js'}
-              language={'javascript'}
-              value={formattedAppliedConfig}
-              loading={''}
-              className="monaco-editor-applied-config"
-              options={{
-                ...monacoConfigOptions,
-                readOnly: true,
-              }}
-            />
-=======
           <div className="flex-1 flex flex-col m-2">
             <div className="pb-2">
               <h2 className="inline-block text-blue-50 py-1.5 px-1.5 xs:px-3 sm:px-4 text-sm">
                 Applied Configs
               </h2>
             </div>
-            <div className="flex-1 rounded-lg overflow-hidden border border-gray-300">
+            <div className="flex-1 border border-gray-300">
               <MonacoEditor
                 path={'applied-config.js'}
                 language={'javascript'}
-                value={formattedAppliedOptions}
+                value={formattedAppliedConfig}
                 loading={''}
                 className="monaco-editor-applied-config"
                 options={{
-                  ...monacoOptions,
-                  lineNumbers: 'off',
-                  renderLineHighlight: 'none',
-                  overviewRulerBorder: false,
-                  overviewRulerLanes: 0,
-                  fontSize: 12,
-                  scrollBeyondLastLine: false,
+                  ...monacoConfigOptions,
                   readOnly: true,
-                  glyphMargin: false,
                 }}
               />
             </div>
->>>>>>> 74dee8ef
           </div>
         </div>
       </Resizable>
