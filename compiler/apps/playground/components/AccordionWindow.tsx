/**
 * Copyright (c) Meta Platforms, Inc. and affiliates.
 *
 * This source code is licensed under the MIT license found in the
 * LICENSE file in the root directory of this source tree.
 */

import {Resizable} from 're-resizable';
import React, {
  useCallback,
  useId,
  unstable_ViewTransition as ViewTransition,
  unstable_addTransitionType as addTransitionType,
  startTransition,
} from 'react';
import {EXPAND_ACCORDION_TRANSITION} from '../lib/transitionTypes';

type TabsRecord = Map<string, React.ReactNode>;

export default function AccordionWindow(props: {
  defaultTab: string | null;
  tabs: TabsRecord;
  tabsOpen: Set<string>;
  setTabsOpen: (newTab: Set<string>) => void;
  changedPasses: Set<string>;
  isFailure: boolean;
}): React.ReactElement {
  return (
    <div className="flex-1 min-w-[550px] sm:min-w-0">
      <div className="flex flex-row h-full">
        {Array.from(props.tabs.keys()).map(name => {
          return (
            <AccordionWindowItem
              name={name}
              key={name}
              tabs={props.tabs}
              tabsOpen={props.tabsOpen}
              setTabsOpen={props.setTabsOpen}
              hasChanged={props.changedPasses.has(name)}
              isFailure={props.isFailure}
            />
          );
        })}
      </div>
    </div>
  );
}

function AccordionWindowItem({
  name,
  tabs,
  tabsOpen,
  setTabsOpen,
  hasChanged,
  isFailure,
}: {
  name: string;
  tabs: TabsRecord;
  tabsOpen: Set<string>;
  setTabsOpen: (newTab: Set<string>) => void;
  hasChanged: boolean;
  isFailure: boolean;
}): React.ReactElement {
<<<<<<< HEAD
  const isShow = isFailure ? name === 'Output' : tabsOpen.has(name);
=======
  const id = useId();
  const isShow = tabsOpen.has(name);
>>>>>>> ae74234e

  const transitionName = `accordion-window-item-${id}`;

  const toggleTabs = () => {
    startTransition(() => {
      addTransitionType(EXPAND_ACCORDION_TRANSITION);
      const nextState = new Set(tabsOpen);
      if (nextState.has(name)) {
        nextState.delete(name);
      } else {
        nextState.add(name);
      }
      setTabsOpen(nextState);
    });
  };

  // Replace spaces with non-breaking spaces
  const displayName = name.replace(/ /g, '\u00A0');

  return (
    <div key={name} className="flex flex-row">
      {isShow ? (
        <ViewTransition
          name={transitionName}
          update={{
            [EXPAND_ACCORDION_TRANSITION]: 'expand-accordion',
            default: 'none',
          }}>
          <Resizable className="border-r" minWidth={550} enable={{right: true}}>
            <h2
              title="Minimize tab"
              aria-label="Minimize tab"
              onClick={toggleTabs}
              className={`p-4 duration-150 ease-in border-b cursor-pointer border-grey-200 ${
                hasChanged ? 'font-bold' : 'font-light'
              } text-secondary hover:text-link`}>
              - {displayName}
            </h2>
            {tabs.get(name) ?? <div>No output for {name}</div>}
          </Resizable>
        </ViewTransition>
      ) : (
        <ViewTransition
          name={transitionName}
          update={{
            [EXPAND_ACCORDION_TRANSITION]: 'expand-accordion',
            default: 'none',
          }}>
          <div className="relative items-center h-full px-1 py-6 align-middle border-r border-grey-200">
            <button
              title={`Expand compiler tab: ${name}`}
              aria-label={`Expand compiler tab: ${name}`}
              style={{transform: 'rotate(90deg) translate(-50%)'}}
              onClick={toggleTabs}
              className={`flex-grow-0 w-5 transition-colors duration-150 ease-in ${
                hasChanged ? 'font-bold' : 'font-light'
              } text-secondary hover:text-link`}>
              {displayName}
            </button>
          </div>
        </ViewTransition>
      )}
    </div>
  );
}<|MERGE_RESOLUTION|>--- conflicted
+++ resolved
@@ -61,12 +61,8 @@
   hasChanged: boolean;
   isFailure: boolean;
 }): React.ReactElement {
-<<<<<<< HEAD
+  const id = useId();
   const isShow = isFailure ? name === 'Output' : tabsOpen.has(name);
-=======
-  const id = useId();
-  const isShow = tabsOpen.has(name);
->>>>>>> ae74234e
 
   const transitionName = `accordion-window-item-${id}`;
 
