--- conflicted
+++ resolved
@@ -17,10 +17,6 @@
 import type { PluginOptions } from 'babel-plugin-react-compiler/dist';
 
 ({
-<<<<<<< HEAD
-  panicThreshold: 'all_errors',
-=======
->>>>>>> a9ad64c8
   environment: {
     enableResetCacheOnSourceFileChanges: false
   }
