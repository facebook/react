--- conflicted
+++ resolved
@@ -5,12 +5,9 @@
  * LICENSE file in the root directory of this source tree.
  */
 
-<<<<<<< HEAD
+
 import { ThemeProvider } from "../providers/theme-provider";
 import "../styles/globals.css";
-=======
-import '../styles/globals.css';
->>>>>>> 082a690c
 
 export default function RootLayout({children}: {children: React.ReactNode}) {
   'use no memo';
