--- conflicted
+++ resolved
@@ -34,13 +34,8 @@
 };
 const config = {
   default: {
-<<<<<<< HEAD
-    patterns: ['src/**/*.js', 'www/**/*.js'],
+    patterns: ['fixtures/**/*.js', 'src/**/*.js', 'www/**/*.js'],
     ignore: ['**/third_party/**', '**/node_modules/**', 'www/gatsby-node.js'],
-=======
-    patterns: ['src/**/*.js', 'fixtures/**/*.js'],
-    ignore: ['**/third_party/**', '**/node_modules/**'],
->>>>>>> 3b43f319
   },
   scripts: {
     patterns: ['scripts/**/*.js'],
