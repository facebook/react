--- conflicted
+++ resolved
@@ -5,26 +5,16 @@
       "gzip": 16788
     },
     "react.production.min.js (UMD_PROD)": {
-<<<<<<< HEAD
-      "size": 6146,
-      "gzip": 2560
-=======
-      "size": 6734,
-      "gzip": 2757
->>>>>>> 64287af8
+      "size": 6359,
+      "gzip": 2597
     },
     "react.development.js (NODE_DEV)": {
       "size": 56302,
       "gzip": 14443
     },
     "react.production.min.js (NODE_PROD)": {
-<<<<<<< HEAD
-      "size": 5133,
-      "gzip": 2156
-=======
-      "size": 5596,
-      "gzip": 2332
->>>>>>> 64287af8
+      "size": 5382,
+      "gzip": 2230
     },
     "React-dev.js (FB_DEV)": {
       "size": 53503,
@@ -35,44 +25,20 @@
       "gzip": 6703
     },
     "react-dom.development.js (UMD_DEV)": {
-<<<<<<< HEAD
-      "size": 624223,
-      "gzip": 142689
-    },
-    "react-dom.production.min.js (UMD_PROD)": {
-      "size": 114530,
-      "gzip": 35760
-    },
-    "react-dom.development.js (NODE_DEV)": {
-      "size": 583621,
-      "gzip": 133034
-    },
-    "react-dom.production.min.js (NODE_PROD)": {
-      "size": 118202,
-      "gzip": 37128
-    },
-    "ReactDOMFiber-dev.js (FB_DEV)": {
-      "size": 582904,
-      "gzip": 133063
-    },
-    "ReactDOMFiber-prod.js (FB_PROD)": {
-      "size": 426059,
-      "gzip": 96435
-=======
       "size": 634292,
       "gzip": 144575
     },
     "react-dom.production.min.js (UMD_PROD)": {
-      "size": 119041,
-      "gzip": 37995
+      "size": 108279,
+      "gzip": 33945
     },
     "react-dom.development.js (NODE_DEV)": {
       "size": 593703,
       "gzip": 134999
     },
     "react-dom.production.min.js (NODE_PROD)": {
-      "size": 116323,
-      "gzip": 37033
+      "size": 112305,
+      "gzip": 35475
     },
     "ReactDOMFiber-dev.js (FB_DEV)": {
       "size": 590523,
@@ -81,7 +47,6 @@
     "ReactDOMFiber-prod.js (FB_PROD)": {
       "size": 423907,
       "gzip": 94912
->>>>>>> 64287af8
     },
     "react-dom-test-utils.development.js (NODE_DEV)": {
       "size": 53332,
@@ -96,10 +61,9 @@
       "gzip": 22341
     },
     "react-dom-unstable-native-dependencies.production.min.js (UMD_PROD)": {
-      "size": 17748,
-      "gzip": 5783
-    },
-<<<<<<< HEAD
+      "size": 15156,
+      "gzip": 4912
+    },
     "react-dom-server.development.js (UMD_DEV)": {
       "size": 120897,
       "gzip": 30672
@@ -115,14 +79,154 @@
     "react-dom-server.production.min.js (NODE_PROD)": {
       "size": 18718,
       "gzip": 7197
-=======
+    },
+    "react-dom-server.browser.development.js (UMD_DEV)": {
+      "size": 122873,
+      "gzip": 31036
+    },
+    "react-dom-server.browser.production.min.js (UMD_PROD)": {
+      "size": 19866,
+      "gzip": 7588
+    },
+    "react-dom-server.browser.development.js (NODE_DEV)": {
+      "size": 92049,
+      "gzip": 23628
+    },
+    "react-dom-server.browser.production.min.js (NODE_PROD)": {
+      "size": 18922,
+      "gzip": 7260
+    },
+    "ReactDOMServer-dev.js (FB_DEV)": {
+      "size": 91242,
+      "gzip": 23555
+    },
+    "ReactDOMServer-prod.js (FB_PROD)": {
+      "size": 49636,
+      "gzip": 13862
+    },
+    "react-dom-server.node.development.js (NODE_DEV)": {
+      "size": 94782,
+      "gzip": 24195
+    },
+    "react-dom-server.node.production.min.js (NODE_PROD)": {
+      "size": 19962,
+      "gzip": 7608
+    },
+    "react-art.development.js (UMD_DEV)": {
+      "size": 373518,
+      "gzip": 82706
+    },
+    "react-art.production.min.js (UMD_PROD)": {
+      "size": 83398,
+      "gzip": 25799
+    },
+    "react-art.development.js (NODE_DEV)": {
+      "size": 294907,
+      "gzip": 62698
+    },
+    "react-art.production.min.js (NODE_PROD)": {
+      "size": 52428,
+      "gzip": 16417
+    },
+    "ReactARTFiber-dev.js (FB_DEV)": {
+      "size": 293848,
+      "gzip": 62755
+    },
+    "ReactARTFiber-prod.js (FB_PROD)": {
+      "size": 219245,
+      "gzip": 45443
+    },
+    "ReactNativeStack-dev.js (RN_DEV)": {
+      "size": 201024,
+      "gzip": 37385
+    },
+    "ReactNativeStack-prod.js (RN_PROD)": {
+      "size": 137686,
+      "gzip": 26481
+    },
+    "ReactNativeFiber-dev.js (RN_DEV)": {
+      "size": 306175,
+      "gzip": 53018
+    },
+    "ReactNativeFiber-prod.js (RN_PROD)": {
+      "size": 222113,
+      "gzip": 38548
+    },
+    "react-test-renderer.development.js (NODE_DEV)": {
+      "size": 299343,
+      "gzip": 63142
+    },
+    "ReactTestRendererFiber-dev.js (FB_DEV)": {
+      "size": 298269,
+      "gzip": 63216
+    },
+    "react-test-renderer-shallow.development.js (NODE_DEV)": {
+      "size": 9556,
+      "gzip": 2379
+    },
+    "ReactShallowRenderer-dev.js (FB_DEV)": {
+      "size": 9464,
+      "gzip": 2338
+    },
+    "react-noop-renderer.development.js (NODE_DEV)": {
+      "size": 286618,
+      "gzip": 60007
+    },
+    "ReactHTMLString-dev.js (FB_DEV)": {
+      "size": 265654,
+      "gzip": 67793
+    },
+    "ReactHTMLString-prod.js (FB_PROD)": {
+      "size": 197868,
+      "gzip": 51197
+    },
+    "react-dom-stream.development.js (UMD_DEV)": {
+      "size": 307410,
+      "gzip": 77346
+    },
+    "react-dom-stream.production.min.js (UMD_PROD)": {
+      "size": 66444,
+      "gzip": 22648
+    },
+    "react-dom-stream.development.js (NODE_DEV)": {
+      "size": 265257,
+      "gzip": 67607
+    },
+    "react-dom-stream.production.min.js (NODE_PROD)": {
+      "size": 62695,
+      "gzip": 21279
+    },
+    "ReactHTMLStream-dev.js (FB_DEV)": {
+      "size": 264745,
+      "gzip": 67531
+    },
+    "ReactHTMLStream-prod.js (FB_PROD)": {
+      "size": 197512,
+      "gzip": 50920
+    },
+    "react-dom-node-stream.development.js (NODE_DEV)": {
+      "size": 91741,
+      "gzip": 23757
+    },
+    "react-dom-node-stream.production.min.js (NODE_PROD)": {
+      "size": 19585,
+      "gzip": 7520
+    },
+    "ReactDOMNodeStream-dev.js (FB_DEV)": {
+      "size": 264918,
+      "gzip": 67597
+    },
+    "ReactDOMNodeStream-prod.js (FB_PROD)": {
+      "size": 197610,
+      "gzip": 50956
+    },
     "react-dom-unstable-native-dependencies.development.js (NODE_DEV)": {
       "size": 81723,
       "gzip": 20379
     },
     "react-dom-unstable-native-dependencies.production.min.js (NODE_PROD)": {
-      "size": 16380,
-      "gzip": 5252
+      "size": 13933,
+      "gzip": 4406
     },
     "ReactDOMUnstableNativeDependencies-dev.js (FB_DEV)": {
       "size": 81422,
@@ -131,194 +235,6 @@
     "ReactDOMUnstableNativeDependencies-prod.js (FB_PROD)": {
       "size": 66066,
       "gzip": 15736
->>>>>>> 64287af8
-    },
-    "react-dom-server.browser.development.js (UMD_DEV)": {
-      "size": 122873,
-      "gzip": 31036
-    },
-    "react-dom-server.browser.production.min.js (UMD_PROD)": {
-      "size": 21199,
-      "gzip": 8114
-    },
-    "react-dom-server.browser.development.js (NODE_DEV)": {
-      "size": 92049,
-      "gzip": 23628
-    },
-    "react-dom-server.browser.production.min.js (NODE_PROD)": {
-      "size": 19962,
-      "gzip": 7604
-    },
-    "ReactDOMServer-dev.js (FB_DEV)": {
-      "size": 91242,
-      "gzip": 23555
-    },
-    "ReactDOMServer-prod.js (FB_PROD)": {
-      "size": 49636,
-      "gzip": 13862
-    },
-    "react-dom-server.node.development.js (NODE_DEV)": {
-      "size": 94782,
-      "gzip": 24195
-    },
-    "react-dom-server.node.production.min.js (NODE_PROD)": {
-      "size": 21053,
-      "gzip": 7964
-    },
-    "react-art.development.js (UMD_DEV)": {
-      "size": 373518,
-      "gzip": 82706
-    },
-    "react-art.production.min.js (UMD_PROD)": {
-<<<<<<< HEAD
-      "size": 88616,
-      "gzip": 27216
-=======
-      "size": 93115,
-      "gzip": 28802
->>>>>>> 64287af8
-    },
-    "react-art.development.js (NODE_DEV)": {
-      "size": 294907,
-      "gzip": 62698
-    },
-    "react-art.production.min.js (NODE_PROD)": {
-<<<<<<< HEAD
-      "size": 57140,
-      "gzip": 17669
-=======
-      "size": 55055,
-      "gzip": 16989
->>>>>>> 64287af8
-    },
-    "ReactARTFiber-dev.js (FB_DEV)": {
-      "size": 293848,
-      "gzip": 62755
-    },
-    "ReactARTFiber-prod.js (FB_PROD)": {
-      "size": 219245,
-      "gzip": 45443
-    },
-    "ReactNativeStack-dev.js (RN_DEV)": {
-      "size": 201024,
-      "gzip": 37385
-    },
-    "ReactNativeStack-prod.js (RN_PROD)": {
-      "size": 137686,
-      "gzip": 26481
-    },
-    "ReactNativeFiber-dev.js (RN_DEV)": {
-      "size": 306175,
-      "gzip": 53018
-    },
-    "ReactNativeFiber-prod.js (RN_PROD)": {
-      "size": 222113,
-      "gzip": 38548
-    },
-    "react-test-renderer.development.js (NODE_DEV)": {
-      "size": 299343,
-      "gzip": 63142
-    },
-    "ReactTestRendererFiber-dev.js (FB_DEV)": {
-      "size": 298269,
-      "gzip": 63216
-    },
-    "react-test-renderer-shallow.development.js (NODE_DEV)": {
-      "size": 9556,
-      "gzip": 2379
-    },
-    "ReactShallowRenderer-dev.js (FB_DEV)": {
-      "size": 9464,
-      "gzip": 2338
-    },
-    "react-noop-renderer.development.js (NODE_DEV)": {
-<<<<<<< HEAD
-      "size": 275613,
-      "gzip": 57864
-    },
-    "ReactHTMLString-dev.js (FB_DEV)": {
-      "size": 265654,
-      "gzip": 67793
-    },
-    "ReactHTMLString-prod.js (FB_PROD)": {
-      "size": 197868,
-      "gzip": 51197
-    },
-    "react-dom-stream.development.js (UMD_DEV)": {
-      "size": 307410,
-      "gzip": 77346
-    },
-    "react-dom-stream.production.min.js (UMD_PROD)": {
-      "size": 66444,
-      "gzip": 22648
-    },
-    "react-dom-stream.development.js (NODE_DEV)": {
-      "size": 265257,
-      "gzip": 67607
-    },
-    "react-dom-stream.production.min.js (NODE_PROD)": {
-      "size": 62695,
-      "gzip": 21279
-    },
-    "ReactHTMLStream-dev.js (FB_DEV)": {
-      "size": 264745,
-      "gzip": 67531
-    },
-    "ReactHTMLStream-prod.js (FB_PROD)": {
-      "size": 197512,
-      "gzip": 50920
-    },
-    "ReactDOMServer-dev.js (FB_DEV)": {
-      "size": 89559,
-      "gzip": 23201
-    },
-    "ReactDOMServer-prod.js (FB_PROD)": {
-      "size": 49640,
-      "gzip": 13644
-    },
-    "react-dom-node-stream.development.js (NODE_DEV)": {
-      "size": 91741,
-      "gzip": 23757
-    },
-    "react-dom-node-stream.production.min.js (NODE_PROD)": {
-      "size": 19585,
-      "gzip": 7520
-    },
-    "ReactDOMNodeStream-dev.js (FB_DEV)": {
-      "size": 264918,
-      "gzip": 67597
-    },
-    "ReactDOMNodeStream-prod.js (FB_PROD)": {
-      "size": 197610,
-      "gzip": 50956
-    },
-    "react-dom-unstable-native-dependencies.development.js (UMD_DEV)": {
-      "size": 84047,
-      "gzip": 21057
-    },
-    "react-dom-unstable-native-dependencies.production.min.js (UMD_PROD)": {
-      "size": 15672,
-      "gzip": 5027
-    },
-    "react-dom-unstable-native-dependencies.development.js (NODE_DEV)": {
-      "size": 77475,
-      "gzip": 19101
-    },
-    "react-dom-unstable-native-dependencies.production.min.js (NODE_PROD)": {
-      "size": 14133,
-      "gzip": 4451
-    },
-    "ReactDOMUnstableNativeDependencies-dev.js (FB_DEV)": {
-      "size": 77189,
-      "gzip": 19061
-    },
-    "ReactDOMUnstableNativeDependencies-prod.js (FB_PROD)": {
-      "size": 65908,
-      "gzip": 15704
-=======
-      "size": 286618,
-      "gzip": 60007
->>>>>>> 64287af8
     }
   }
 }