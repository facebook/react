--- conflicted
+++ resolved
@@ -4,48 +4,29 @@
       "filename": "react.development.js",
       "bundleType": "UMD_DEV",
       "packageName": "react",
-<<<<<<< HEAD
-      "size": 102592,
-      "gzip": 26606
-=======
-      "size": 101461,
-      "gzip": 26407
->>>>>>> 33b2e422
+      "size": 102614,
+      "gzip": 26609
     },
     {
       "filename": "react.production.min.js",
       "bundleType": "UMD_PROD",
       "packageName": "react",
-<<<<<<< HEAD
-      "size": 12812,
-      "gzip": 4973
-=======
-      "size": 12566,
-      "gzip": 4872
->>>>>>> 33b2e422
+      "size": 12834,
+      "gzip": 4978
     },
     {
       "filename": "react.development.js",
       "bundleType": "NODE_DEV",
       "packageName": "react",
-<<<<<<< HEAD
       "size": 63522,
       "gzip": 17094
-=======
-      "size": 63482,
-      "gzip": 17083
->>>>>>> 33b2e422
     },
     {
       "filename": "react.production.min.js",
       "bundleType": "NODE_PROD",
       "packageName": "react",
       "size": 6831,
-<<<<<<< HEAD
       "gzip": 2816
-=======
-      "gzip": 2815
->>>>>>> 33b2e422
     },
     {
       "filename": "React-dev.js",
@@ -65,49 +46,29 @@
       "filename": "react-dom.development.js",
       "bundleType": "UMD_DEV",
       "packageName": "react-dom",
-<<<<<<< HEAD
       "size": 769941,
       "gzip": 175976
-=======
-      "size": 767777,
-      "gzip": 175190
->>>>>>> 33b2e422
     },
     {
       "filename": "react-dom.production.min.js",
       "bundleType": "UMD_PROD",
       "packageName": "react-dom",
-<<<<<<< HEAD
       "size": 107714,
       "gzip": 34781
-=======
-      "size": 107515,
-      "gzip": 35058
->>>>>>> 33b2e422
     },
     {
       "filename": "react-dom.development.js",
       "bundleType": "NODE_DEV",
       "packageName": "react-dom",
-<<<<<<< HEAD
       "size": 764331,
       "gzip": 174414
-=======
-      "size": 762639,
-      "gzip": 173722
->>>>>>> 33b2e422
     },
     {
       "filename": "react-dom.production.min.js",
       "bundleType": "NODE_PROD",
       "packageName": "react-dom",
-<<<<<<< HEAD
       "size": 107888,
       "gzip": 34220
-=======
-      "size": 107566,
-      "gzip": 34477
->>>>>>> 33b2e422
     },
     {
       "filename": "ReactDOM-dev.js",
@@ -204,49 +165,29 @@
       "filename": "react-dom-server.browser.development.js",
       "bundleType": "UMD_DEV",
       "packageName": "react-dom",
-<<<<<<< HEAD
       "size": 129015,
       "gzip": 34487
-=======
-      "size": 128561,
-      "gzip": 34293
->>>>>>> 33b2e422
     },
     {
       "filename": "react-dom-server.browser.production.min.js",
       "bundleType": "UMD_PROD",
       "packageName": "react-dom",
-<<<<<<< HEAD
       "size": 19078,
       "gzip": 7340
-=======
-      "size": 19043,
-      "gzip": 7358
->>>>>>> 33b2e422
     },
     {
       "filename": "react-dom-server.browser.development.js",
       "bundleType": "NODE_DEV",
       "packageName": "react-dom",
-<<<<<<< HEAD
       "size": 125053,
       "gzip": 33529
-=======
-      "size": 124599,
-      "gzip": 33335
->>>>>>> 33b2e422
     },
     {
       "filename": "react-dom-server.browser.production.min.js",
       "bundleType": "NODE_PROD",
       "packageName": "react-dom",
-<<<<<<< HEAD
       "size": 18998,
       "gzip": 7325
-=======
-      "size": 18957,
-      "gzip": 7338
->>>>>>> 33b2e422
     },
     {
       "filename": "ReactDOMServer-dev.js",
@@ -266,73 +207,43 @@
       "filename": "react-dom-server.node.development.js",
       "bundleType": "NODE_DEV",
       "packageName": "react-dom",
-<<<<<<< HEAD
       "size": 127160,
       "gzip": 34084
-=======
-      "size": 126706,
-      "gzip": 33894
->>>>>>> 33b2e422
     },
     {
       "filename": "react-dom-server.node.production.min.js",
       "bundleType": "NODE_PROD",
       "packageName": "react-dom",
-<<<<<<< HEAD
       "size": 19891,
       "gzip": 7641
-=======
-      "size": 19850,
-      "gzip": 7649
->>>>>>> 33b2e422
     },
     {
       "filename": "react-art.development.js",
       "bundleType": "UMD_DEV",
       "packageName": "react-art",
-<<<<<<< HEAD
       "size": 543896,
       "gzip": 118358
-=======
-      "size": 541314,
-      "gzip": 117460
->>>>>>> 33b2e422
     },
     {
       "filename": "react-art.production.min.js",
       "bundleType": "UMD_PROD",
       "packageName": "react-art",
-<<<<<<< HEAD
       "size": 99581,
       "gzip": 30594
-=======
-      "size": 99382,
-      "gzip": 30755
->>>>>>> 33b2e422
     },
     {
       "filename": "react-art.development.js",
       "bundleType": "NODE_DEV",
       "packageName": "react-art",
-<<<<<<< HEAD
       "size": 473176,
       "gzip": 100724
-=======
-      "size": 471116,
-      "gzip": 99933
->>>>>>> 33b2e422
     },
     {
       "filename": "react-art.production.min.js",
       "bundleType": "NODE_PROD",
       "packageName": "react-art",
-<<<<<<< HEAD
       "size": 63789,
       "gzip": 19509
-=======
-      "size": 63547,
-      "gzip": 19603
->>>>>>> 33b2e422
     },
     {
       "filename": "ReactART-dev.js",
@@ -380,49 +291,29 @@
       "filename": "react-test-renderer.development.js",
       "bundleType": "UMD_DEV",
       "packageName": "react-test-renderer",
-<<<<<<< HEAD
       "size": 485627,
       "gzip": 103173
-=======
-      "size": 484728,
-      "gzip": 102927
->>>>>>> 33b2e422
     },
     {
       "filename": "react-test-renderer.production.min.js",
       "bundleType": "UMD_PROD",
       "packageName": "react-test-renderer",
-<<<<<<< HEAD
       "size": 65175,
       "gzip": 19987
-=======
-      "size": 64987,
-      "gzip": 20109
->>>>>>> 33b2e422
     },
     {
       "filename": "react-test-renderer.development.js",
       "bundleType": "NODE_DEV",
       "packageName": "react-test-renderer",
-<<<<<<< HEAD
       "size": 479846,
       "gzip": 101809
-=======
-      "size": 479485,
-      "gzip": 101655
->>>>>>> 33b2e422
     },
     {
       "filename": "react-test-renderer.production.min.js",
       "bundleType": "NODE_PROD",
       "packageName": "react-test-renderer",
-<<<<<<< HEAD
       "size": 64843,
       "gzip": 19672
-=======
-      "size": 64642,
-      "gzip": 19851
->>>>>>> 33b2e422
     },
     {
       "filename": "ReactTestRenderer-dev.js",
@@ -435,49 +326,29 @@
       "filename": "react-test-renderer-shallow.development.js",
       "bundleType": "UMD_DEV",
       "packageName": "react-test-renderer",
-<<<<<<< HEAD
       "size": 38084,
       "gzip": 9724
-=======
-      "size": 37676,
-      "gzip": 9574
->>>>>>> 33b2e422
     },
     {
       "filename": "react-test-renderer-shallow.production.min.js",
       "bundleType": "UMD_PROD",
       "packageName": "react-test-renderer",
-<<<<<<< HEAD
       "size": 11382,
       "gzip": 3422
-=======
-      "size": 11288,
-      "gzip": 3403
->>>>>>> 33b2e422
     },
     {
       "filename": "react-test-renderer-shallow.development.js",
       "bundleType": "NODE_DEV",
       "packageName": "react-test-renderer",
-<<<<<<< HEAD
       "size": 32246,
       "gzip": 8323
-=======
-      "size": 31838,
-      "gzip": 8163
->>>>>>> 33b2e422
     },
     {
       "filename": "react-test-renderer-shallow.production.min.js",
       "bundleType": "NODE_PROD",
       "packageName": "react-test-renderer",
-<<<<<<< HEAD
       "size": 12043,
       "gzip": 3734
-=======
-      "size": 11949,
-      "gzip": 3713
->>>>>>> 33b2e422
     },
     {
       "filename": "ReactShallowRenderer-dev.js",
@@ -504,49 +375,29 @@
       "filename": "react-reconciler.development.js",
       "bundleType": "NODE_DEV",
       "packageName": "react-reconciler",
-<<<<<<< HEAD
       "size": 470143,
       "gzip": 99041
-=======
-      "size": 468911,
-      "gzip": 98391
->>>>>>> 33b2e422
     },
     {
       "filename": "react-reconciler.production.min.js",
       "bundleType": "NODE_PROD",
       "packageName": "react-reconciler",
-<<<<<<< HEAD
       "size": 65042,
       "gzip": 19308
-=======
-      "size": 64767,
-      "gzip": 19457
->>>>>>> 33b2e422
     },
     {
       "filename": "react-reconciler-persistent.development.js",
       "bundleType": "NODE_DEV",
       "packageName": "react-reconciler",
-<<<<<<< HEAD
       "size": 468481,
       "gzip": 98380
-=======
-      "size": 467249,
-      "gzip": 97731
->>>>>>> 33b2e422
     },
     {
       "filename": "react-reconciler-persistent.production.min.js",
       "bundleType": "NODE_PROD",
       "packageName": "react-reconciler",
-<<<<<<< HEAD
       "size": 65053,
       "gzip": 19313
-=======
-      "size": 64778,
-      "gzip": 19463
->>>>>>> 33b2e422
     },
     {
       "filename": "react-reconciler-reflection.development.js",
@@ -650,48 +501,29 @@
       "filename": "React-dev.js",
       "bundleType": "FB_WWW_DEV",
       "packageName": "react",
-<<<<<<< HEAD
       "size": 60774,
       "gzip": 16145
-=======
-      "size": 60734,
-      "gzip": 16137
->>>>>>> 33b2e422
     },
     {
       "filename": "React-prod.js",
       "bundleType": "FB_WWW_PROD",
       "packageName": "react",
       "size": 15734,
-<<<<<<< HEAD
       "gzip": 4187
-=======
-      "gzip": 4188
->>>>>>> 33b2e422
     },
     {
       "filename": "ReactDOM-dev.js",
       "bundleType": "FB_WWW_DEV",
       "packageName": "react-dom",
-<<<<<<< HEAD
       "size": 787545,
       "gzip": 175678
-=======
-      "size": 785643,
-      "gzip": 174987
->>>>>>> 33b2e422
     },
     {
       "filename": "ReactDOM-prod.js",
       "bundleType": "FB_WWW_PROD",
       "packageName": "react-dom",
-<<<<<<< HEAD
       "size": 322304,
       "gzip": 58993
-=======
-      "size": 321327,
-      "gzip": 59187
->>>>>>> 33b2e422
     },
     {
       "filename": "ReactTestUtils-dev.js",
@@ -718,169 +550,99 @@
       "filename": "ReactDOMServer-dev.js",
       "bundleType": "FB_WWW_DEV",
       "packageName": "react-dom",
-<<<<<<< HEAD
       "size": 126064,
       "gzip": 33024
-=======
-      "size": 125598,
-      "gzip": 32836
->>>>>>> 33b2e422
     },
     {
       "filename": "ReactDOMServer-prod.js",
       "bundleType": "FB_WWW_PROD",
       "packageName": "react-dom",
-<<<<<<< HEAD
       "size": 45841,
       "gzip": 10591
-=======
-      "size": 45754,
-      "gzip": 10605
->>>>>>> 33b2e422
     },
     {
       "filename": "ReactART-dev.js",
       "bundleType": "FB_WWW_DEV",
       "packageName": "react-art",
-<<<<<<< HEAD
       "size": 482438,
       "gzip": 100046
-=======
-      "size": 480204,
-      "gzip": 99247
->>>>>>> 33b2e422
     },
     {
       "filename": "ReactART-prod.js",
       "bundleType": "FB_WWW_PROD",
       "packageName": "react-art",
-<<<<<<< HEAD
       "size": 194511,
       "gzip": 33085
-=======
-      "size": 194249,
-      "gzip": 33313
->>>>>>> 33b2e422
     },
     {
       "filename": "ReactNativeRenderer-dev.js",
       "bundleType": "RN_FB_DEV",
       "packageName": "react-native-renderer",
-<<<<<<< HEAD
       "size": 609994,
       "gzip": 131074
-=======
-      "size": 608037,
-      "gzip": 130359
->>>>>>> 33b2e422
     },
     {
       "filename": "ReactNativeRenderer-prod.js",
       "bundleType": "RN_FB_PROD",
       "packageName": "react-native-renderer",
-<<<<<<< HEAD
       "size": 251900,
       "gzip": 43951
-=======
-      "size": 250866,
-      "gzip": 43961
->>>>>>> 33b2e422
     },
     {
       "filename": "ReactNativeRenderer-dev.js",
       "bundleType": "RN_OSS_DEV",
       "packageName": "react-native-renderer",
-<<<<<<< HEAD
       "size": 609905,
       "gzip": 131038
-=======
-      "size": 607948,
-      "gzip": 130320
->>>>>>> 33b2e422
     },
     {
       "filename": "ReactNativeRenderer-prod.js",
       "bundleType": "RN_OSS_PROD",
       "packageName": "react-native-renderer",
-<<<<<<< HEAD
       "size": 251914,
       "gzip": 43947
-=======
-      "size": 250880,
-      "gzip": 43958
->>>>>>> 33b2e422
     },
     {
       "filename": "ReactFabric-dev.js",
       "bundleType": "RN_FB_DEV",
       "packageName": "react-native-renderer",
-<<<<<<< HEAD
       "size": 600628,
       "gzip": 128748
-=======
-      "size": 598671,
-      "gzip": 128047
->>>>>>> 33b2e422
     },
     {
       "filename": "ReactFabric-prod.js",
       "bundleType": "RN_FB_PROD",
       "packageName": "react-native-renderer",
-<<<<<<< HEAD
       "size": 244190,
       "gzip": 42475
-=======
-      "size": 243904,
-      "gzip": 42458
->>>>>>> 33b2e422
     },
     {
       "filename": "ReactFabric-dev.js",
       "bundleType": "RN_OSS_DEV",
       "packageName": "react-native-renderer",
-<<<<<<< HEAD
       "size": 600531,
       "gzip": 128709
-=======
-      "size": 598574,
-      "gzip": 128004
->>>>>>> 33b2e422
     },
     {
       "filename": "ReactFabric-prod.js",
       "bundleType": "RN_OSS_PROD",
       "packageName": "react-native-renderer",
-<<<<<<< HEAD
       "size": 244196,
       "gzip": 42465
-=======
-      "size": 243910,
-      "gzip": 42451
->>>>>>> 33b2e422
     },
     {
       "filename": "ReactTestRenderer-dev.js",
       "bundleType": "FB_WWW_DEV",
       "packageName": "react-test-renderer",
-<<<<<<< HEAD
       "size": 489798,
       "gzip": 101470
-=======
-      "size": 489156,
-      "gzip": 101286
->>>>>>> 33b2e422
     },
     {
       "filename": "ReactShallowRenderer-dev.js",
       "bundleType": "FB_WWW_DEV",
       "packageName": "react-test-renderer",
-<<<<<<< HEAD
       "size": 30628,
       "gzip": 7749
-=======
-      "size": 30220,
-      "gzip": 7589
->>>>>>> 33b2e422
     },
     {
       "filename": "ReactIs-dev.js",
@@ -914,25 +676,15 @@
       "filename": "scheduler.development.js",
       "bundleType": "NODE_DEV",
       "packageName": "scheduler",
-<<<<<<< HEAD
-      "size": 24456,
-      "gzip": 6331
-=======
-      "size": 23353,
-      "gzip": 6148
->>>>>>> 33b2e422
+      "size": 24478,
+      "gzip": 6334
     },
     {
       "filename": "scheduler.production.min.js",
       "bundleType": "NODE_PROD",
       "packageName": "scheduler",
-<<<<<<< HEAD
-      "size": 5321,
-      "gzip": 2015
-=======
-      "size": 5047,
-      "gzip": 1916
->>>>>>> 33b2e422
+      "size": 5343,
+      "gzip": 2022
     },
     {
       "filename": "SimpleCacheProvider-dev.js",
@@ -966,61 +718,36 @@
       "filename": "react-dom.profiling.min.js",
       "bundleType": "NODE_PROFILING",
       "packageName": "react-dom",
-<<<<<<< HEAD
       "size": 111034,
       "gzip": 35064
-=======
-      "size": 110751,
-      "gzip": 35145
->>>>>>> 33b2e422
     },
     {
       "filename": "ReactNativeRenderer-profiling.js",
       "bundleType": "RN_OSS_PROFILING",
       "packageName": "react-native-renderer",
-<<<<<<< HEAD
       "size": 258355,
       "gzip": 45512
-=======
-      "size": 257159,
-      "gzip": 45280
->>>>>>> 33b2e422
     },
     {
       "filename": "ReactFabric-profiling.js",
       "bundleType": "RN_OSS_PROFILING",
       "packageName": "react-native-renderer",
-<<<<<<< HEAD
       "size": 250514,
       "gzip": 44018
-=======
-      "size": 249318,
-      "gzip": 43773
->>>>>>> 33b2e422
     },
     {
       "filename": "Scheduler-dev.js",
       "bundleType": "FB_WWW_DEV",
       "packageName": "scheduler",
-<<<<<<< HEAD
-      "size": 24739,
-      "gzip": 6379
-=======
-      "size": 23604,
-      "gzip": 6199
->>>>>>> 33b2e422
+      "size": 24761,
+      "gzip": 6384
     },
     {
       "filename": "Scheduler-prod.js",
       "bundleType": "FB_WWW_PROD",
       "packageName": "scheduler",
-<<<<<<< HEAD
-      "size": 14857,
+      "size": 14879,
       "gzip": 3124
-=======
-      "size": 14102,
-      "gzip": 2990
->>>>>>> 33b2e422
     },
     {
       "filename": "react.profiling.min.js",
@@ -1034,71 +761,42 @@
       "bundleType": "FB_WWW_PROFILING",
       "packageName": "react",
       "size": 15734,
-<<<<<<< HEAD
       "gzip": 4187
-=======
-      "gzip": 4188
->>>>>>> 33b2e422
     },
     {
       "filename": "ReactDOM-profiling.js",
       "bundleType": "FB_WWW_PROFILING",
       "packageName": "react-dom",
-<<<<<<< HEAD
       "size": 328797,
       "gzip": 60411
-=======
-      "size": 328644,
-      "gzip": 60552
->>>>>>> 33b2e422
     },
     {
       "filename": "ReactNativeRenderer-profiling.js",
       "bundleType": "RN_FB_PROFILING",
       "packageName": "react-native-renderer",
-<<<<<<< HEAD
       "size": 258336,
       "gzip": 45519
-=======
-      "size": 257140,
-      "gzip": 45283
->>>>>>> 33b2e422
     },
     {
       "filename": "ReactFabric-profiling.js",
       "bundleType": "RN_FB_PROFILING",
       "packageName": "react-native-renderer",
-<<<<<<< HEAD
       "size": 250503,
       "gzip": 44021
-=======
-      "size": 249307,
-      "gzip": 43779
->>>>>>> 33b2e422
     },
     {
       "filename": "react.profiling.min.js",
       "bundleType": "UMD_PROFILING",
       "packageName": "react",
-<<<<<<< HEAD
-      "size": 15063,
-      "gzip": 5520
-=======
-      "size": 14817,
-      "gzip": 5428
->>>>>>> 33b2e422
+      "size": 15085,
+      "gzip": 5529
     },
     {
       "filename": "react-dom.profiling.min.js",
       "bundleType": "UMD_PROFILING",
       "packageName": "react-dom",
-<<<<<<< HEAD
       "size": 110709,
       "gzip": 35671
-=======
-      "size": 110575,
-      "gzip": 35676
->>>>>>> 33b2e422
     },
     {
       "filename": "scheduler-tracing.development.js",
@@ -1216,25 +914,15 @@
       "filename": "react-debug-tools.development.js",
       "bundleType": "NODE_DEV",
       "packageName": "react-debug-tools",
-<<<<<<< HEAD
       "size": 19024,
       "gzip": 5638
-=======
-      "size": 18656,
-      "gzip": 5525
->>>>>>> 33b2e422
     },
     {
       "filename": "react-debug-tools.production.min.js",
       "bundleType": "NODE_PROD",
       "packageName": "react-debug-tools",
-<<<<<<< HEAD
       "size": 5800,
       "gzip": 2343
-=======
-      "size": 5709,
-      "gzip": 2328
->>>>>>> 33b2e422
     },
     {
       "filename": "eslint-plugin-react-hooks.development.js",
@@ -1338,109 +1026,64 @@
       "filename": "react-dom-unstable-fire.development.js",
       "bundleType": "UMD_DEV",
       "packageName": "react-dom",
-<<<<<<< HEAD
       "size": 770295,
       "gzip": 176123
-=======
-      "size": 768131,
-      "gzip": 175335
->>>>>>> 33b2e422
     },
     {
       "filename": "react-dom-unstable-fire.production.min.js",
       "bundleType": "UMD_PROD",
       "packageName": "react-dom",
-<<<<<<< HEAD
       "size": 107729,
       "gzip": 34790
-=======
-      "size": 107530,
-      "gzip": 35067
->>>>>>> 33b2e422
     },
     {
       "filename": "react-dom-unstable-fire.profiling.min.js",
       "bundleType": "UMD_PROFILING",
       "packageName": "react-dom",
-<<<<<<< HEAD
       "size": 110724,
       "gzip": 35680
-=======
-      "size": 110590,
-      "gzip": 35685
->>>>>>> 33b2e422
     },
     {
       "filename": "react-dom-unstable-fire.development.js",
       "bundleType": "NODE_DEV",
       "packageName": "react-dom",
-<<<<<<< HEAD
       "size": 764684,
       "gzip": 174561
-=======
-      "size": 762992,
-      "gzip": 173869
->>>>>>> 33b2e422
     },
     {
       "filename": "react-dom-unstable-fire.production.min.js",
       "bundleType": "NODE_PROD",
       "packageName": "react-dom",
-<<<<<<< HEAD
       "size": 107902,
       "gzip": 34228
-=======
-      "size": 107580,
-      "gzip": 34486
->>>>>>> 33b2e422
     },
     {
       "filename": "react-dom-unstable-fire.profiling.min.js",
       "bundleType": "NODE_PROFILING",
       "packageName": "react-dom",
-<<<<<<< HEAD
       "size": 111048,
       "gzip": 35074
-=======
-      "size": 110765,
-      "gzip": 35155
->>>>>>> 33b2e422
     },
     {
       "filename": "ReactFire-dev.js",
       "bundleType": "FB_WWW_DEV",
       "packageName": "react-dom",
-<<<<<<< HEAD
       "size": 786736,
       "gzip": 175597
-=======
-      "size": 784834,
-      "gzip": 174907
->>>>>>> 33b2e422
     },
     {
       "filename": "ReactFire-prod.js",
       "bundleType": "FB_WWW_PROD",
       "packageName": "react-dom",
-<<<<<<< HEAD
       "size": 310509,
       "gzip": 56635
-=======
-      "size": 309646,
-      "gzip": 56784
->>>>>>> 33b2e422
     },
     {
       "filename": "ReactFire-profiling.js",
       "bundleType": "FB_WWW_PROFILING",
       "packageName": "react-dom",
-<<<<<<< HEAD
       "size": 317039,
       "gzip": 58051
-=======
-      "size": 316886,
-      "gzip": 58191
->>>>>>> 33b2e422
     },
     {
       "filename": "jest-mock-scheduler.development.js",
