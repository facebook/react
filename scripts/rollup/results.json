--- conflicted
+++ resolved
@@ -1,16 +1,16 @@
 {
   "bundleSizes": {
     "react.development.js (UMD_DEV)": {
-      "size": 65960,
-      "gzip": 16789
+      "size": 65980,
+      "gzip": 16788
     },
     "react.production.min.js (UMD_PROD)": {
       "size": 6734,
       "gzip": 2757
     },
     "react.development.js (NODE_DEV)": {
-      "size": 56282,
-      "gzip": 14446
+      "size": 56302,
+      "gzip": 14443
     },
     "react.production.min.js (NODE_PROD)": {
       "size": 5596,
@@ -25,127 +25,76 @@
       "gzip": 6703
     },
     "react-dom.development.js (UMD_DEV)": {
-<<<<<<< HEAD
-      "size": 634791,
-      "gzip": 144451
+      "size": 634973,
+      "gzip": 144789
     },
     "react-dom.production.min.js (UMD_PROD)": {
-      "size": 121265,
-      "gzip": 38706
+      "size": 119734,
+      "gzip": 38187
     },
     "react-dom.development.js (NODE_DEV)": {
-      "size": 594183,
-      "gzip": 134866
+      "size": 594382,
+      "gzip": 135201
     },
     "react-dom.production.min.js (NODE_PROD)": {
-      "size": 118177,
-      "gzip": 37615
+      "size": 116650,
+      "gzip": 37146
     },
     "ReactDOMFiber-dev.js (FB_DEV)": {
-      "size": 592871,
-      "gzip": 135072
+      "size": 591210,
+      "gzip": 134689
     },
     "ReactDOMFiber-prod.js (FB_PROD)": {
-      "size": 429487,
-      "gzip": 96466
+      "size": 424757,
+      "gzip": 95144
     },
     "react-dom-test-utils.development.js (NODE_DEV)": {
-      "size": 54058,
-      "gzip": 13601
+      "size": 53568,
+      "gzip": 13486
     },
     "ReactTestUtils-dev.js (FB_DEV)": {
-      "size": 53868,
-      "gzip": 13563
-=======
-      "size": 635877,
-      "gzip": 145302
-    },
-    "react-dom.production.min.js (UMD_PROD)": {
-      "size": 120935,
-      "gzip": 38567
-    },
-    "react-dom.development.js (NODE_DEV)": {
-      "size": 595290,
-      "gzip": 135669
-    },
-    "react-dom.production.min.js (NODE_PROD)": {
-      "size": 117857,
-      "gzip": 37500
-    },
-    "ReactDOMFiber-dev.js (FB_DEV)": {
-      "size": 592102,
-      "gzip": 135156
-    },
-    "ReactDOMFiber-prod.js (FB_PROD)": {
-      "size": 426047,
-      "gzip": 95491
-    },
-    "react-dom-test-utils.development.js (NODE_DEV)": {
-      "size": 55584,
-      "gzip": 14051
-    },
-    "ReactTestUtils-dev.js (FB_DEV)": {
-      "size": 55374,
-      "gzip": 14012
->>>>>>> efa71484
+      "size": 53378,
+      "gzip": 13448
     },
     "react-dom-unstable-native-dependencies.development.js (UMD_DEV)": {
-      "size": 90271,
-      "gzip": 22897
+      "size": 88255,
+      "gzip": 22338
     },
     "react-dom-unstable-native-dependencies.production.min.js (UMD_PROD)": {
-      "size": 18338,
-      "gzip": 5956
+      "size": 18178,
+      "gzip": 5939
     },
-<<<<<<< HEAD
-    "react-dom-server.development.js (UMD_DEV)": {
-      "size": 123053,
-      "gzip": 31042
-    },
-    "react-dom-server.production.min.js (UMD_PROD)": {
-      "size": 22849,
-      "gzip": 8632
-    },
-    "react-dom-server.development.js (NODE_DEV)": {
-      "size": 92201,
-      "gzip": 23605
-    },
-    "react-dom-server.production.min.js (NODE_PROD)": {
-      "size": 21243,
-      "gzip": 8032
-=======
     "react-dom-unstable-native-dependencies.development.js (NODE_DEV)": {
-      "size": 83719,
-      "gzip": 20982
+      "size": 81703,
+      "gzip": 20376
     },
     "react-dom-unstable-native-dependencies.production.min.js (NODE_PROD)": {
-      "size": 16978,
-      "gzip": 5429
+      "size": 16448,
+      "gzip": 5300
     },
     "ReactDOMUnstableNativeDependencies-dev.js (FB_DEV)": {
-      "size": 83418,
-      "gzip": 20945
+      "size": 81422,
+      "gzip": 20340
     },
     "ReactDOMUnstableNativeDependencies-prod.js (FB_PROD)": {
-      "size": 67022,
-      "gzip": 15921
+      "size": 66066,
+      "gzip": 15736
     },
     "react-dom-server.browser.development.js (UMD_DEV)": {
-      "size": 123103,
-      "gzip": 31119
+      "size": 123129,
+      "gzip": 31128
     },
     "react-dom-server.browser.production.min.js (UMD_PROD)": {
-      "size": 22069,
-      "gzip": 8359
->>>>>>> efa71484
+      "size": 21353,
+      "gzip": 8162
     },
     "react-dom-server.browser.development.js (NODE_DEV)": {
-      "size": 92259,
+      "size": 92285,
       "gzip": 23724
     },
     "react-dom-server.browser.production.min.js (NODE_PROD)": {
-      "size": 20470,
-      "gzip": 7751
+      "size": 20116,
+      "gzip": 7657
     },
     "ReactDOMServer-dev.js (FB_DEV)": {
       "size": 91498,
@@ -156,106 +105,60 @@
       "gzip": 13944
     },
     "react-dom-server.node.development.js (NODE_DEV)": {
-      "size": 94946,
-      "gzip": 24289
+      "size": 95018,
+      "gzip": 24291
     },
     "react-dom-server.node.production.min.js (NODE_PROD)": {
-      "size": 21375,
-      "gzip": 8033
+      "size": 21207,
+      "gzip": 8013
     },
     "react-art.development.js (UMD_DEV)": {
-<<<<<<< HEAD
-      "size": 373050,
-      "gzip": 82463
+      "size": 373741,
+      "gzip": 82785
     },
     "react-art.production.min.js (UMD_PROD)": {
-      "size": 94183,
-      "gzip": 29145
+      "size": 93224,
+      "gzip": 28829
     },
     "react-art.development.js (NODE_DEV)": {
-      "size": 294419,
-      "gzip": 62436
+      "size": 295128,
+      "gzip": 62771
     },
     "react-art.production.min.js (NODE_PROD)": {
-      "size": 55748,
-      "gzip": 17250
+      "size": 55164,
+      "gzip": 16977
     },
     "ReactARTFiber-dev.js (FB_DEV)": {
-      "size": 293279,
-      "gzip": 62507
-    },
-    "ReactARTFiber-prod.js (FB_PROD)": {
-      "size": 220571,
-      "gzip": 45660
-    },
-    "ReactNativeStack-dev.js (RN_DEV)": {
-      "size": 189305,
-      "gzip": 36882
-=======
-      "size": 372653,
-      "gzip": 82680
-    },
-    "react-art.production.min.js (UMD_PROD)": {
-      "size": 93748,
-      "gzip": 29003
-    },
-    "react-art.development.js (NODE_DEV)": {
-      "size": 294040,
-      "gzip": 62650
-    },
-    "react-art.production.min.js (NODE_PROD)": {
-      "size": 55318,
-      "gzip": 17053
-    },
-    "ReactARTFiber-dev.js (FB_DEV)": {
-      "size": 293027,
-      "gzip": 62742
+      "size": 294057,
+      "gzip": 62846
     },
     "ReactARTFiber-prod.js (FB_PROD)": {
       "size": 219827,
       "gzip": 45605
     },
     "ReactNativeStack-dev.js (RN_DEV)": {
-      "size": 200977,
-      "gzip": 37381
->>>>>>> efa71484
+      "size": 201902,
+      "gzip": 37570
     },
     "ReactNativeStack-prod.js (RN_PROD)": {
       "size": 138226,
       "gzip": 26573
     },
     "ReactNativeFiber-dev.js (RN_DEV)": {
-<<<<<<< HEAD
-      "size": 289091,
-      "gzip": 52377
+      "size": 307333,
+      "gzip": 53302
     },
     "ReactNativeFiber-prod.js (RN_PROD)": {
-      "size": 223092,
-      "gzip": 38713
+      "size": 222948,
+      "gzip": 38742
     },
     "react-test-renderer.development.js (NODE_DEV)": {
-      "size": 291782,
-      "gzip": 61299
+      "size": 292928,
+      "gzip": 61669
     },
     "ReactTestRendererFiber-dev.js (FB_DEV)": {
-      "size": 290600,
-      "gzip": 61383
-=======
-      "size": 307751,
-      "gzip": 53404
-    },
-    "ReactNativeFiber-prod.js (RN_PROD)": {
-      "size": 224000,
-      "gzip": 38939
-    },
-    "react-test-renderer.development.js (NODE_DEV)": {
-      "size": 291878,
-      "gzip": 61552
-    },
-    "ReactTestRendererFiber-dev.js (FB_DEV)": {
-      "size": 290826,
-      "gzip": 61649
->>>>>>> efa71484
+      "size": 291856,
+      "gzip": 61755
     },
     "react-test-renderer-shallow.development.js (NODE_DEV)": {
       "size": 9812,
@@ -266,93 +169,8 @@
       "gzip": 2439
     },
     "react-noop-renderer.development.js (NODE_DEV)": {
-<<<<<<< HEAD
-      "size": 285709,
-      "gzip": 59710
-    },
-    "ReactHTMLString-dev.js (FB_DEV)": {
-      "size": 265654,
-      "gzip": 67793
-    },
-    "ReactHTMLString-prod.js (FB_PROD)": {
-      "size": 197868,
-      "gzip": 51197
-    },
-    "react-dom-stream.development.js (UMD_DEV)": {
-      "size": 307410,
-      "gzip": 77346
-    },
-    "react-dom-stream.production.min.js (UMD_PROD)": {
-      "size": 66444,
-      "gzip": 22648
-    },
-    "react-dom-stream.development.js (NODE_DEV)": {
-      "size": 265257,
-      "gzip": 67607
-    },
-    "react-dom-stream.production.min.js (NODE_PROD)": {
-      "size": 62695,
-      "gzip": 21279
-    },
-    "ReactHTMLStream-dev.js (FB_DEV)": {
-      "size": 264745,
-      "gzip": 67531
-    },
-    "ReactHTMLStream-prod.js (FB_PROD)": {
-      "size": 197512,
-      "gzip": 50920
-    },
-    "ReactDOMServer-dev.js (FB_DEV)": {
-      "size": 91284,
-      "gzip": 23526
-    },
-    "ReactDOMServer-prod.js (FB_PROD)": {
-      "size": 55406,
-      "gzip": 15245
-    },
-    "react-dom-node-stream.development.js (NODE_DEV)": {
-      "size": 93932,
-      "gzip": 24097
-    },
-    "react-dom-node-stream.production.min.js (NODE_PROD)": {
-      "size": 22086,
-      "gzip": 8343
-    },
-    "ReactDOMNodeStream-dev.js (FB_DEV)": {
-      "size": 264918,
-      "gzip": 67597
-    },
-    "ReactDOMNodeStream-prod.js (FB_PROD)": {
-      "size": 197610,
-      "gzip": 50956
-    },
-    "react-dom-unstable-native-dependencies.development.js (UMD_DEV)": {
-      "size": 87470,
-      "gzip": 22061
-    },
-    "react-dom-unstable-native-dependencies.production.min.js (UMD_PROD)": {
-      "size": 18178,
-      "gzip": 5939
-    },
-    "react-dom-unstable-native-dependencies.development.js (NODE_DEV)": {
-      "size": 80898,
-      "gzip": 20090
-    },
-    "react-dom-unstable-native-dependencies.production.min.js (NODE_PROD)": {
-      "size": 16448,
-      "gzip": 5300
-    },
-    "ReactDOMUnstableNativeDependencies-dev.js (FB_DEV)": {
-      "size": 80617,
-      "gzip": 20059
-    },
-    "ReactDOMUnstableNativeDependencies-prod.js (FB_PROD)": {
-      "size": 66300,
-      "gzip": 15819
-=======
-      "size": 285805,
-      "gzip": 59966
->>>>>>> efa71484
+      "size": 286835,
+      "gzip": 60082
     }
   }
 }