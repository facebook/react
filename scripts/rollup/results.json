{
  "bundleSizes": {
    "react.development.js (UMD_DEV)": {
<<<<<<< HEAD
      "size": 71738,
      "gzip": 18536
=======
      "size": 69242,
      "gzip": 17754
>>>>>>> 9254ce27
    },
    "react.production.min.js (UMD_PROD)": {
      "size": 7585,
      "gzip": 3002
    },
    "react.development.js (NODE_DEV)": {
<<<<<<< HEAD
      "size": 62031,
      "gzip": 16177
=======
      "size": 59519,
      "gzip": 15370
>>>>>>> 9254ce27
    },
    "react.production.min.js (NODE_PROD)": {
      "size": 6451,
      "gzip": 2576
    },
    "React-dev.js (FB_DEV)": {
<<<<<<< HEAD
      "size": 59269,
      "gzip": 15377
=======
      "size": 56760,
      "gzip": 14587
>>>>>>> 9254ce27
    },
    "React-prod.js (FB_PROD)": {
      "size": 27099,
      "gzip": 7215
    },
    "react-dom.development.js (UMD_DEV)": {
<<<<<<< HEAD
      "size": 624367,
      "gzip": 142850
    },
    "react-dom.production.min.js (UMD_PROD)": {
      "size": 126021,
      "gzip": 40195
    },
    "react-dom.development.js (NODE_DEV)": {
      "size": 583028,
      "gzip": 133077
    },
    "react-dom.production.min.js (NODE_PROD)": {
      "size": 122807,
      "gzip": 39039
    },
    "ReactDOMFiber-dev.js (FB_DEV)": {
      "size": 582311,
      "gzip": 133106
    },
    "ReactDOMFiber-prod.js (FB_PROD)": {
      "size": 428271,
      "gzip": 96981
=======
      "size": 625749,
      "gzip": 142974
    },
    "react-dom.production.min.js (UMD_PROD)": {
      "size": 126740,
      "gzip": 40491
    },
    "react-dom.development.js (NODE_DEV)": {
      "size": 584404,
      "gzip": 133204
    },
    "react-dom.production.min.js (NODE_PROD)": {
      "size": 123105,
      "gzip": 39158
    },
    "ReactDOMFiber-dev.js (FB_DEV)": {
      "size": 583687,
      "gzip": 133241
    },
    "ReactDOMFiber-prod.js (FB_PROD)": {
      "size": 428780,
      "gzip": 97206
>>>>>>> 9254ce27
    },
    "react-dom-test-utils.development.js (NODE_DEV)": {
      "size": 54818,
      "gzip": 14071
    },
    "ReactTestUtils-dev.js (FB_DEV)": {
      "size": 54697,
      "gzip": 14032
    },
    "ReactDOMServerStack-dev.js (FB_DEV)": {
      "size": 460810,
      "gzip": 111966
    },
    "ReactDOMServerStack-prod.js (FB_PROD)": {
      "size": 338222,
      "gzip": 81957
    },
    "react-dom-server.development.js (UMD_DEV)": {
<<<<<<< HEAD
      "size": 150653,
      "gzip": 37096
    },
    "react-dom-server.production.min.js (UMD_PROD)": {
      "size": 24487,
      "gzip": 9118
    },
    "react-dom-server.development.js (NODE_DEV)": {
      "size": 117798,
      "gzip": 29273
    },
    "react-dom-server.production.min.js (NODE_PROD)": {
      "size": 22424,
      "gzip": 8366
=======
      "size": 119540,
      "gzip": 30394
    },
    "react-dom-server.production.min.js (UMD_PROD)": {
      "size": 23004,
      "gzip": 8753
    },
    "react-dom-server.development.js (NODE_DEV)": {
      "size": 88637,
      "gzip": 22952
    },
    "react-dom-server.production.min.js (NODE_PROD)": {
      "size": 20744,
      "gzip": 7879
>>>>>>> 9254ce27
    },
    "ReactDOMServerStream-dev.js (FB_DEV)": {
      "size": 264750,
      "gzip": 67600
    },
    "ReactDOMServerStream-prod.js (FB_PROD)": {
      "size": 198041,
      "gzip": 51047
    },
    "react-art.development.js (UMD_DEV)": {
<<<<<<< HEAD
      "size": 360368,
      "gzip": 80361
    },
    "react-art.production.min.js (UMD_PROD)": {
      "size": 98032,
      "gzip": 30143
    },
    "react-art.development.js (NODE_DEV)": {
      "size": 281784,
      "gzip": 60271
    },
    "react-art.production.min.js (NODE_PROD)": {
      "size": 59379,
      "gzip": 18189
    },
    "ReactARTFiber-dev.js (FB_DEV)": {
      "size": 281217,
      "gzip": 60193
    },
    "ReactARTFiber-prod.js (FB_PROD)": {
      "size": 216352,
      "gzip": 45223
    },
    "ReactNativeStack-dev.js (RN_DEV)": {
      "size": 185097,
      "gzip": 35983
    },
    "ReactNativeStack-prod.js (RN_PROD)": {
      "size": 136230,
      "gzip": 26182
    },
    "ReactNativeFiber-dev.js (RN_DEV)": {
      "size": 282299,
      "gzip": 51413
    },
    "ReactNativeFiber-prod.js (RN_PROD)": {
      "size": 219060,
      "gzip": 38392
    },
    "react-test-renderer.development.js (NODE_DEV)": {
      "size": 278927,
      "gzip": 59194
    },
    "ReactTestRendererFiber-dev.js (FB_DEV)": {
      "size": 278351,
      "gzip": 59111
=======
      "size": 361251,
      "gzip": 80382
    },
    "react-art.production.min.js (UMD_PROD)": {
      "size": 98001,
      "gzip": 30145
    },
    "react-art.development.js (NODE_DEV)": {
      "size": 282663,
      "gzip": 60327
    },
    "react-art.production.min.js (NODE_PROD)": {
      "size": 59385,
      "gzip": 18203
    },
    "ReactARTFiber-dev.js (FB_DEV)": {
      "size": 282096,
      "gzip": 60239
    },
    "ReactARTFiber-prod.js (FB_PROD)": {
      "size": 216336,
      "gzip": 45239
    },
    "ReactNativeStack-dev.js (RN_DEV)": {
      "size": 186435,
      "gzip": 36159
    },
    "ReactNativeStack-prod.js (RN_PROD)": {
      "size": 136218,
      "gzip": 26177
    },
    "ReactNativeFiber-dev.js (RN_DEV)": {
      "size": 282850,
      "gzip": 51493
    },
    "ReactNativeFiber-prod.js (RN_PROD)": {
      "size": 219044,
      "gzip": 38409
    },
    "react-test-renderer.development.js (NODE_DEV)": {
      "size": 279806,
      "gzip": 59245
    },
    "ReactTestRendererFiber-dev.js (FB_DEV)": {
      "size": 279230,
      "gzip": 59157
>>>>>>> 9254ce27
    },
    "react-test-renderer-shallow.development.js (NODE_DEV)": {
      "size": 10302,
      "gzip": 2587
    },
    "ReactShallowRenderer-dev.js (FB_DEV)": {
      "size": 10208,
      "gzip": 2541
    },
    "react-noop-renderer.development.js (NODE_DEV)": {
<<<<<<< HEAD
      "size": 273075,
      "gzip": 57612
=======
      "size": 273954,
      "gzip": 57671
>>>>>>> 9254ce27
    },
    "ReactHTMLString-dev.js (FB_DEV)": {
      "size": 265654,
      "gzip": 67793
    },
    "ReactHTMLString-prod.js (FB_PROD)": {
      "size": 197868,
      "gzip": 51197
    },
    "react-dom-stream.development.js (UMD_DEV)": {
      "size": 307410,
      "gzip": 77346
    },
    "react-dom-stream.production.min.js (UMD_PROD)": {
      "size": 66444,
      "gzip": 22648
    },
    "react-dom-stream.development.js (NODE_DEV)": {
      "size": 265257,
      "gzip": 67607
    },
    "react-dom-stream.production.min.js (NODE_PROD)": {
      "size": 62695,
      "gzip": 21279
    },
    "ReactHTMLStream-dev.js (FB_DEV)": {
      "size": 264745,
      "gzip": 67531
    },
    "ReactHTMLStream-prod.js (FB_PROD)": {
      "size": 197512,
      "gzip": 50920
    },
    "ReactDOMServer-dev.js (FB_DEV)": {
<<<<<<< HEAD
      "size": 117252,
      "gzip": 29209
    },
    "ReactDOMServer-prod.js (FB_PROD)": {
      "size": 60090,
      "gzip": 16257
    },
    "react-dom-node-stream.development.js (NODE_DEV)": {
      "size": 119492,
      "gzip": 29894
    },
    "react-dom-node-stream.production.min.js (NODE_PROD)": {
      "size": 23387,
      "gzip": 8693
=======
      "size": 88149,
      "gzip": 22908
    },
    "ReactDOMServer-prod.js (FB_PROD)": {
      "size": 53879,
      "gzip": 14872
    },
    "react-dom-node-stream.development.js (NODE_DEV)": {
      "size": 90331,
      "gzip": 23443
    },
    "react-dom-node-stream.production.min.js (NODE_PROD)": {
      "size": 21682,
      "gzip": 8219
>>>>>>> 9254ce27
    },
    "ReactDOMNodeStream-dev.js (FB_DEV)": {
      "size": 264918,
      "gzip": 67597
    },
    "ReactDOMNodeStream-prod.js (FB_PROD)": {
      "size": 197610,
      "gzip": 50956
    },
    "react-dom-unstable-native-dependencies.development.js (UMD_DEV)": {
      "size": 83909,
      "gzip": 21018
    },
    "react-dom-unstable-native-dependencies.production.min.js (UMD_PROD)": {
      "size": 18318,
      "gzip": 5971
    },
    "react-dom-unstable-native-dependencies.development.js (NODE_DEV)": {
      "size": 77322,
      "gzip": 19063
    },
    "react-dom-unstable-native-dependencies.production.min.js (NODE_PROD)": {
      "size": 16620,
      "gzip": 5340
    },
    "ReactDOMUnstableNativeDependencies-dev.js (FB_DEV)": {
      "size": 77036,
      "gzip": 19026
    },
    "ReactDOMUnstableNativeDependencies-prod.js (FB_PROD)": {
      "size": 65934,
      "gzip": 15705
    }
  }
}<|MERGE_RESOLUTION|>--- conflicted
+++ resolved
@@ -1,60 +1,44 @@
 {
   "bundleSizes": {
     "react.development.js (UMD_DEV)": {
-<<<<<<< HEAD
       "size": 71738,
       "gzip": 18536
-=======
-      "size": 69242,
-      "gzip": 17754
->>>>>>> 9254ce27
     },
     "react.production.min.js (UMD_PROD)": {
       "size": 7585,
       "gzip": 3002
     },
     "react.development.js (NODE_DEV)": {
-<<<<<<< HEAD
       "size": 62031,
       "gzip": 16177
-=======
-      "size": 59519,
-      "gzip": 15370
->>>>>>> 9254ce27
     },
     "react.production.min.js (NODE_PROD)": {
       "size": 6451,
       "gzip": 2576
     },
     "React-dev.js (FB_DEV)": {
-<<<<<<< HEAD
       "size": 59269,
       "gzip": 15377
-=======
-      "size": 56760,
-      "gzip": 14587
->>>>>>> 9254ce27
     },
     "React-prod.js (FB_PROD)": {
       "size": 27099,
       "gzip": 7215
     },
     "react-dom.development.js (UMD_DEV)": {
-<<<<<<< HEAD
       "size": 624367,
       "gzip": 142850
     },
     "react-dom.production.min.js (UMD_PROD)": {
-      "size": 126021,
-      "gzip": 40195
+      "size": 125896,
+      "gzip": 40026
     },
     "react-dom.development.js (NODE_DEV)": {
       "size": 583028,
       "gzip": 133077
     },
     "react-dom.production.min.js (NODE_PROD)": {
-      "size": 122807,
-      "gzip": 39039
+      "size": 122812,
+      "gzip": 38953
     },
     "ReactDOMFiber-dev.js (FB_DEV)": {
       "size": 582311,
@@ -63,38 +47,14 @@
     "ReactDOMFiber-prod.js (FB_PROD)": {
       "size": 428271,
       "gzip": 96981
-=======
-      "size": 625749,
-      "gzip": 142974
-    },
-    "react-dom.production.min.js (UMD_PROD)": {
-      "size": 126740,
-      "gzip": 40491
-    },
-    "react-dom.development.js (NODE_DEV)": {
-      "size": 584404,
-      "gzip": 133204
-    },
-    "react-dom.production.min.js (NODE_PROD)": {
-      "size": 123105,
-      "gzip": 39158
-    },
-    "ReactDOMFiber-dev.js (FB_DEV)": {
-      "size": 583687,
-      "gzip": 133241
-    },
-    "ReactDOMFiber-prod.js (FB_PROD)": {
-      "size": 428780,
-      "gzip": 97206
->>>>>>> 9254ce27
     },
     "react-dom-test-utils.development.js (NODE_DEV)": {
-      "size": 54818,
-      "gzip": 14071
+      "size": 53430,
+      "gzip": 13782
     },
     "ReactTestUtils-dev.js (FB_DEV)": {
-      "size": 54697,
-      "gzip": 14032
+      "size": 53309,
+      "gzip": 13741
     },
     "ReactDOMServerStack-dev.js (FB_DEV)": {
       "size": 460810,
@@ -105,37 +65,20 @@
       "gzip": 81957
     },
     "react-dom-server.development.js (UMD_DEV)": {
-<<<<<<< HEAD
       "size": 150653,
       "gzip": 37096
     },
     "react-dom-server.production.min.js (UMD_PROD)": {
-      "size": 24487,
-      "gzip": 9118
+      "size": 20735,
+      "gzip": 7959
     },
     "react-dom-server.development.js (NODE_DEV)": {
       "size": 117798,
       "gzip": 29273
     },
     "react-dom-server.production.min.js (NODE_PROD)": {
-      "size": 22424,
-      "gzip": 8366
-=======
-      "size": 119540,
-      "gzip": 30394
-    },
-    "react-dom-server.production.min.js (UMD_PROD)": {
-      "size": 23004,
-      "gzip": 8753
-    },
-    "react-dom-server.development.js (NODE_DEV)": {
-      "size": 88637,
-      "gzip": 22952
-    },
-    "react-dom-server.production.min.js (NODE_PROD)": {
-      "size": 20744,
-      "gzip": 7879
->>>>>>> 9254ce27
+      "size": 18848,
+      "gzip": 7292
     },
     "ReactDOMServerStream-dev.js (FB_DEV)": {
       "size": 264750,
@@ -146,7 +89,6 @@
       "gzip": 51047
     },
     "react-art.development.js (UMD_DEV)": {
-<<<<<<< HEAD
       "size": 360368,
       "gzip": 80361
     },
@@ -193,71 +135,18 @@
     "ReactTestRendererFiber-dev.js (FB_DEV)": {
       "size": 278351,
       "gzip": 59111
-=======
-      "size": 361251,
-      "gzip": 80382
-    },
-    "react-art.production.min.js (UMD_PROD)": {
-      "size": 98001,
-      "gzip": 30145
-    },
-    "react-art.development.js (NODE_DEV)": {
-      "size": 282663,
-      "gzip": 60327
-    },
-    "react-art.production.min.js (NODE_PROD)": {
-      "size": 59385,
-      "gzip": 18203
-    },
-    "ReactARTFiber-dev.js (FB_DEV)": {
-      "size": 282096,
-      "gzip": 60239
-    },
-    "ReactARTFiber-prod.js (FB_PROD)": {
-      "size": 216336,
-      "gzip": 45239
-    },
-    "ReactNativeStack-dev.js (RN_DEV)": {
-      "size": 186435,
-      "gzip": 36159
-    },
-    "ReactNativeStack-prod.js (RN_PROD)": {
-      "size": 136218,
-      "gzip": 26177
-    },
-    "ReactNativeFiber-dev.js (RN_DEV)": {
-      "size": 282850,
-      "gzip": 51493
-    },
-    "ReactNativeFiber-prod.js (RN_PROD)": {
-      "size": 219044,
-      "gzip": 38409
-    },
-    "react-test-renderer.development.js (NODE_DEV)": {
-      "size": 279806,
-      "gzip": 59245
-    },
-    "ReactTestRendererFiber-dev.js (FB_DEV)": {
-      "size": 279230,
-      "gzip": 59157
->>>>>>> 9254ce27
     },
     "react-test-renderer-shallow.development.js (NODE_DEV)": {
-      "size": 10302,
-      "gzip": 2587
+      "size": 8437,
+      "gzip": 2308
     },
     "ReactShallowRenderer-dev.js (FB_DEV)": {
-      "size": 10208,
-      "gzip": 2541
+      "size": 8338,
+      "gzip": 2255
     },
     "react-noop-renderer.development.js (NODE_DEV)": {
-<<<<<<< HEAD
       "size": 273075,
       "gzip": 57612
-=======
-      "size": 273954,
-      "gzip": 57671
->>>>>>> 9254ce27
     },
     "ReactHTMLString-dev.js (FB_DEV)": {
       "size": 265654,
@@ -292,7 +181,6 @@
       "gzip": 50920
     },
     "ReactDOMServer-dev.js (FB_DEV)": {
-<<<<<<< HEAD
       "size": 117252,
       "gzip": 29209
     },
@@ -305,24 +193,8 @@
       "gzip": 29894
     },
     "react-dom-node-stream.production.min.js (NODE_PROD)": {
-      "size": 23387,
-      "gzip": 8693
-=======
-      "size": 88149,
-      "gzip": 22908
-    },
-    "ReactDOMServer-prod.js (FB_PROD)": {
-      "size": 53879,
-      "gzip": 14872
-    },
-    "react-dom-node-stream.development.js (NODE_DEV)": {
-      "size": 90331,
-      "gzip": 23443
-    },
-    "react-dom-node-stream.production.min.js (NODE_PROD)": {
-      "size": 21682,
-      "gzip": 8219
->>>>>>> 9254ce27
+      "size": 19785,
+      "gzip": 7628
     },
     "ReactDOMNodeStream-dev.js (FB_DEV)": {
       "size": 264918,
@@ -345,8 +217,8 @@
       "gzip": 19063
     },
     "react-dom-unstable-native-dependencies.production.min.js (NODE_PROD)": {
-      "size": 16620,
-      "gzip": 5340
+      "size": 16588,
+      "gzip": 5332
     },
     "ReactDOMUnstableNativeDependencies-dev.js (FB_DEV)": {
       "size": 77036,
