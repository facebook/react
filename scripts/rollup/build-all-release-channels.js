'use strict';

/* eslint-disable no-for-of-loops/no-for-of-loops */

const fs = require('fs');
const fse = require('fs-extra');
const {spawnSync} = require('child_process');
const path = require('path');
const tmp = require('tmp');
const shell = require('shelljs');
const {
  ReactVersion,
  stablePackages,
  experimentalPackages,
  canaryChannelLabel,
  rcNumber,
} = require('../../ReactVersions');
const yargs = require('yargs');
const Bundles = require('./bundles');

// Runs the build script for both stable and experimental release channels,
// by configuring an environment variable.

const sha = String(spawnSync('git', ['rev-parse', 'HEAD']).stdout).slice(0, 8);

let dateString = String(
  spawnSync('git', [
    'show',
    '-s',
    '--no-show-signature',
    '--format=%cd',
    '--date=format:%Y%m%d',
    sha,
  ]).stdout
).trim();

// On CI environment, this string is wrapped with quotes '...'s
if (dateString.startsWith("'")) {
  dateString = dateString.slice(1, 9);
}

// Build the artifacts using a placeholder React version. We'll then do a string
// replace to swap it with the correct version per release channel.
//
// The placeholder version is the same format that the "next" channel uses
const PLACEHOLDER_REACT_VERSION =
  ReactVersion + '-' + canaryChannelLabel + '-' + sha + '-' + dateString;

// TODO: We should inject the React version using a build-time parameter
// instead of overwriting the source files.
fs.writeFileSync(
  './packages/shared/ReactVersion.js',
  `export default '${PLACEHOLDER_REACT_VERSION}';\n`
);

const argv = yargs.wrap(yargs.terminalWidth()).options({
  releaseChannel: {
    alias: 'r',
    describe: 'Build the given release channel.',
    requiresArg: true,
    type: 'string',
    choices: ['experimental', 'stable'],
  },
  index: {
    alias: 'i',
    describe: 'Worker id.',
    requiresArg: true,
    type: 'number',
  },
  total: {
    alias: 't',
    describe: 'Total number of workers.',
    requiresArg: true,
    type: 'number',
  },
  ci: {
    describe: 'Run tests in CI',
    requiresArg: false,
    type: 'boolean',
    default: false,
  },
  type: {
    describe: `Build the given bundle type. (${Object.values(
      Bundles.bundleTypes
    )})`,
    requiresArg: false,
    type: 'string',
  },
  pretty: {
    describe: 'Force pretty output.',
    requiresArg: false,
    type: 'boolean',
  },
  'sync-fbsource': {
    describe: 'Include to sync build to fbsource.',
    requiresArg: false,
    type: 'string',
  },
  'sync-www': {
    describe: 'Include to sync build to www.',
    requiresArg: false,
    type: 'string',
  },
  'unsafe-partial': {
    describe: 'Do not clean ./build first.',
    requiresArg: false,
    type: 'boolean',
  },
}).argv;

async function main() {
<<<<<<< HEAD
  if (argv.ci === true) {
    await buildEverything(argv.releaseChannel, argv.index, argv.total);
=======
  if (argv.ci === 'github') {
    buildForChannel(argv.releaseChannel, argv.total, argv.index);
>>>>>>> 7c8555a1
    switch (argv.releaseChannel) {
      case 'stable': {
        processStable('./build');
        break;
      }
      case 'experimental': {
        processExperimental('./build');
        break;
      }
      default:
        throw new Error(`Unknown release channel ${argv.releaseChannel}`);
    }
  } else {
    // Running locally, no concurrency. Move each channel's build artifacts into
    // a temporary directory so that they don't conflict.
    buildForChannel('stable', '', '');
    const stableDir = tmp.dirSync().name;
    crossDeviceRenameSync('./build', stableDir);
    processStable(stableDir);
    buildForChannel('experimental', '', '');
    const experimentalDir = tmp.dirSync().name;
    crossDeviceRenameSync('./build', experimentalDir);
    processExperimental(experimentalDir);

    // Then merge the experimental folder into the stable one. processExperimental
    // will have already removed conflicting files.
    //
    // In CI, merging is handled by the GitHub Download Artifacts plugin.
    mergeDirsSync(experimentalDir + '/', stableDir + '/');

    // Now restore the combined directory back to its original name
    crossDeviceRenameSync(stableDir, './build');
  }
}

function buildForChannel(channel, total, index) {
  const {status} = spawnSync(
    'node',
    ['./scripts/rollup/build.js', ...process.argv.slice(2)],
    {
      stdio: ['pipe', process.stdout, process.stderr],
      env: {
        ...process.env,
        RELEASE_CHANNEL: channel,
        CI_TOTAL: total,
        CI_INDEX: index,
      },
    }
  );

  if (status !== 0) {
    // Error of spawned process is already piped to this stderr
    process.exit(status);
  }
}

function processStable(buildDir) {
  if (fs.existsSync(buildDir + '/node_modules')) {
    // Identical to `oss-stable` but with real, semver versions. This is what
    // will get published to @latest.
    shell.cp('-r', buildDir + '/node_modules', buildDir + '/oss-stable-semver');
    if (canaryChannelLabel === 'rc') {
      // During the RC phase, we also generate an RC build that pins to exact
      // versions but does not include a SHA, e.g. `19.0.0-rc.0`. This is purely
      // for signaling purposes — aside from the version, it's no different from
      // the corresponding canary.
      shell.cp('-r', buildDir + '/node_modules', buildDir + '/oss-stable-rc');
    }

    const defaultVersionIfNotFound = '0.0.0' + '-' + sha + '-' + dateString;
    const versionsMap = new Map();
    for (const moduleName in stablePackages) {
      const version = stablePackages[moduleName];
      versionsMap.set(
        moduleName,
        version + '-' + canaryChannelLabel + '-' + sha + '-' + dateString,
        defaultVersionIfNotFound
      );
    }
    updatePackageVersions(
      buildDir + '/node_modules',
      versionsMap,
      defaultVersionIfNotFound,
      true
    );
    fs.renameSync(buildDir + '/node_modules', buildDir + '/oss-stable');
    updatePlaceholderReactVersionInCompiledArtifacts(
      buildDir + '/oss-stable',
      ReactVersion + '-' + canaryChannelLabel + '-' + sha + '-' + dateString
    );

    if (canaryChannelLabel === 'rc') {
      const rcVersionsMap = new Map();
      for (const moduleName in stablePackages) {
        const version = stablePackages[moduleName];
        rcVersionsMap.set(moduleName, version + `-rc.${rcNumber}`);
      }
      updatePackageVersions(
        buildDir + '/oss-stable-rc',
        rcVersionsMap,
        defaultVersionIfNotFound,
        // For RCs, we pin to exact versions, like we do for canaries.
        true
      );
      updatePlaceholderReactVersionInCompiledArtifacts(
        buildDir + '/oss-stable-rc',
        ReactVersion
      );
    }

    const rnVersionString =
      ReactVersion + '-native-fb-' + sha + '-' + dateString;
    if (fs.existsSync(buildDir + '/facebook-react-native')) {
      updatePlaceholderReactVersionInCompiledArtifacts(
        buildDir + '/facebook-react-native',
        rnVersionString
      );
    }

    if (fs.existsSync(buildDir + '/react-native')) {
      updatePlaceholderReactVersionInCompiledArtifactsFb(
        buildDir + '/react-native',
        rnVersionString
      );
    }

    // Now do the semver ones
    const semverVersionsMap = new Map();
    for (const moduleName in stablePackages) {
      const version = stablePackages[moduleName];
      semverVersionsMap.set(moduleName, version);
    }
    updatePackageVersions(
      buildDir + '/oss-stable-semver',
      semverVersionsMap,
      defaultVersionIfNotFound,
      // Use ^ only for non-prerelease versions
      false
    );
    updatePlaceholderReactVersionInCompiledArtifacts(
      buildDir + '/oss-stable-semver',
      ReactVersion
    );
  }

  if (fs.existsSync(buildDir + '/facebook-www')) {
    for (const fileName of fs.readdirSync(buildDir + '/facebook-www')) {
      const filePath = buildDir + '/facebook-www/' + fileName;
      const stats = fs.statSync(filePath);
      if (!stats.isDirectory()) {
        fs.renameSync(filePath, filePath.replace('.js', '.classic.js'));
      }
    }
    const versionString =
      ReactVersion + '-www-classic-' + sha + '-' + dateString;
    updatePlaceholderReactVersionInCompiledArtifacts(
      buildDir + '/facebook-www',
      versionString
    );
    // Also save a file with the version number
    fs.writeFileSync(buildDir + '/facebook-www/VERSION_CLASSIC', versionString);
  }

  if (fs.existsSync(buildDir + '/sizes')) {
    fs.renameSync(buildDir + '/sizes', buildDir + '/sizes-stable');
  }
}

function processExperimental(buildDir, version) {
  if (fs.existsSync(buildDir + '/node_modules')) {
    const defaultVersionIfNotFound =
      '0.0.0' + '-experimental-' + sha + '-' + dateString;
    const versionsMap = new Map();
    for (const moduleName in stablePackages) {
      versionsMap.set(moduleName, defaultVersionIfNotFound);
    }
    for (const moduleName of experimentalPackages) {
      versionsMap.set(moduleName, defaultVersionIfNotFound);
    }
    updatePackageVersions(
      buildDir + '/node_modules',
      versionsMap,
      defaultVersionIfNotFound,
      true
    );
    fs.renameSync(buildDir + '/node_modules', buildDir + '/oss-experimental');
    updatePlaceholderReactVersionInCompiledArtifacts(
      buildDir + '/oss-experimental',
      // TODO: The npm version for experimental releases does not include the
      // React version, but the runtime version does so that DevTools can do
      // feature detection. Decide what to do about this later.
      ReactVersion + '-experimental-' + sha + '-' + dateString
    );
  }

  if (fs.existsSync(buildDir + '/facebook-www')) {
    for (const fileName of fs.readdirSync(buildDir + '/facebook-www')) {
      const filePath = buildDir + '/facebook-www/' + fileName;
      const stats = fs.statSync(filePath);
      if (!stats.isDirectory()) {
        fs.renameSync(filePath, filePath.replace('.js', '.modern.js'));
      }
    }
    const versionString =
      ReactVersion + '-www-modern-' + sha + '-' + dateString;
    updatePlaceholderReactVersionInCompiledArtifacts(
      buildDir + '/facebook-www',
      versionString
    );

    // Also save a file with the version number
    fs.writeFileSync(buildDir + '/facebook-www/VERSION_MODERN', versionString);
  }

  const rnVersionString = ReactVersion + '-native-fb-' + sha + '-' + dateString;
  if (fs.existsSync(buildDir + '/facebook-react-native')) {
    updatePlaceholderReactVersionInCompiledArtifacts(
      buildDir + '/facebook-react-native',
      rnVersionString
    );

    // Also save a file with the version number
    fs.writeFileSync(
      buildDir + '/facebook-react-native/VERSION_NATIVE_FB',
      rnVersionString
    );
  }

  if (fs.existsSync(buildDir + '/react-native')) {
    updatePlaceholderReactVersionInCompiledArtifactsFb(
      buildDir + '/react-native',
      rnVersionString
    );
  }

  if (fs.existsSync(buildDir + '/sizes')) {
    fs.renameSync(buildDir + '/sizes', buildDir + '/sizes-experimental');
  }

  // Delete all other artifacts that weren't handled above. We assume they are
  // duplicates of the corresponding artifacts in the stable channel. Ideally,
  // the underlying build script should not have produced these files in the
  // first place.
  for (const pathName of fs.readdirSync(buildDir)) {
    if (
      pathName !== 'oss-experimental' &&
      pathName !== 'facebook-www' &&
      pathName !== 'sizes-experimental'
    ) {
      spawnSync('rm', ['-rm', buildDir + '/' + pathName]);
    }
  }
}

function crossDeviceRenameSync(source, destination) {
  return fse.moveSync(source, destination, {overwrite: true});
}

/*
 * Grabs the built packages in ${tmp_build_dir}/node_modules and updates the
 * `version` key in their package.json to 0.0.0-${date}-${commitHash} for the commit
 * you're building. Also updates the dependencies and peerDependencies
 * to match this version for all of the 'React' packages
 * (packages available in this repo).
 */
function updatePackageVersions(
  modulesDir,
  versionsMap,
  defaultVersionIfNotFound,
  pinToExactVersion
) {
  for (const moduleName of fs.readdirSync(modulesDir)) {
    let version = versionsMap.get(moduleName);
    if (version === undefined) {
      // TODO: If the module is not in the version map, we should exclude it
      // from the build artifacts.
      version = defaultVersionIfNotFound;
    }
    const packageJSONPath = path.join(modulesDir, moduleName, 'package.json');
    const stats = fs.statSync(packageJSONPath);
    if (stats.isFile()) {
      const packageInfo = JSON.parse(fs.readFileSync(packageJSONPath));

      // Update version
      packageInfo.version = version;

      if (packageInfo.dependencies) {
        for (const dep of Object.keys(packageInfo.dependencies)) {
          const depVersion = versionsMap.get(dep);
          if (depVersion !== undefined) {
            packageInfo.dependencies[dep] = pinToExactVersion
              ? depVersion
              : '^' + depVersion;
          }
        }
      }
      if (packageInfo.peerDependencies) {
        if (
          !pinToExactVersion &&
          (moduleName === 'use-sync-external-store' ||
            moduleName === 'use-subscription')
        ) {
          // use-sync-external-store supports older versions of React, too, so
          // we don't override to the latest version. We should figure out some
          // better way to handle this.
          // TODO: Remove this special case.
        } else {
          for (const dep of Object.keys(packageInfo.peerDependencies)) {
            const depVersion = versionsMap.get(dep);
            if (depVersion !== undefined) {
              packageInfo.peerDependencies[dep] = pinToExactVersion
                ? depVersion
                : '^' + depVersion;
            }
          }
        }
      }

      // Write out updated package.json
      fs.writeFileSync(packageJSONPath, JSON.stringify(packageInfo, null, 2));
    }
  }
}

function updatePlaceholderReactVersionInCompiledArtifacts(
  artifactsDirectory,
  newVersion
) {
  // Update the version of React in the compiled artifacts by searching for
  // the placeholder string and replacing it with a new one.
  const artifactFilenames = String(
    spawnSync('grep', [
      '-lr',
      PLACEHOLDER_REACT_VERSION,
      '--',
      artifactsDirectory,
    ]).stdout
  )
    .trim()
    .split('\n')
    .filter(filename => filename.endsWith('.js'));

  for (const artifactFilename of artifactFilenames) {
    const originalText = fs.readFileSync(artifactFilename, 'utf8');
    const replacedText = originalText.replaceAll(
      PLACEHOLDER_REACT_VERSION,
      newVersion
    );
    fs.writeFileSync(artifactFilename, replacedText);
  }
}

function updatePlaceholderReactVersionInCompiledArtifactsFb(
  artifactsDirectory,
  newVersion
) {
  // Update the version of React in the compiled artifacts by searching for
  // the placeholder string and replacing it with a new one.
  const artifactFilenames = String(
    spawnSync('grep', [
      '-lr',
      PLACEHOLDER_REACT_VERSION,
      '--',
      artifactsDirectory,
    ]).stdout
  )
    .trim()
    .split('\n')
    .filter(filename => filename.endsWith('.fb.js'));

  for (const artifactFilename of artifactFilenames) {
    const originalText = fs.readFileSync(artifactFilename, 'utf8');
    const replacedText = originalText.replaceAll(
      PLACEHOLDER_REACT_VERSION,
      newVersion
    );
    fs.writeFileSync(artifactFilename, replacedText);
  }
}

/**
 * cross-platform alternative to `rsync -ar`
 * @param {string} source
 * @param {string} destination
 */
function mergeDirsSync(source, destination) {
  for (const sourceFileBaseName of fs.readdirSync(source)) {
    const sourceFileName = path.join(source, sourceFileBaseName);
    const targetFileName = path.join(destination, sourceFileBaseName);

    const sourceFile = fs.statSync(sourceFileName);
    if (sourceFile.isDirectory()) {
      fse.ensureDirSync(targetFileName);
      mergeDirsSync(sourceFileName, targetFileName);
    } else {
      fs.copyFileSync(sourceFileName, targetFileName);
    }
  }
}

main();<|MERGE_RESOLUTION|>--- conflicted
+++ resolved
@@ -109,13 +109,8 @@
 }).argv;
 
 async function main() {
-<<<<<<< HEAD
   if (argv.ci === true) {
-    await buildEverything(argv.releaseChannel, argv.index, argv.total);
-=======
-  if (argv.ci === 'github') {
     buildForChannel(argv.releaseChannel, argv.total, argv.index);
->>>>>>> 7c8555a1
     switch (argv.releaseChannel) {
       case 'stable': {
         processStable('./build');
