'use strict';

/* eslint-disable no-for-of-loops/no-for-of-loops */

const fs = require('fs');
const fse = require('fs-extra');
const {spawnSync} = require('child_process');
const path = require('path');
const tmp = require('tmp');
const shell = require('shelljs');
const {
  ReactVersion,
  stablePackages,
  experimentalPackages,
  canaryChannelLabel,
  rcNumber,
} = require('../../ReactVersions');
const yargs = require('yargs');
const {buildEverything} = require('./build');
const Bundles = require('./bundles');

// Runs the build script for both stable and experimental release channels,
// by configuring an environment variable.

const sha = String(spawnSync('git', ['rev-parse', 'HEAD']).stdout).slice(0, 8);

let dateString = String(
  spawnSync('git', [
    'show',
    '-s',
    '--no-show-signature',
    '--format=%cd',
    '--date=format:%Y%m%d',
    sha,
  ]).stdout
).trim();

// On CI environment, this string is wrapped with quotes '...'s
if (dateString.startsWith("'")) {
  dateString = dateString.slice(1, 9);
}

// Build the artifacts using a placeholder React version. We'll then do a string
// replace to swap it with the correct version per release channel.
//
// The placeholder version is the same format that the "next" channel uses
const PLACEHOLDER_REACT_VERSION =
  ReactVersion + '-' + canaryChannelLabel + '-' + sha + '-' + dateString;

// TODO: We should inject the React version using a build-time parameter
// instead of overwriting the source files.
fs.writeFileSync(
  './packages/shared/ReactVersion.js',
  `export default '${PLACEHOLDER_REACT_VERSION}';\n`
);

const argv = yargs.wrap(yargs.terminalWidth()).options({
  releaseChannel: {
    alias: 'r',
    describe: 'Build the given release channel.',
    requiresArg: true,
    type: 'string',
    choices: ['experimental', 'stable'],
  },
  index: {
    alias: 'i',
    describe: 'Worker id.',
    requiresArg: true,
    type: 'number',
  },
  total: {
    alias: 't',
    describe: 'Total number of workers.',
    requiresArg: true,
    type: 'number',
  },
  ci: {
    describe: 'Run tests in CI',
    requiresArg: false,
    type: 'boolean',
    default: false,
  },
  type: {
    describe: `Build the given bundle type. (${Object.values(
      Bundles.bundleTypes
    )})`,
    requiresArg: false,
    type: 'string',
  },
  pretty: {
    describe: 'Force pretty output.',
    requiresArg: false,
    type: 'boolean',
  },
  'sync-fbsource': {
    describe: 'Include to sync build to fbsource.',
    requiresArg: false,
    type: 'string',
  },
  'sync-www': {
    describe: 'Include to sync build to www.',
    requiresArg: false,
    type: 'string',
  },
  'unsafe-partial': {
    describe: 'Do not clean ./build first.',
    requiresArg: false,
    type: 'boolean',
  },
}).argv;

async function main() {
<<<<<<< HEAD
  if (argv.ci === true) {
    await buildEverything(argv.index, argv.total);
=======
  if (argv.ci === 'github') {
    await buildEverything(argv.releaseChannel, argv.index, argv.total);
>>>>>>> a14bd5b0
    switch (argv.releaseChannel) {
      case 'stable': {
        processStable('./build');
        break;
      }
      case 'experimental': {
        processExperimental('./build');
        break;
      }
      default:
        throw new Error(`Unknown release channel ${argv.releaseChannel}`);
    }
  } else {
    // Running locally, no concurrency. Move each channel's build artifacts into
    // a temporary directory so that they don't conflict.
    await buildEverything('stable');
    const stableDir = tmp.dirSync().name;
    crossDeviceRenameSync('./build', stableDir);
    processStable(stableDir);
    await buildEverything('experimental');
    const experimentalDir = tmp.dirSync().name;
    crossDeviceRenameSync('./build', experimentalDir);
    processExperimental(experimentalDir);

    // Then merge the experimental folder into the stable one. processExperimental
    // will have already removed conflicting files.
    //
    // In CI, merging is handled by the GitHub Download Artifacts plugin.
    mergeDirsSync(experimentalDir + '/', stableDir + '/');

    // Now restore the combined directory back to its original name
    crossDeviceRenameSync(stableDir, './build');
  }
}

function processStable(buildDir) {
  if (fs.existsSync(buildDir + '/node_modules')) {
    // Identical to `oss-stable` but with real, semver versions. This is what
    // will get published to @latest.
    shell.cp('-r', buildDir + '/node_modules', buildDir + '/oss-stable-semver');
    if (canaryChannelLabel === 'rc') {
      // During the RC phase, we also generate an RC build that pins to exact
      // versions but does not include a SHA, e.g. `19.0.0-rc.0`. This is purely
      // for signaling purposes — aside from the version, it's no different from
      // the corresponding canary.
      shell.cp('-r', buildDir + '/node_modules', buildDir + '/oss-stable-rc');
    }

    const defaultVersionIfNotFound = '0.0.0' + '-' + sha + '-' + dateString;
    const versionsMap = new Map();
    for (const moduleName in stablePackages) {
      const version = stablePackages[moduleName];
      versionsMap.set(
        moduleName,
        version + '-' + canaryChannelLabel + '-' + sha + '-' + dateString,
        defaultVersionIfNotFound
      );
    }
    updatePackageVersions(
      buildDir + '/node_modules',
      versionsMap,
      defaultVersionIfNotFound,
      true
    );
    fs.renameSync(buildDir + '/node_modules', buildDir + '/oss-stable');
    updatePlaceholderReactVersionInCompiledArtifacts(
      buildDir + '/oss-stable',
      ReactVersion + '-' + canaryChannelLabel + '-' + sha + '-' + dateString
    );

    if (canaryChannelLabel === 'rc') {
      const rcVersionsMap = new Map();
      for (const moduleName in stablePackages) {
        const version = stablePackages[moduleName];
        rcVersionsMap.set(moduleName, version + `-rc.${rcNumber}`);
      }
      updatePackageVersions(
        buildDir + '/oss-stable-rc',
        rcVersionsMap,
        defaultVersionIfNotFound,
        // For RCs, we pin to exact versions, like we do for canaries.
        true
      );
      updatePlaceholderReactVersionInCompiledArtifacts(
        buildDir + '/oss-stable-rc',
        ReactVersion
      );
    }

    const rnVersionString =
      ReactVersion + '-native-fb-' + sha + '-' + dateString;
    if (fs.existsSync(buildDir + '/facebook-react-native')) {
      updatePlaceholderReactVersionInCompiledArtifacts(
        buildDir + '/facebook-react-native',
        rnVersionString
      );
    }

    if (fs.existsSync(buildDir + '/react-native')) {
      updatePlaceholderReactVersionInCompiledArtifactsFb(
        buildDir + '/react-native',
        rnVersionString
      );
    }

    // Now do the semver ones
    const semverVersionsMap = new Map();
    for (const moduleName in stablePackages) {
      const version = stablePackages[moduleName];
      semverVersionsMap.set(moduleName, version);
    }
    updatePackageVersions(
      buildDir + '/oss-stable-semver',
      semverVersionsMap,
      defaultVersionIfNotFound,
      // Use ^ only for non-prerelease versions
      false
    );
    updatePlaceholderReactVersionInCompiledArtifacts(
      buildDir + '/oss-stable-semver',
      ReactVersion
    );
  }

  if (fs.existsSync(buildDir + '/facebook-www')) {
    for (const fileName of fs.readdirSync(buildDir + '/facebook-www')) {
      const filePath = buildDir + '/facebook-www/' + fileName;
      const stats = fs.statSync(filePath);
      if (!stats.isDirectory()) {
        fs.renameSync(filePath, filePath.replace('.js', '.classic.js'));
      }
    }
    const versionString =
      ReactVersion + '-www-classic-' + sha + '-' + dateString;
    updatePlaceholderReactVersionInCompiledArtifacts(
      buildDir + '/facebook-www',
      versionString
    );
    // Also save a file with the version number
    fs.writeFileSync(buildDir + '/facebook-www/VERSION_CLASSIC', versionString);
  }

  if (fs.existsSync(buildDir + '/sizes')) {
    fs.renameSync(buildDir + '/sizes', buildDir + '/sizes-stable');
  }
}

function processExperimental(buildDir, version) {
  if (fs.existsSync(buildDir + '/node_modules')) {
    const defaultVersionIfNotFound =
      '0.0.0' + '-experimental-' + sha + '-' + dateString;
    const versionsMap = new Map();
    for (const moduleName in stablePackages) {
      versionsMap.set(moduleName, defaultVersionIfNotFound);
    }
    for (const moduleName of experimentalPackages) {
      versionsMap.set(moduleName, defaultVersionIfNotFound);
    }
    updatePackageVersions(
      buildDir + '/node_modules',
      versionsMap,
      defaultVersionIfNotFound,
      true
    );
    fs.renameSync(buildDir + '/node_modules', buildDir + '/oss-experimental');
    updatePlaceholderReactVersionInCompiledArtifacts(
      buildDir + '/oss-experimental',
      // TODO: The npm version for experimental releases does not include the
      // React version, but the runtime version does so that DevTools can do
      // feature detection. Decide what to do about this later.
      ReactVersion + '-experimental-' + sha + '-' + dateString
    );
  }

  if (fs.existsSync(buildDir + '/facebook-www')) {
    for (const fileName of fs.readdirSync(buildDir + '/facebook-www')) {
      const filePath = buildDir + '/facebook-www/' + fileName;
      const stats = fs.statSync(filePath);
      if (!stats.isDirectory()) {
        fs.renameSync(filePath, filePath.replace('.js', '.modern.js'));
      }
    }
    const versionString =
      ReactVersion + '-www-modern-' + sha + '-' + dateString;
    updatePlaceholderReactVersionInCompiledArtifacts(
      buildDir + '/facebook-www',
      versionString
    );

    // Also save a file with the version number
    fs.writeFileSync(buildDir + '/facebook-www/VERSION_MODERN', versionString);
  }

  const rnVersionString = ReactVersion + '-native-fb-' + sha + '-' + dateString;
  if (fs.existsSync(buildDir + '/facebook-react-native')) {
    updatePlaceholderReactVersionInCompiledArtifacts(
      buildDir + '/facebook-react-native',
      rnVersionString
    );

    // Also save a file with the version number
    fs.writeFileSync(
      buildDir + '/facebook-react-native/VERSION_NATIVE_FB',
      rnVersionString
    );
  }

  if (fs.existsSync(buildDir + '/react-native')) {
    updatePlaceholderReactVersionInCompiledArtifactsFb(
      buildDir + '/react-native',
      rnVersionString
    );
  }

  if (fs.existsSync(buildDir + '/sizes')) {
    fs.renameSync(buildDir + '/sizes', buildDir + '/sizes-experimental');
  }

  // Delete all other artifacts that weren't handled above. We assume they are
  // duplicates of the corresponding artifacts in the stable channel. Ideally,
  // the underlying build script should not have produced these files in the
  // first place.
  for (const pathName of fs.readdirSync(buildDir)) {
    if (
      pathName !== 'oss-experimental' &&
      pathName !== 'facebook-www' &&
      pathName !== 'sizes-experimental'
    ) {
      spawnSync('rm', ['-rm', buildDir + '/' + pathName]);
    }
  }
}

function crossDeviceRenameSync(source, destination) {
  return fse.moveSync(source, destination, {overwrite: true});
}

/*
 * Grabs the built packages in ${tmp_build_dir}/node_modules and updates the
 * `version` key in their package.json to 0.0.0-${date}-${commitHash} for the commit
 * you're building. Also updates the dependencies and peerDependencies
 * to match this version for all of the 'React' packages
 * (packages available in this repo).
 */
function updatePackageVersions(
  modulesDir,
  versionsMap,
  defaultVersionIfNotFound,
  pinToExactVersion
) {
  for (const moduleName of fs.readdirSync(modulesDir)) {
    let version = versionsMap.get(moduleName);
    if (version === undefined) {
      // TODO: If the module is not in the version map, we should exclude it
      // from the build artifacts.
      version = defaultVersionIfNotFound;
    }
    const packageJSONPath = path.join(modulesDir, moduleName, 'package.json');
    const stats = fs.statSync(packageJSONPath);
    if (stats.isFile()) {
      const packageInfo = JSON.parse(fs.readFileSync(packageJSONPath));

      // Update version
      packageInfo.version = version;

      if (packageInfo.dependencies) {
        for (const dep of Object.keys(packageInfo.dependencies)) {
          const depVersion = versionsMap.get(dep);
          if (depVersion !== undefined) {
            packageInfo.dependencies[dep] = pinToExactVersion
              ? depVersion
              : '^' + depVersion;
          }
        }
      }
      if (packageInfo.peerDependencies) {
        if (
          !pinToExactVersion &&
          (moduleName === 'use-sync-external-store' ||
            moduleName === 'use-subscription')
        ) {
          // use-sync-external-store supports older versions of React, too, so
          // we don't override to the latest version. We should figure out some
          // better way to handle this.
          // TODO: Remove this special case.
        } else {
          for (const dep of Object.keys(packageInfo.peerDependencies)) {
            const depVersion = versionsMap.get(dep);
            if (depVersion !== undefined) {
              packageInfo.peerDependencies[dep] = pinToExactVersion
                ? depVersion
                : '^' + depVersion;
            }
          }
        }
      }

      // Write out updated package.json
      fs.writeFileSync(packageJSONPath, JSON.stringify(packageInfo, null, 2));
    }
  }
}

function updatePlaceholderReactVersionInCompiledArtifacts(
  artifactsDirectory,
  newVersion
) {
  // Update the version of React in the compiled artifacts by searching for
  // the placeholder string and replacing it with a new one.
  const artifactFilenames = String(
    spawnSync('grep', [
      '-lr',
      PLACEHOLDER_REACT_VERSION,
      '--',
      artifactsDirectory,
    ]).stdout
  )
    .trim()
    .split('\n')
    .filter(filename => filename.endsWith('.js'));

  for (const artifactFilename of artifactFilenames) {
    const originalText = fs.readFileSync(artifactFilename, 'utf8');
    const replacedText = originalText.replaceAll(
      PLACEHOLDER_REACT_VERSION,
      newVersion
    );
    fs.writeFileSync(artifactFilename, replacedText);
  }
}

function updatePlaceholderReactVersionInCompiledArtifactsFb(
  artifactsDirectory,
  newVersion
) {
  // Update the version of React in the compiled artifacts by searching for
  // the placeholder string and replacing it with a new one.
  const artifactFilenames = String(
    spawnSync('grep', [
      '-lr',
      PLACEHOLDER_REACT_VERSION,
      '--',
      artifactsDirectory,
    ]).stdout
  )
    .trim()
    .split('\n')
    .filter(filename => filename.endsWith('.fb.js'));

  for (const artifactFilename of artifactFilenames) {
    const originalText = fs.readFileSync(artifactFilename, 'utf8');
    const replacedText = originalText.replaceAll(
      PLACEHOLDER_REACT_VERSION,
      newVersion
    );
    fs.writeFileSync(artifactFilename, replacedText);
  }
}

/**
 * cross-platform alternative to `rsync -ar`
 * @param {string} source
 * @param {string} destination
 */
function mergeDirsSync(source, destination) {
  for (const sourceFileBaseName of fs.readdirSync(source)) {
    const sourceFileName = path.join(source, sourceFileBaseName);
    const targetFileName = path.join(destination, sourceFileBaseName);

    const sourceFile = fs.statSync(sourceFileName);
    if (sourceFile.isDirectory()) {
      fse.ensureDirSync(targetFileName);
      mergeDirsSync(sourceFileName, targetFileName);
    } else {
      fs.copyFileSync(sourceFileName, targetFileName);
    }
  }
}

main();<|MERGE_RESOLUTION|>--- conflicted
+++ resolved
@@ -110,13 +110,8 @@
 }).argv;
 
 async function main() {
-<<<<<<< HEAD
   if (argv.ci === true) {
-    await buildEverything(argv.index, argv.total);
-=======
-  if (argv.ci === 'github') {
     await buildEverything(argv.releaseChannel, argv.index, argv.total);
->>>>>>> a14bd5b0
     switch (argv.releaseChannel) {
       case 'stable': {
         processStable('./build');
