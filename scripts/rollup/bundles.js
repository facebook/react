--- conflicted
+++ resolved
@@ -621,39 +621,14 @@
     externals: ['react', 'react-dom'],
   },
 
-<<<<<<< HEAD
-  /******* React Server DOM Turbopack Plugin *******/
-  // There is no plugin the moment because Turbopack
-  // does not expose a plugin interface yet.
-
-  /******* React Server DOM Turbopack Node.js Loader *******/
-  {
-    bundleTypes: [ESM_PROD],
-    moduleType: RENDERER_UTILS,
-    entry: 'react-server-dom-turbopack/node-loader',
-    global: 'ReactServerTurbopackNodeLoader',
-    minifyWithProdErrorCodes: false,
-    wrapWithModuleBoundaries: false,
-    externals: ['acorn'],
-  },
-
-  /******* React Server DOM Turbopack Node.js CommonJS Loader *******/
-  {
-    bundleTypes: [NODE_ES2015],
-    moduleType: RENDERER_UTILS,
-    entry: 'react-server-dom-turbopack/src/ReactFlightTurbopackNodeRegister',
-    name: 'react-server-dom-turbopack-node-register',
-    global: 'ReactFlightWebpackNodeRegister',
-    minifyWithProdErrorCodes: false,
-    wrapWithModuleBoundaries: false,
-    externals: ['url', 'module', 'react-server-dom-turbopack/server'],
-  },
-
   /******* React Server DOM Parcel Server *******/
   {
     bundleTypes: [NODE_DEV, NODE_PROD],
     moduleType: RENDERER,
-    entry: 'react-server-dom-parcel/server.browser',
+    entry:
+      'react-server-dom-parcel/src/server/react-flight-dom-server.browser',
+    name: 'react-server-dom-parcel-server.browser',
+    condition: 'react-server',
     global: 'ReactServerDOMServer',
     minifyWithProdErrorCodes: false,
     wrapWithModuleBoundaries: false,
@@ -662,30 +637,24 @@
   {
     bundleTypes: [NODE_DEV, NODE_PROD],
     moduleType: RENDERER,
-    entry: 'react-server-dom-parcel/server.node',
+    entry: 'react-server-dom-parcel/src/server/react-flight-dom-server.node',
+    name: 'react-server-dom-parcel-server.node',
+    condition: 'react-server',
     global: 'ReactServerDOMServer',
     minifyWithProdErrorCodes: false,
     wrapWithModuleBoundaries: false,
-    externals: [
-      'react',
-      'util',
-      'async_hooks',
-      'react-dom',
-    ],
-  },
-  {
-    bundleTypes: [NODE_DEV, NODE_PROD],
-    moduleType: RENDERER,
-    entry: 'react-server-dom-parcel/server.edge',
+    externals: ['react', 'util', 'async_hooks', 'react-dom'],
+  },
+  {
+    bundleTypes: [NODE_DEV, NODE_PROD],
+    moduleType: RENDERER,
+    entry: 'react-server-dom-parcel/src/server/react-flight-dom-server.edge',
+    name: 'react-server-dom-parcel-server.edge',
+    condition: 'react-server',
     global: 'ReactServerDOMServer',
     minifyWithProdErrorCodes: false,
     wrapWithModuleBoundaries: false,
-    externals: [
-      'react',
-      'util',
-      'async_hooks',
-      'react-dom',
-    ],
+    externals: ['react', 'util', 'async_hooks', 'react-dom'],
   },
 
   /******* React Server DOM Parcel Client *******/
@@ -717,8 +686,6 @@
     externals: ['react', 'react-dom'],
   },
 
-=======
->>>>>>> 7670501b
   /******* React Server DOM ESM Server *******/
   {
     bundleTypes: [NODE_DEV, NODE_PROD],
