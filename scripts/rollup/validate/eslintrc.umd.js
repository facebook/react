--- conflicted
+++ resolved
@@ -23,16 +23,13 @@
     module: true,
     define: true,
     require: true,
+    globalThis: true,
     global: true,
-<<<<<<< HEAD
-    globalThis: true,
-=======
 
     // Scheduler profiling
     SharedArrayBuffer: true,
     Int32Array: true,
     ArrayBuffer: true,
->>>>>>> fc807720
   },
   parserOptions: {
     ecmaVersion: 5,
