/*!
 * Copyright (c) Meta Platforms, Inc. and affiliates.
 *
 * This source code is licensed under the MIT license found in the
 * LICENSE file in the root directory of this source tree.
 */

'use strict';

<<<<<<< HEAD
const spyOn = jest.spyOn;
=======
const expect = global.expect;

let numExpectations = 0;

global.expect = function () {
  numExpectations += 1;
  return expect.apply(this, arguments);
};

const spyOn = global.spyOn;
>>>>>>> 6b308326

// Spying on console methods in production builds can mask errors.
// This is why we added an explicit spyOnDev() helper.
// It's too easy to accidentally use the more familiar spyOn() helper though,
// So we disable it entirely.
// Spying on both dev and prod will require using both spyOnDev() and spyOnProd().
global.spyOn = function () {
  throw new Error(
    'Do not use spyOn(). ' +
      'It can accidentally hide unexpected errors in production builds. ' +
      'Use spyOnDev(), spyOnProd(), or spyOnDevAndProd() instead.'
  );
};

global.spyOnDev = function (...args) {
  if (__DEV__) {
    return spyOn(...args);
  }
};

global.spyOnDevAndProd = spyOn;

global.spyOnProd = function (...args) {
  if (!__DEV__) {
    return spyOn(...args);
  }
};

expect.extend({
  ...require('../matchers/reactTestMatchers'),
  ...require('../matchers/toThrow'),
  ...require('../matchers/toWarnDev'),
});<|MERGE_RESOLUTION|>--- conflicted
+++ resolved
@@ -7,20 +7,7 @@
 
 'use strict';
 
-<<<<<<< HEAD
 const spyOn = jest.spyOn;
-=======
-const expect = global.expect;
-
-let numExpectations = 0;
-
-global.expect = function () {
-  numExpectations += 1;
-  return expect.apply(this, arguments);
-};
-
-const spyOn = global.spyOn;
->>>>>>> 6b308326
 
 // Spying on console methods in production builds can mask errors.
 // This is why we added an explicit spyOnDev() helper.
