--- conflicted
+++ resolved
@@ -24,13 +24,6 @@
     enableGlobally: true,
     legacyFakeTimers: true,
   },
-  snapshotFormat: {
-<<<<<<< HEAD
-    escapeString: true,
-=======
-    printBasicPrototype: true,
->>>>>>> 6c75d4e0
-  },
   snapshotSerializers: [require.resolve('jest-snapshot-serializer-raw')],
 
   testSequencer: require.resolve('./jestSequencer'),
