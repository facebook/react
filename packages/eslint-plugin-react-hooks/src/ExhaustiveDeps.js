--- conflicted
+++ resolved
@@ -11,7 +11,6 @@
 
 export default {
   meta: {
-<<<<<<< HEAD
     type: 'suggestion',
     docs: {
       description:
@@ -20,8 +19,6 @@
       recommended: true,
       url: 'https://github.com/facebook/react/issues/14920',
     },
-=======
->>>>>>> 3e94bce7
     fixable: 'code',
     schema: [
       {
