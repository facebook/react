/**
 * Copyright (c) Facebook, Inc. and its affiliates.
 *
 * This source code is licensed under the MIT license found in the
 * LICENSE file in the root directory of this source tree.
 */

/* eslint-disable no-for-of-loops/no-for-of-loops */

'use strict';

/**
 * Catch all identifiers that begin with "use" followed by an uppercase Latin
 * character to exclude identifiers like "user".
 */

function isHookName(s) {
  return /^use[A-Z0-9].*$/.test(s);
}

/**
 * We consider hooks to be a hook name identifier or a member expression
 * containing a hook name.
 */

function isHook(node) {
  if (node.type === 'Identifier') {
    return isHookName(node.name);
  } else if (
    node.type === 'MemberExpression' &&
    !node.computed &&
    isHook(node.property)
  ) {
    const obj = node.object;
    const isPascalCaseNameSpace = /^[A-Z].*/;
    return obj.type === 'Identifier' && isPascalCaseNameSpace.test(obj.name);
  } else {
    return false;
  }
}

/**
 * Checks if the node is a React component name. React component names must
 * always start with a non-lowercase letter. So `MyComponent` or `_MyComponent`
 * are valid component names for instance.
 */

function isComponentName(node) {
  if (node.type === 'Identifier') {
    return !/^[a-z]/.test(node.name);
  } else {
    return false;
  }
}

function isReactFunction(node, functionName) {
  return (
    node.name === functionName ||
    (node.type === 'MemberExpression' &&
      node.object.name === 'React' &&
      node.property.name === functionName)
  );
}

/**
 * Checks if the node is a callback argument of forwardRef. This render function
 * should follow the rules of hooks.
 */

function isForwardRefCallback(node) {
  return !!(
    node.parent &&
    node.parent.callee &&
    isReactFunction(node.parent.callee, 'forwardRef')
  );
}

/**
 * Checks if the node is a callback argument of React.memo. This anonymous
 * functional component should follow the rules of hooks.
 */

function isMemoCallback(node) {
  return !!(
    node.parent &&
    node.parent.callee &&
    isReactFunction(node.parent.callee, 'memo')
  );
}

function isInsideComponentOrHook(node) {
  while (node) {
    const functionName = getFunctionName(node);
    if (functionName) {
      if (isComponentName(functionName) || isHook(functionName)) {
        return true;
      }
    }
    if (isForwardRefCallback(node) || isMemoCallback(node)) {
      return true;
    }
    node = node.parent;
  }
  return false;
}

export default {
  meta: {
    type: 'problem',
    docs: {
      description: 'enforces the Rules of Hooks',
      category: 'Possible Errors',
      recommended: true,
      url: 'https://reactjs.org/docs/hooks-rules.html',
    },
  },
  create(context) {
    const codePathReactHooksMapStack = [];
    const codePathSegmentStack = [];
    return {
      // Maintain code segment path stack as we traverse.
      onCodePathSegmentStart: segment => codePathSegmentStack.push(segment),
      onCodePathSegmentEnd: () => codePathSegmentStack.pop(),

      // Maintain code path stack as we traverse.
      onCodePathStart: () => codePathReactHooksMapStack.push(new Map()),

      // Process our code path.
      //
      // Everything is ok if all React Hooks are both reachable from the initial
      // segment and reachable from every final segment.
      onCodePathEnd(codePath, codePathNode) {
        const reactHooksMap = codePathReactHooksMapStack.pop();
        if (reactHooksMap.size === 0) {
          return;
        }

        // All of the segments which are cyclic are recorded in this set.
        const cyclic = new Set();

        /**
         * Count the number of code paths from the start of the function to this
         * segment. For example:
         *
         * ```js
         * function MyComponent() {
         *   if (condition) {
         *     // Segment 1
         *   } else {
         *     // Segment 2
         *   }
         *   // Segment 3
         * }
         * ```
         *
         * Segments 1 and 2 have one path to the beginning of `MyComponent` and
         * segment 3 has two paths to the beginning of `MyComponent` since we
         * could have either taken the path of segment 1 or segment 2.
         *
         * Populates `cyclic` with cyclic segments.
         */

        function countPathsFromStart(segment, pathHistory) {
          const {cache} = countPathsFromStart;
          let paths = cache.get(segment.id);
          const pathList = new Set(pathHistory);

          // If `pathList` includes the current segment then we've found a cycle!
          // We need to fill `cyclic` with all segments inside cycle
          if (pathList.has(segment.id)) {
            const pathArray = [...pathList];
            const cyclicSegments = pathArray.slice(
              pathArray.indexOf(segment.id) + 1,
            );
            for (const cyclicSegment of cyclicSegments) {
              cyclic.add(cyclicSegment);
            }

            return 0;
          }

          // add the current segment to pathList
          pathList.add(segment.id);

          // We have a cached `paths`. Return it.
          if (paths !== undefined) {
            return paths;
          }

          if (codePath.thrownSegments.includes(segment)) {
            paths = 0;
          } else if (segment.prevSegments.length === 0) {
            paths = 1;
          } else {
            paths = 0;
            for (const prevSegment of segment.prevSegments) {
              paths += countPathsFromStart(prevSegment, pathList);
            }
          }

          // If our segment is reachable then there should be at least one path
          // to it from the start of our code path.
          if (segment.reachable && paths === 0) {
            cache.delete(segment.id);
          } else {
            cache.set(segment.id, paths);
          }

          return paths;
        }

        /**
         * Count the number of code paths from this segment to the end of the
         * function. For example:
         *
         * ```js
         * function MyComponent() {
         *   // Segment 1
         *   if (condition) {
         *     // Segment 2
         *   } else {
         *     // Segment 3
         *   }
         * }
         * ```
         *
         * Segments 2 and 3 have one path to the end of `MyComponent` and
         * segment 1 has two paths to the end of `MyComponent` since we could
         * either take the path of segment 1 or segment 2.
         *
         * Populates `cyclic` with cyclic segments.
         */

        function countPathsToEnd(segment, pathHistory) {
          const {cache} = countPathsToEnd;
          let paths = cache.get(segment.id);
          const pathList = new Set(pathHistory);

          // If `pathList` includes the current segment then we've found a cycle!
          // We need to fill `cyclic` with all segments inside cycle
          if (pathList.has(segment.id)) {
            const pathArray = Array.from(pathList);
            const cyclicSegments = pathArray.slice(
              pathArray.indexOf(segment.id) + 1,
            );
            for (const cyclicSegment of cyclicSegments) {
              cyclic.add(cyclicSegment);
            }

            return 0;
          }

          // add the current segment to pathList
          pathList.add(segment.id);

          // We have a cached `paths`. Return it.
          if (paths !== undefined) {
            return paths;
          }

          if (codePath.thrownSegments.includes(segment)) {
            paths = 0;
          } else if (segment.nextSegments.length === 0) {
            paths = 1;
          } else {
            paths = 0;
            for (const nextSegment of segment.nextSegments) {
              paths += countPathsToEnd(nextSegment, pathList);
            }
          }

          cache.set(segment.id, paths);
          return paths;
        }

        /**
         * Gets the shortest path length to the start of a code path.
         * For example:
         *
         * ```js
         * function MyComponent() {
         *   if (condition) {
         *     // Segment 1
         *   }
         *   // Segment 2
         * }
         * ```
         *
         * There is only one path from segment 1 to the code path start. Its
         * length is one so that is the shortest path.
         *
         * There are two paths from segment 2 to the code path start. One
         * through segment 1 with a length of two and another directly to the
         * start with a length of one. The shortest path has a length of one
         * so we would return that.
         */

        function shortestPathLengthToStart(segment) {
          const {cache} = shortestPathLengthToStart;
          let length = cache.get(segment.id);

          // If `length` is null then we found a cycle! Return infinity since
          // the shortest path is definitely not the one where we looped.
          if (length === null) {
            return Infinity;
          }

          // We have a cached `length`. Return it.
          if (length !== undefined) {
            return length;
          }

          // Compute `length` and cache it. Guarding against cycles.
          cache.set(segment.id, null);
          if (segment.prevSegments.length === 0) {
            length = 1;
          } else {
            length = Infinity;
            for (const prevSegment of segment.prevSegments) {
              const prevLength = shortestPathLengthToStart(prevSegment);
              if (prevLength < length) {
                length = prevLength;
              }
            }
            length += 1;
          }
          cache.set(segment.id, length);
          return length;
        }

        countPathsFromStart.cache = new Map();
        countPathsToEnd.cache = new Map();
        shortestPathLengthToStart.cache = new Map();

        // Count all code paths to the end of our component/hook. Also primes
        // the `countPathsToEnd` cache.
        const allPathsFromStartToEnd = countPathsToEnd(codePath.initialSegment);

        // Gets the function name for our code path. If the function name is
        // `undefined` then we know either that we have an anonymous function
        // expression or our code path is not in a function. In both cases we
        // will want to error since neither are React function components or
        // hook functions - unless it is an anonymous function argument to
        // forwardRef or memo.
        const codePathFunctionName = getFunctionName(codePathNode);

        // This is a valid code path for React hooks if we are directly in a React
        // function component or we are in a hook function.
        const isSomewhereInsideComponentOrHook = isInsideComponentOrHook(
          codePathNode,
        );
        const isDirectlyInsideComponentOrHook = codePathFunctionName
          ? isComponentName(codePathFunctionName) ||
            isHook(codePathFunctionName)
          : isForwardRefCallback(codePathNode) || isMemoCallback(codePathNode);

        // Compute the earliest finalizer level using information from the
        // cache. We expect all reachable final segments to have a cache entry
        // after calling `visitSegment()`.
        let shortestFinalPathLength = Infinity;
        for (const finalSegment of codePath.finalSegments) {
          if (!finalSegment.reachable) {
            continue;
          }
          const length = shortestPathLengthToStart(finalSegment);
          if (length < shortestFinalPathLength) {
            shortestFinalPathLength = length;
          }
        }

        // Make sure all React Hooks pass our lint invariants. Log warnings
        // if not.
        for (const [segment, reactHooks] of reactHooksMap) {
          // NOTE: We could report here that the hook is not reachable, but
          // that would be redundant with more general "no unreachable"
          // lint rules.
          if (!segment.reachable) {
            continue;
          }

          // If there are any final segments with a shorter path to start then
          // we possibly have an early return.
          //
          // If our segment is a final segment itself then siblings could
          // possibly be early returns.
          const possiblyHasEarlyReturn =
            segment.nextSegments.length === 0
              ? shortestFinalPathLength <= shortestPathLengthToStart(segment)
              : shortestFinalPathLength < shortestPathLengthToStart(segment);

          // Count all the paths from the start of our code path to the end of
          // our code path that go _through_ this segment. The critical piece
          // of this is _through_. If we just call `countPathsToEnd(segment)`
          // then we neglect that we may have gone through multiple paths to get
          // to this point! Consider:
          //
          // ```js
          // function MyComponent() {
          //   if (a) {
          //     // Segment 1
          //   } else {
          //     // Segment 2
          //   }
          //   // Segment 3
          //   if (b) {
          //     // Segment 4
          //   } else {
          //     // Segment 5
          //   }
          // }
          // ```
          //
          // In this component we have four code paths:
          //
          // 1. `a = true; b = true`
          // 2. `a = true; b = false`
          // 3. `a = false; b = true`
          // 4. `a = false; b = false`
          //
          // From segment 3 there are two code paths to the end through segment
          // 4 and segment 5. However, we took two paths to get here through
          // segment 1 and segment 2.
          //
          // If we multiply the paths from start (two) by the paths to end (two)
          // for segment 3 we get four. Which is our desired count.
          const pathsFromStartToEnd =
            countPathsFromStart(segment) * countPathsToEnd(segment);

          // Is this hook a part of a cyclic segment?
          const cycled = cyclic.has(segment.id);

          for (const hook of reactHooks) {
            // Report an error if a hook may be called more then once.
            if (cycled) {
              context.report({
                node: hook,
                message:
                  `React Hook "${context.getSource(hook)}" may be executed ` +
                  'more than once. Possibly because it is called in a loop. ' +
                  'React Hooks must be called in the exact same order in ' +
                  'every component render.',
              });
            }

            // If this is not a valid code path for React hooks then we need to
            // log a warning for every hook in this code path.
            //
            // Pick a special message depending on the scope this hook was
            // called in.
            if (isDirectlyInsideComponentOrHook) {
              // Report an error if a hook does not reach all finalizing code
              // path segments.
              //
              // Special case when we think there might be an early return.
              if (!cycled && pathsFromStartToEnd !== allPathsFromStartToEnd) {
                const message =
                  `React Hook "${context.getSource(hook)}" is called ` +
                  'conditionally. React Hooks must be called in the exact ' +
                  'same order in every component render.' +
                  (possiblyHasEarlyReturn
                    ? ' Did you accidentally call a React Hook after an' +
                      ' early return?'
                    : '');
                context.report({node: hook, message});
              }
            } else if (
              codePathNode.parent &&
              (codePathNode.parent.type === 'MethodDefinition' ||
                codePathNode.parent.type === 'ClassProperty') &&
              codePathNode.parent.value === codePathNode
            ) {
              // Custom message for hooks inside a class
              const message =
                `React Hook "${context.getSource(hook)}" cannot be called ` +
                'in a class component. React Hooks must be called in a ' +
                'React function component or a custom React Hook function.';
              context.report({node: hook, message});
            } else if (codePathFunctionName) {
              // Custom message if we found an invalid function name.
              const message =
                `React Hook "${context.getSource(hook)}" is called in ` +
                `function "${context.getSource(codePathFunctionName)}" ` +
                'that is neither a React function component nor a custom ' +
<<<<<<< HEAD
                'React Hook function. ' +
                `React component names must start with an uppercase letter.`;
=======
                'React Hook function.' +
                ' React component names must start with an uppercase letter.';
>>>>>>> ddcc69c8
              context.report({node: hook, message});
            } else if (codePathNode.type === 'Program') {
              // These are dangerous if you have inline requires enabled.
              const message =
                `React Hook "${context.getSource(hook)}" cannot be called ` +
                'at the top level. React Hooks must be called in a ' +
                'React function component or a custom React Hook function.';
              context.report({node: hook, message});
            } else {
              // Assume in all other cases the user called a hook in some
              // random function callback. This should usually be true for
              // anonymous function expressions. Hopefully this is clarifying
              // enough in the common case that the incorrect message in
              // uncommon cases doesn't matter.
              if (isSomewhereInsideComponentOrHook) {
                const message =
                  `React Hook "${context.getSource(hook)}" cannot be called ` +
                  'inside a callback. React Hooks must be called in a ' +
                  'React function component or a custom React Hook function.';
                context.report({node: hook, message});
              }
            }
          }
        }
      },

      // Missed opportunity...We could visit all `Identifier`s instead of all
      // `CallExpression`s and check that _every use_ of a hook name is valid.
      // But that gets complicated and enters type-system territory, so we're
      // only being strict about hook calls for now.
      CallExpression(node) {
        if (isHook(node.callee)) {
          // Add the hook node to a map keyed by the code path segment. We will
          // do full code path analysis at the end of our code path.
          const reactHooksMap = last(codePathReactHooksMapStack);
          const codePathSegment = last(codePathSegmentStack);
          let reactHooks = reactHooksMap.get(codePathSegment);
          if (!reactHooks) {
            reactHooks = [];
            reactHooksMap.set(codePathSegment, reactHooks);
          }
          reactHooks.push(node.callee);
        }
      },
    };
  },
};

/**
 * Gets the static name of a function AST node. For function declarations it is
 * easy. For anonymous function expressions it is much harder. If you search for
 * `IsAnonymousFunctionDefinition()` in the ECMAScript spec you'll find places
 * where JS gives anonymous function expressions names. We roughly detect the
 * same AST nodes with some exceptions to better fit our usecase.
 */

function getFunctionName(node) {
  if (
    node.type === 'FunctionDeclaration' ||
    (node.type === 'FunctionExpression' && node.id)
  ) {
    // function useHook() {}
    // const whatever = function useHook() {};
    //
    // Function declaration or function expression names win over any
    // assignment statements or other renames.
    return node.id;
  } else if (
    node.type === 'FunctionExpression' ||
    node.type === 'ArrowFunctionExpression'
  ) {
    if (
      node.parent.type === 'VariableDeclarator' &&
      node.parent.init === node
    ) {
      // const useHook = () => {};
      return node.parent.id;
    } else if (
      node.parent.type === 'AssignmentExpression' &&
      node.parent.right === node &&
      node.parent.operator === '='
    ) {
      // useHook = () => {};
      return node.parent.left;
    } else if (
      node.parent.type === 'Property' &&
      node.parent.value === node &&
      !node.parent.computed
    ) {
      // {useHook: () => {}}
      // {useHook() {}}
      return node.parent.key;

      // NOTE: We could also support `ClassProperty` and `MethodDefinition`
      // here to be pedantic. However, hooks in a class are an anti-pattern. So
      // we don't allow it to error early.
      //
      // class {useHook = () => {}}
      // class {useHook() {}}
    } else if (
      node.parent.type === 'AssignmentPattern' &&
      node.parent.right === node &&
      !node.parent.computed
    ) {
      // const {useHook = () => {}} = {};
      // ({useHook = () => {}} = {});
      //
      // Kinda clowny, but we'd said we'd follow spec convention for
      // `IsAnonymousFunctionDefinition()` usage.
      return node.parent.left;
    } else {
      return undefined;
    }
  } else {
    return undefined;
  }
}

/**
 * Convenience function for peeking the last item in a stack.
 */

function last(array) {
  return array[array.length - 1];
}<|MERGE_RESOLUTION|>--- conflicted
+++ resolved
@@ -481,13 +481,8 @@
                 `React Hook "${context.getSource(hook)}" is called in ` +
                 `function "${context.getSource(codePathFunctionName)}" ` +
                 'that is neither a React function component nor a custom ' +
-<<<<<<< HEAD
                 'React Hook function. ' +
-                `React component names must start with an uppercase letter.`;
-=======
-                'React Hook function.' +
-                ' React component names must start with an uppercase letter.';
->>>>>>> ddcc69c8
+                'React component names must start with an uppercase letter.';
               context.report({node: hook, message});
             } else if (codePathNode.type === 'Program') {
               // These are dangerous if you have inline requires enabled.
