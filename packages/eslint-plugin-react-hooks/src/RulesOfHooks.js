/**
 * Copyright (c) Facebook, Inc. and its affiliates.
 *
 * This source code is licensed under the MIT license found in the
 * LICENSE file in the root directory of this source tree.
 */

/* eslint-disable no-for-of-loops/no-for-of-loops */

'use strict';

/**
 * Catch all identifiers that begin with "use" followed by an uppercase Latin
 * character to exclude identifiers like "user".
 */

function isHookName(s) {
  return /^use[A-Z0-9].*$/.test(s);
}

/**
 * We consider hooks to be a hook name identifier or a member expression
 * containing a hook name.
 */

function isHook(node) {
  if (node.type === 'Identifier') {
    return isHookName(node.name);
  } else if (
    node.type === 'MemberExpression' &&
    !node.computed &&
    isHook(node.property)
  ) {
    const obj = node.object;
    const isPascalCaseNameSpace = /^[A-Z].*/;
    return obj.type === 'Identifier' && isPascalCaseNameSpace.test(obj.name);
  } else {
    return false;
  }
}

/**
 * Checks if the node is a React component name. React component names must
 * always start with a non-lowercase letter. So `MyComponent` or `_MyComponent`
 * are valid component names for instance.
 */

function isComponentName(node) {
  if (node.type === 'Identifier') {
    return !/^[a-z]/.test(node.name);
  } else {
    return false;
  }
}

function isReactFunction(node, functionName) {
  return (
    node.name === functionName ||
    (node.type === 'MemberExpression' &&
      node.object.name === 'React' &&
      node.property.name === functionName)
  );
}

/**
 * Checks if the node is a callback argument of forwardRef. This render function
 * should follow the rules of hooks.
 */

function isForwardRefCallback(node) {
  return !!(
    node.parent &&
    node.parent.callee &&
    isReactFunction(node.parent.callee, 'forwardRef')
  );
}

/**
 * Checks if the node is a callback argument of React.memo. This anonymous
 * functional component should follow the rules of hooks.
 */

function isMemoCallback(node) {
  return !!(
    node.parent &&
    node.parent.callee &&
    isReactFunction(node.parent.callee, 'memo')
  );
}

function isInsideComponentOrHook(node) {
  while (node) {
    const functionName = getFunctionName(node);
    if (functionName) {
      if (isComponentName(functionName) || isHook(functionName)) {
        return true;
      }
    }
    if (isForwardRefCallback(node) || isMemoCallback(node)) {
      return true;
    }
    node = node.parent;
  }
  return false;
}

export default {
  meta: {
    type: 'problem',
    docs: {
      description: 'enforces the Rules of Hooks',
      category: 'Possible Errors',
      recommended: true,
      url: 'https://reactjs.org/docs/hooks-rules.html',
    },
  },
  create(context) {
    const codePathReactHooksMapStack = [];
    const codePathSegmentStack = [];
    return {
      // Maintain code segment path stack as we traverse.
      onCodePathSegmentStart: segment => codePathSegmentStack.push(segment),
      onCodePathSegmentEnd: () => codePathSegmentStack.pop(),

      // Maintain code path stack as we traverse.
      onCodePathStart: () => codePathReactHooksMapStack.push(new Map()),

      // Process our code path.
      //
      // Everything is ok if all React Hooks are both reachable from the initial
      // segment and reachable from every final segment.
      onCodePathEnd(codePath, codePathNode) {
        const reactHooksMap = codePathReactHooksMapStack.pop();
        if (reactHooksMap.size === 0) {
          return;
        }

        // All of the segments which are cyclic are recorded in this set.
        const cyclic = new Set();

        /**
         * Count the number of code paths from the start of the function to this
         * segment. For example:
         *
         * ```js
         * function MyComponent() {
         *   if (condition) {
         *     // Segment 1
         *   } else {
         *     // Segment 2
         *   }
         *   // Segment 3
         * }
         * ```
         *
         * Segments 1 and 2 have one path to the beginning of `MyComponent` and
         * segment 3 has two paths to the beginning of `MyComponent` since we
         * could have either taken the path of segment 1 or segment 2.
         *
         * Populates `cyclic` with cyclic segments.
         */

        function countPathsFromStart(segment, pathHistory) {
          const {cache} = countPathsFromStart;
          let paths = cache.get(segment.id);
          const pathList = new Set(pathHistory);

          // If `pathList` includes the current segment then we've found a cycle!
          // We need to fill `cyclic` with all segments inside cycle
          if (pathList.has(segment.id)) {
            const pathArray = [...pathList];
            const cyclicSegments = pathArray.slice(
              pathArray.indexOf(segment.id) + 1,
            );
            for (const cyclicSegment of cyclicSegments) {
              cyclic.add(cyclicSegment);
            }

            return 0;
          }

          // add the current segment to pathList
          pathList.add(segment.id);

          // We have a cached `paths`. Return it.
          if (paths !== undefined) {
            return paths;
          }

          if (codePath.thrownSegments.includes(segment)) {
            paths = 0;
          } else if (segment.prevSegments.length === 0) {
            paths = 1;
          } else {
            paths = 0;
            for (const prevSegment of segment.prevSegments) {
              paths += countPathsFromStart(prevSegment, pathList);
            }
          }

          // If our segment is reachable then there should be at least one path
          // to it from the start of our code path.
          if (segment.reachable && paths === 0) {
            cache.delete(segment.id);
          } else {
            cache.set(segment.id, paths);
          }

          return paths;
        }

        /**
         * Count the number of code paths from this segment to the end of the
         * function. For example:
         *
         * ```js
         * function MyComponent() {
         *   // Segment 1
         *   if (condition) {
         *     // Segment 2
         *   } else {
         *     // Segment 3
         *   }
         * }
         * ```
         *
         * Segments 2 and 3 have one path to the end of `MyComponent` and
         * segment 1 has two paths to the end of `MyComponent` since we could
         * either take the path of segment 1 or segment 2.
         *
         * Populates `cyclic` with cyclic segments.
         */

        function countPathsToEnd(segment, pathHistory) {
          const {cache} = countPathsToEnd;
          let paths = cache.get(segment.id);
          const pathList = new Set(pathHistory);

          // If `pathList` includes the current segment then we've found a cycle!
          // We need to fill `cyclic` with all segments inside cycle
          if (pathList.has(segment.id)) {
            const pathArray = Array.from(pathList);
            const cyclicSegments = pathArray.slice(
              pathArray.indexOf(segment.id) + 1,
            );
            for (const cyclicSegment of cyclicSegments) {
              cyclic.add(cyclicSegment);
            }

            return 0;
          }

          // add the current segment to pathList
          pathList.add(segment.id);

          // We have a cached `paths`. Return it.
          if (paths !== undefined) {
            return paths;
          }

          if (codePath.thrownSegments.includes(segment)) {
            paths = 0;
          } else if (segment.nextSegments.length === 0) {
            paths = 1;
          } else {
            paths = 0;
            for (const nextSegment of segment.nextSegments) {
              paths += countPathsToEnd(nextSegment, pathList);
            }
          }

          cache.set(segment.id, paths);
          return paths;
        }

        /**
         * Gets the shortest path length to the start of a code path.
         * For example:
         *
         * ```js
         * function MyComponent() {
         *   if (condition) {
         *     // Segment 1
         *   }
         *   // Segment 2
         * }
         * ```
         *
         * There is only one path from segment 1 to the code path start. Its
         * length is one so that is the shortest path.
         *
         * There are two paths from segment 2 to the code path start. One
         * through segment 1 with a length of two and another directly to the
         * start with a length of one. The shortest path has a length of one
         * so we would return that.
         */

        function shortestPathLengthToStart(segment) {
          const {cache} = shortestPathLengthToStart;
          let length = cache.get(segment.id);

          // If `length` is null then we found a cycle! Return infinity since
          // the shortest path is definitely not the one where we looped.
          if (length === null) {
            return Infinity;
          }

          // We have a cached `length`. Return it.
          if (length !== undefined) {
            return length;
          }

          // Compute `length` and cache it. Guarding against cycles.
          cache.set(segment.id, null);
          if (segment.prevSegments.length === 0) {
            length = 1;
          } else {
            length = Infinity;
            for (const prevSegment of segment.prevSegments) {
              const prevLength = shortestPathLengthToStart(prevSegment);
              if (prevLength < length) {
                length = prevLength;
              }
            }
            length += 1;
          }
          cache.set(segment.id, length);
          return length;
        }

        countPathsFromStart.cache = new Map();
        countPathsToEnd.cache = new Map();
        shortestPathLengthToStart.cache = new Map();

        // Count all code paths to the end of our component/hook. Also primes
        // the `countPathsToEnd` cache.
        const allPathsFromStartToEnd = countPathsToEnd(codePath.initialSegment);

        // Gets the function name for our code path. If the function name is
        // `undefined` then we know either that we have an anonymous function
        // expression or our code path is not in a function. In both cases we
        // will want to error since neither are React function components or
        // hook functions - unless it is an anonymous function argument to
        // forwardRef or memo.
        const codePathFunctionName = getFunctionName(codePathNode);

        // This is a valid code path for React hooks if we are directly in a React
        // function component or we are in a hook function.
        const isSomewhereInsideComponentOrHook = isInsideComponentOrHook(
          codePathNode,
        );
        const isDirectlyInsideComponentOrHook = codePathFunctionName
          ? isComponentName(codePathFunctionName) ||
            isHook(codePathFunctionName)
          : isForwardRefCallback(codePathNode) || isMemoCallback(codePathNode);

        // Compute the earliest finalizer level using information from the
        // cache. We expect all reachable final segments to have a cache entry
        // after calling `visitSegment()`.
        let shortestFinalPathLength = Infinity;
        for (const finalSegment of codePath.finalSegments) {
          if (!finalSegment.reachable) {
            continue;
          }
          const length = shortestPathLengthToStart(finalSegment);
          if (length < shortestFinalPathLength) {
            shortestFinalPathLength = length;
          }
        }

        // Make sure all React Hooks pass our lint invariants. Log warnings
        // if not.
        for (const [segment, reactHooks] of reactHooksMap) {
          // NOTE: We could report here that the hook is not reachable, but
          // that would be redundant with more general "no unreachable"
          // lint rules.
          if (!segment.reachable) {
            continue;
          }

          // If there are any final segments with a shorter path to start then
          // we possibly have an early return.
          //
          // If our segment is a final segment itself then siblings could
          // possibly be early returns.
          const possiblyHasEarlyReturn =
            segment.nextSegments.length === 0
              ? shortestFinalPathLength <= shortestPathLengthToStart(segment)
              : shortestFinalPathLength < shortestPathLengthToStart(segment);

          // Count all the paths from the start of our code path to the end of
          // our code path that go _through_ this segment. The critical piece
          // of this is _through_. If we just call `countPathsToEnd(segment)`
          // then we neglect that we may have gone through multiple paths to get
          // to this point! Consider:
          //
          // ```js
          // function MyComponent() {
          //   if (a) {
          //     // Segment 1
          //   } else {
          //     // Segment 2
          //   }
          //   // Segment 3
          //   if (b) {
          //     // Segment 4
          //   } else {
          //     // Segment 5
          //   }
          // }
          // ```
          //
          // In this component we have four code paths:
          //
          // 1. `a = true; b = true`
          // 2. `a = true; b = false`
          // 3. `a = false; b = true`
          // 4. `a = false; b = false`
          //
          // From segment 3 there are two code paths to the end through segment
          // 4 and segment 5. However, we took two paths to get here through
          // segment 1 and segment 2.
          //
          // If we multiply the paths from start (two) by the paths to end (two)
          // for segment 3 we get four. Which is our desired count.
          const pathsFromStartToEnd =
            countPathsFromStart(segment) * countPathsToEnd(segment);

          // Is this hook a part of a cyclic segment?
          const cycled = cyclic.has(segment.id);

          for (const hook of reactHooks) {
            // Report an error if a hook may be called more then once.
            if (cycled) {
              context.report({
                node: hook,
                message:
                  `React Hook "${context.getSource(hook)}" may be executed ` +
                  'more than once. Possibly because it is called in a loop. ' +
                  'React Hooks must be called in the exact same order in ' +
                  'every component render.',
              });
            }

            // If this is not a valid code path for React hooks then we need to
            // log a warning for every hook in this code path.
            //
            // Pick a special message depending on the scope this hook was
            // called in.
            if (isDirectlyInsideComponentOrHook) {
              // Report an error if a hook does not reach all finalizing code
              // path segments.
              //
              // Special case when we think there might be an early return.
              if (!cycled && pathsFromStartToEnd !== allPathsFromStartToEnd) {
                const message =
                  `React Hook "${context.getSource(hook)}" is called ` +
                  'conditionally. React Hooks must be called in the exact ' +
                  'same order in every component render.' +
                  (possiblyHasEarlyReturn
                    ? ' Did you accidentally call a React Hook after an' +
                      ' early return?'
                    : '');
                context.report({node: hook, message});
              }
            } else if (
              codePathNode.parent &&
              (codePathNode.parent.type === 'MethodDefinition' ||
                codePathNode.parent.type === 'ClassProperty') &&
              codePathNode.parent.value === codePathNode
            ) {
              // Custom message for hooks inside a class
              const message =
                `React Hook "${context.getSource(hook)}" cannot be called ` +
                'in a class component. React Hooks must be called in a ' +
                'React function component or a custom React Hook function.';
              context.report({node: hook, message});
            } else if (codePathFunctionName) {
              // Custom message if we found an invalid function name.
              const message =
                `React Hook "${context.getSource(hook)}" is called in ` +
                `function "${context.getSource(codePathFunctionName)}" ` +
                'that is neither a React function component nor a custom ' +
                'React Hook function.' +
                ' React component names must start with an uppercase letter.' +
<<<<<<< HEAD
                'React Hook names should start with the word use.';
=======
                ' React Hook names must start with the word "use".';
>>>>>>> d65ca5a5
              context.report({node: hook, message});
            } else if (codePathNode.type === 'Program') {
              // These are dangerous if you have inline requires enabled.
              const message =
                `React Hook "${context.getSource(hook)}" cannot be called ` +
                'at the top level. React Hooks must be called in a ' +
                'React function component or a custom React Hook function.';
              context.report({node: hook, message});
            } else {
              // Assume in all other cases the user called a hook in some
              // random function callback. This should usually be true for
              // anonymous function expressions. Hopefully this is clarifying
              // enough in the common case that the incorrect message in
              // uncommon cases doesn't matter.
              if (isSomewhereInsideComponentOrHook) {
                const message =
                  `React Hook "${context.getSource(hook)}" cannot be called ` +
                  'inside a callback. React Hooks must be called in a ' +
                  'React function component or a custom React Hook function.';
                context.report({node: hook, message});
              }
            }
          }
        }
      },

      // Missed opportunity...We could visit all `Identifier`s instead of all
      // `CallExpression`s and check that _every use_ of a hook name is valid.
      // But that gets complicated and enters type-system territory, so we're
      // only being strict about hook calls for now.
      CallExpression(node) {
        if (isHook(node.callee)) {
          // Add the hook node to a map keyed by the code path segment. We will
          // do full code path analysis at the end of our code path.
          const reactHooksMap = last(codePathReactHooksMapStack);
          const codePathSegment = last(codePathSegmentStack);
          let reactHooks = reactHooksMap.get(codePathSegment);
          if (!reactHooks) {
            reactHooks = [];
            reactHooksMap.set(codePathSegment, reactHooks);
          }
          reactHooks.push(node.callee);
        }
      },
    };
  },
};

/**
 * Gets the static name of a function AST node. For function declarations it is
 * easy. For anonymous function expressions it is much harder. If you search for
 * `IsAnonymousFunctionDefinition()` in the ECMAScript spec you'll find places
 * where JS gives anonymous function expressions names. We roughly detect the
 * same AST nodes with some exceptions to better fit our use case.
 */

function getFunctionName(node) {
  if (
    node.type === 'FunctionDeclaration' ||
    (node.type === 'FunctionExpression' && node.id)
  ) {
    // function useHook() {}
    // const whatever = function useHook() {};
    //
    // Function declaration or function expression names win over any
    // assignment statements or other renames.
    return node.id;
  } else if (
    node.type === 'FunctionExpression' ||
    node.type === 'ArrowFunctionExpression'
  ) {
    if (
      node.parent.type === 'VariableDeclarator' &&
      node.parent.init === node
    ) {
      // const useHook = () => {};
      return node.parent.id;
    } else if (
      node.parent.type === 'AssignmentExpression' &&
      node.parent.right === node &&
      node.parent.operator === '='
    ) {
      // useHook = () => {};
      return node.parent.left;
    } else if (
      node.parent.type === 'Property' &&
      node.parent.value === node &&
      !node.parent.computed
    ) {
      // {useHook: () => {}}
      // {useHook() {}}
      return node.parent.key;

      // NOTE: We could also support `ClassProperty` and `MethodDefinition`
      // here to be pedantic. However, hooks in a class are an anti-pattern. So
      // we don't allow it to error early.
      //
      // class {useHook = () => {}}
      // class {useHook() {}}
    } else if (
      node.parent.type === 'AssignmentPattern' &&
      node.parent.right === node &&
      !node.parent.computed
    ) {
      // const {useHook = () => {}} = {};
      // ({useHook = () => {}} = {});
      //
      // Kinda clowny, but we'd said we'd follow spec convention for
      // `IsAnonymousFunctionDefinition()` usage.
      return node.parent.left;
    } else {
      return undefined;
    }
  } else {
    return undefined;
  }
}

/**
 * Convenience function for peeking the last item in a stack.
 */

function last(array) {
  return array[array.length - 1];
}<|MERGE_RESOLUTION|>--- conflicted
+++ resolved
@@ -483,11 +483,7 @@
                 'that is neither a React function component nor a custom ' +
                 'React Hook function.' +
                 ' React component names must start with an uppercase letter.' +
-<<<<<<< HEAD
-                'React Hook names should start with the word use.';
-=======
                 ' React Hook names must start with the word "use".';
->>>>>>> d65ca5a5
               context.report({node: hook, message});
             } else if (codePathNode.type === 'Program') {
               // These are dangerous if you have inline requires enabled.
