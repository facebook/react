# `eslint-plugin-react-hooks`

<<<<<<< HEAD
This ESLint plugin enforces the [Rules of Hooks](https://react.dev/reference/rules/rules-of-hooks).
It is a part of the [Hooks API](https://react.dev/reference/react/hooks) for React.
=======
The official ESLint plugin for [React](https://react.dev) which enforces the [Rules of React](https://react.dev/reference/eslint-plugin-react-hooks) and other best practices.
>>>>>>> 3b2a3981

---

## Installation

> **Note:** If you're using Create React App, you do **not** need to install this plugin separately. Use `react-scripts` >= 3 to get hook linting automatically.

### 1. Prerequisites

- Ensure you have [Node.js](https://nodejs.org/) >= 14 installed.
- Ensure you have [ESLint](https://eslint.org/) >= 7 installed.

### 2. Install with npm or yarn

```sh
# npm
npm install eslint-plugin-react-hooks --save-dev

# yarn
yarn add eslint-plugin-react-hooks --dev
```

#### Common Installation Issues

If you encounter errors during installation, try the following:

- **Clear npm cache:**
  ```sh
  npm cache clean --force
  ```
- **Check permissions:**  
  If you see EACCES or EPERM errors, you may need to fix directory permissions ([see npm docs](https://docs.npmjs.com/resolving-eacces-permissions-errors-when-installing-packages-globally)).
- **Update npm/yarn:**  
  Ensure you are using the latest version of your package manager.
- **Remove lock files and node_modules:**  
  ```sh
  rm -rf node_modules package-lock.json yarn.lock
  npm install  # or yarn install
  ```
- **Missing peer dependencies:**  
  Ensure you have ESLint installed (`npm ls eslint`). If not, run:
  ```sh
  npm install eslint --save-dev
  ```

If you still encounter installation issues, please refer to the [npm troubleshooting guide](https://docs.npmjs.com/common-errors) or open an issue on the [GitHub repo](https://github.com/facebook/react/issues).

---

## Usage

### Flat Config (eslint.config.js|ts)

#### For v6.0.0 and newer

```js
// eslint.config.js
import reactHooks from 'eslint-plugin-react-hooks';
import { defineConfig } from 'eslint/config';

export default defineConfig([
  {
    files: ["src/**/*.{js,jsx,ts,tsx}"],
    plugins: {
      'react-hooks': reactHooks,
    },
    extends: ['react-hooks/recommended'],
  },
]);
```

#### For v5.2.0

```js
import reactHooks from 'eslint-plugin-react-hooks';
import { defineConfig } from 'eslint/config';

export default defineConfig([
  {
    files: ["src/**/*.{js,jsx,ts,tsx}"],
    plugins: {
      'react-hooks': reactHooks,
    },
    extends: ['react-hooks/recommended-latest'],
  },
]);
```

### Legacy Config (.eslintrc)

#### For >= 5.2.0

```json
{
  "extends": [
    "plugin:react-hooks/recommended-legacy"
  ]
}
```

#### For < 5.2.0

```json
{
  "extends": [
    "plugin:react-hooks/recommended"
  ]
}
```

---

<<<<<<< HEAD
## Custom Configuration
=======
If you want more fine-grained configuration, you can instead choose to enable specific rules. However, we strongly encourage using the recommended presets — see above — so that you will automatically receive new recommended rules as we add them in future versions of the plugin.
>>>>>>> 3b2a3981

Fine-tune the rules to your needs:

### Flat Config (eslint.config.js|ts)

```js
import reactHooks from 'eslint-plugin-react-hooks';

export default [
  {
    files: ['**/*.{js,jsx,ts,tsx}'],
    plugins: { 'react-hooks': reactHooks },
    rules: {
      'react-hooks/rules-of-hooks': 'error',
      'react-hooks/exhaustive-deps': 'warn',
    }
  },
];
```

### Legacy Config (.eslintrc)

```json
{
  "plugins": [
    "react-hooks"
  ],
  "rules": {
    "react-hooks/rules-of-hooks": "error",
    "react-hooks/exhaustive-deps": "warn"
  }
}
```

---

## Advanced: Custom Hook Validation

You can configure `exhaustive-deps` to validate dependencies of custom Hooks:

```json
{
  "rules": {
    "react-hooks/exhaustive-deps": ["warn", {
      "additionalHooks": "(useMyCustomHook|useMyOtherCustomHook)"
    }]
  }
}
```

> **Recommendation:** Use this option sparingly. Most custom Hooks should avoid dependency arguments and instead expose a focused API.

---

## Troubleshooting

- **Plugin not found?**  
  Make sure your config matches your ESLint version and plugin installation.
- **Rules not working?**  
  Double-check your ESLint config path and restart your editor/IDE after changes.
- **Conflicting rules?**  
  Remove duplicate configs and lint only one ESLint config type (flat or legacy).

If you have persistent issues, search the [issue tracker](https://github.com/facebook/react/issues) or open a new issue with your error log and config.

---

## Valid & Invalid Examples

See the official [Rules of Hooks docs](https://react.dev/reference/rules/rules-of-hooks) for usage examples and best practices.

---

## License

MIT<|MERGE_RESOLUTION|>--- conflicted
+++ resolved
@@ -1,24 +1,12 @@
 # `eslint-plugin-react-hooks`
 
-<<<<<<< HEAD
-This ESLint plugin enforces the [Rules of Hooks](https://react.dev/reference/rules/rules-of-hooks).
-It is a part of the [Hooks API](https://react.dev/reference/react/hooks) for React.
-=======
 The official ESLint plugin for [React](https://react.dev) which enforces the [Rules of React](https://react.dev/reference/eslint-plugin-react-hooks) and other best practices.
->>>>>>> 3b2a3981
-
----
 
 ## Installation
 
-> **Note:** If you're using Create React App, you do **not** need to install this plugin separately. Use `react-scripts` >= 3 to get hook linting automatically.
+**Note: If you're using Create React App, please use `react-scripts` >= 3 instead of adding it directly.**
 
-### 1. Prerequisites
-
-- Ensure you have [Node.js](https://nodejs.org/) >= 14 installed.
-- Ensure you have [ESLint](https://eslint.org/) >= 7 installed.
-
-### 2. Install with npm or yarn
+Assuming you already have ESLint installed, run:
 
 ```sh
 # npm
@@ -28,38 +16,11 @@
 yarn add eslint-plugin-react-hooks --dev
 ```
 
-#### Common Installation Issues
-
-If you encounter errors during installation, try the following:
-
-- **Clear npm cache:**
-  ```sh
-  npm cache clean --force
-  ```
-- **Check permissions:**  
-  If you see EACCES or EPERM errors, you may need to fix directory permissions ([see npm docs](https://docs.npmjs.com/resolving-eacces-permissions-errors-when-installing-packages-globally)).
-- **Update npm/yarn:**  
-  Ensure you are using the latest version of your package manager.
-- **Remove lock files and node_modules:**  
-  ```sh
-  rm -rf node_modules package-lock.json yarn.lock
-  npm install  # or yarn install
-  ```
-- **Missing peer dependencies:**  
-  Ensure you have ESLint installed (`npm ls eslint`). If not, run:
-  ```sh
-  npm install eslint --save-dev
-  ```
-
-If you still encounter installation issues, please refer to the [npm troubleshooting guide](https://docs.npmjs.com/common-errors) or open an issue on the [GitHub repo](https://github.com/facebook/react/issues).
-
----
-
-## Usage
-
 ### Flat Config (eslint.config.js|ts)
 
-#### For v6.0.0 and newer
+#### >= 6.0.0
+
+For users of 6.0 and beyond, add the `recommended` config.
 
 ```js
 // eslint.config.js
@@ -77,7 +38,9 @@
 ]);
 ```
 
-#### For v5.2.0
+#### 5.2.0
+
+For users of 5.2.0 (the first version with flat config support), add the `recommended-latest` config.
 
 ```js
 import reactHooks from 'eslint-plugin-react-hooks';
@@ -96,45 +59,46 @@
 
 ### Legacy Config (.eslintrc)
 
-#### For >= 5.2.0
+#### >= 5.2.0
 
-```json
+If you are still using ESLint below 9.0.0, you can use `recommended-legacy` for accessing a legacy version of the recommended config.
+
+```js
 {
   "extends": [
+    // ...
     "plugin:react-hooks/recommended-legacy"
   ]
 }
 ```
 
-#### For < 5.2.0
+#### < 5.2.0
 
-```json
+If you're using a version earlier than 5.2.0, the legacy config was simply `recommended`.
+
+```js
 {
   "extends": [
+    // ...
     "plugin:react-hooks/recommended"
   ]
 }
 ```
 
----
+### Custom Configuration
 
-<<<<<<< HEAD
-## Custom Configuration
-=======
 If you want more fine-grained configuration, you can instead choose to enable specific rules. However, we strongly encourage using the recommended presets — see above — so that you will automatically receive new recommended rules as we add them in future versions of the plugin.
->>>>>>> 3b2a3981
 
-Fine-tune the rules to your needs:
-
-### Flat Config (eslint.config.js|ts)
+#### Flat Config (eslint.config.js|ts)
 
 ```js
-import reactHooks from 'eslint-plugin-react-hooks';
+import * as reactHooks from 'eslint-plugin-react-hooks';
 
 export default [
   {
-    files: ['**/*.{js,jsx,ts,tsx}'],
+    files: ['**/*.{js,jsx}'],
     plugins: { 'react-hooks': reactHooks },
+    // ...
     rules: {
       'react-hooks/rules-of-hooks': 'error',
       'react-hooks/exhaustive-deps': 'warn',
@@ -143,58 +107,42 @@
 ];
 ```
 
-### Legacy Config (.eslintrc)
-
-```json
+#### Legacy Config (.eslintrc)
+```js
 {
   "plugins": [
+    // ...
     "react-hooks"
   ],
   "rules": {
+    // ...
     "react-hooks/rules-of-hooks": "error",
     "react-hooks/exhaustive-deps": "warn"
   }
 }
 ```
 
----
+## Advanced Configuration
 
-## Advanced: Custom Hook Validation
+`exhaustive-deps` can be configured to validate dependencies of custom Hooks with the `additionalHooks` option.
+This option accepts a regex to match the names of custom Hooks that have dependencies.
 
-You can configure `exhaustive-deps` to validate dependencies of custom Hooks:
-
-```json
+```js
 {
-  "rules": {
+  rules: {
+    // ...
     "react-hooks/exhaustive-deps": ["warn", {
-      "additionalHooks": "(useMyCustomHook|useMyOtherCustomHook)"
+      additionalHooks: "(useMyCustomHook|useMyOtherCustomHook)"
     }]
   }
 }
 ```
 
-> **Recommendation:** Use this option sparingly. Most custom Hooks should avoid dependency arguments and instead expose a focused API.
+We suggest to use this option **very sparingly, if at all**. Generally saying, we recommend most custom Hooks to not use the dependencies argument, and instead provide a higher-level API that is more focused around a specific use case.
 
----
+## Valid and Invalid Examples
 
-## Troubleshooting
-
-- **Plugin not found?**  
-  Make sure your config matches your ESLint version and plugin installation.
-- **Rules not working?**  
-  Double-check your ESLint config path and restart your editor/IDE after changes.
-- **Conflicting rules?**  
-  Remove duplicate configs and lint only one ESLint config type (flat or legacy).
-
-If you have persistent issues, search the [issue tracker](https://github.com/facebook/react/issues) or open a new issue with your error log and config.
-
----
-
-## Valid & Invalid Examples
-
-See the official [Rules of Hooks docs](https://react.dev/reference/rules/rules-of-hooks) for usage examples and best practices.
-
----
+Please refer to the [Rules of Hooks](https://react.dev/reference/rules/rules-of-hooks) documentation to learn more about this rule.
 
 ## License
 
