/**
 * Copyright (c) Facebook, Inc. and its affiliates.
 *
 * This source code is licensed under the MIT license found in the
 * LICENSE file in the root directory of this source tree.
 */

'use strict';

const ESLintTester = require('eslint').RuleTester;
const ReactHooksESLintPlugin = require('eslint-plugin-react-hooks');
const ReactHooksESLintRule = ReactHooksESLintPlugin.rules['rules-of-hooks'];

ESLintTester.setDefaultConfig({
  parser: require.resolve('babel-eslint'),
  parserOptions: {
    ecmaVersion: 6,
    sourceType: 'module',
  },
});

// ***************************************************
// For easier local testing, you can add to any case:
// {
//   skip: true,
//   --or--
//   only: true,
//   ...
// }
// ***************************************************

const tests = {
  valid: [
    `
      // Valid because components can use hooks.
      function ComponentWithHook() {
        useHook();
      }
    `,
    `
      // Valid because components can use hooks.
      function createComponentWithHook() {
        return function ComponentWithHook() {
          useHook();
        };
      }
    `,
    `
      // Valid because hooks can use hooks.
      function useHookWithHook() {
        useHook();
      }
    `,
    `
      // Valid because hooks can use hooks.
      function createHook() {
        return function useHookWithHook() {
          useHook();
        }
      }
    `,
    `
      // Valid because components can call functions.
      function ComponentWithNormalFunction() {
        doSomething();
      }
    `,
    `
      // Valid because functions can call functions.
      function normalFunctionWithNormalFunction() {
        doSomething();
      }
    `,
    `
      // Valid because functions can call functions.
      function normalFunctionWithConditionalFunction() {
        if (cond) {
          doSomething();
        }
      }
    `,
    `
      // Valid because functions can call functions.
      function functionThatStartsWithUseButIsntAHook() {
        if (cond) {
          userFetch();
        }
      }
    `,
    `
      // Valid although unconditional return doesn't make sense and would fail other rules.
      // We could make it invalid but it doesn't matter.
      function useUnreachable() {
        return;
        useHook();
      }
    `,
    `
      // Valid because hooks can call hooks.
      function useHook() { useState(); }
      const whatever = function useHook() { useState(); };
      const useHook1 = () => { useState(); };
      let useHook2 = () => useState();
      useHook2 = () => { useState(); };
      ({useHook: () => { useState(); }});
      ({useHook() { useState(); }});
      const {useHook3 = () => { useState(); }} = {};
      ({useHook = () => { useState(); }} = {});
      Namespace.useHook = () => { useState(); };
    `,
    `
      // Valid because hooks can call hooks.
      function useHook() {
        useHook1();
        useHook2();
      }
    `,
    `
      // Valid because hooks can call hooks.
      function createHook() {
        return function useHook() {
          useHook1();
          useHook2();
        };
      }
    `,
    `
      // Valid because hooks can call hooks.
      function useHook() {
        useState() && a;
      }
    `,
    `
      // Valid because hooks can call hooks.
      function useHook() {
        return useHook1() + useHook2();
      }
    `,
    `
      // Valid because hooks can call hooks.
      function useHook() {
        return useHook1(useHook2());
      }
    `,
    `
      // Valid because hooks can be used in anonymous arrow-function arguments
      // to forwardRef.
      const FancyButton = React.forwardRef((props, ref) => {
        useHook();
        return <button {...props} ref={ref} />
      });
    `,
    `
      // Valid because hooks can be used in anonymous function arguments to
      // forwardRef.
      const FancyButton = React.forwardRef(function (props, ref) {
        useHook();
        return <button {...props} ref={ref} />
      });
    `,
    `
      // Valid because hooks can be used in anonymous function arguments to
      // forwardRef.
      const FancyButton = forwardRef(function (props, ref) {
        useHook();
        return <button {...props} ref={ref} />
      });
    `,
    `
      // Valid because hooks can be used in anonymous function arguments to
      // React.memo.
      const MemoizedFunction = React.memo(props => {
        useHook();
        return <button {...props} />
      });
    `,
    `
      // Valid because hooks can be used in anonymous function arguments to
      // memo.
      const MemoizedFunction = memo(function (props) {
        useHook();
        return <button {...props} />
      });
    `,
    `
      // Valid because classes can call functions.
      // We don't consider these to be hooks.
      class C {
        m() {
          this.useHook();
          super.useHook();
        }
      }
    `,
    `
      // Valid -- this is a regression test.
      jest.useFakeTimers();
      beforeEach(() => {
        jest.useRealTimers();
      })
    `,
    `
      // Valid because they're not matching use[A-Z].
      fooState();
      use();
      _use();
      _useState();
      use_hook();
      // also valid because it's not matching the PascalCase namespace
      jest.useFakeTimer()
    `,
    `
      // Regression test for some internal code.
      // This shows how the "callback rule" is more relaxed,
      // and doesn't kick in unless we're confident we're in
      // a component or a hook.
      function makeListener(instance) {
        each(pixelsWithInferredEvents, pixel => {
          if (useExtendedSelector(pixel.id) && extendedButton) {
            foo();
          }
        });
      }
    `,
    `
      // This is valid because "use"-prefixed functions called in
      // unnamed function arguments are not assumed to be hooks.
      React.unknownFunction((foo, bar) => {
        if (foo) {
          useNotAHook(bar)
        }
      });
    `,
    `
      // This is valid because "use"-prefixed functions called in
      // unnamed function arguments are not assumed to be hooks.
      unknownFunction(function(foo, bar) {
        if (foo) {
          useNotAHook(bar)
        }
      });
    `,
    `
      // Regression test for incorrectly flagged valid code.
      function RegressionTest() {
        const foo = cond ? a : b;
        useState();
      }
    `,
    `
      // Valid because exceptions abort rendering
      function RegressionTest() {
        if (page == null) {
          throw new Error('oh no!');
        }
        useState();
      }
    `,
    `
      // Valid because the loop doesn't change the order of hooks calls.
      function RegressionTest() {
        const res = [];
        const additionalCond = true;
        for (let i = 0; i !== 10 && additionalCond; ++i ) {
          res.push(i);
        }
        React.useLayoutEffect(() => {});
      }
    `,
    `
      // Is valid but hard to compute by brute-forcing
      function MyComponent() {
        // 40 conditions
        if (c) {} else {}
        if (c) {} else {}
        if (c) {} else {}
        if (c) {} else {}
        if (c) {} else {}
        if (c) {} else {}
        if (c) {} else {}
        if (c) {} else {}
        if (c) {} else {}
        if (c) {} else {}
        if (c) {} else {}
        if (c) {} else {}
        if (c) {} else {}
        if (c) {} else {}
        if (c) {} else {}
        if (c) {} else {}
        if (c) {} else {}
        if (c) {} else {}
        if (c) {} else {}
        if (c) {} else {}
        if (c) {} else {}
        if (c) {} else {}
        if (c) {} else {}
        if (c) {} else {}
        if (c) {} else {}
        if (c) {} else {}
        if (c) {} else {}
        if (c) {} else {}
        if (c) {} else {}
        if (c) {} else {}
        if (c) {} else {}
        if (c) {} else {}
        if (c) {} else {}
        if (c) {} else {}
        if (c) {} else {}
        if (c) {} else {}
        if (c) {} else {}
        if (c) {} else {}
        if (c) {} else {}
        if (c) {} else {}

        // 10 hooks
        useHook();
        useHook();
        useHook();
        useHook();
        useHook();
        useHook();
        useHook();
        useHook();
        useHook();
        useHook();
      }
    `,
    `
      // Valid because the neither the condition nor the loop affect the hook call.
      function App(props) {
        const someObject = {propA: true};
        for (const propName in someObject) {
          if (propName === true) {
          } else {
          }
        }
        const [myState, setMyState] = useState(null);
      }
    `,
  ],
  invalid: [
    {
      code: `
        // Invalid because it's dangerous and might not warn otherwise.
        // This *must* be invalid.
        function ComponentWithConditionalHook() {
          if (cond) {
            useConditionalHook();
          }
        }
      `,
      errors: [conditionalError('useConditionalHook')],
    },
    {
      code: `
        Hook.use();
        Hook._use();
        Hook.useState();
        Hook._useState();
        Hook.use42();
        Hook.useHook();
        Hook.use_hook();
      `,
      errors: [
        topLevelError('Hook.useState'),
        topLevelError('Hook.use42'),
        topLevelError('Hook.useHook'),
      ],
    },
    {
      code: `
        class C {
          m() {
            This.useHook();
            Super.useHook();
          }
        }
      `,
      errors: [classError('This.useHook'), classError('Super.useHook')],
    },
    {
      code: `
        // This is a false positive (it's valid) that unfortunately 
        // we cannot avoid. Prefer to rename it to not start with "use"
        class Foo extends Component {
          render() {
            if (cond) {
              FooStore.useFeatureFlag();
            }
          }
        }
      `,
      errors: [classError('FooStore.useFeatureFlag')],
    },
    {
      code: `
        // Invalid because it's dangerous and might not warn otherwise.
        // This *must* be invalid.
        function ComponentWithConditionalHook() {
          if (cond) {
            Namespace.useConditionalHook();
          }
        }
      `,
      errors: [conditionalError('Namespace.useConditionalHook')],
    },
    {
      code: `
        // Invalid because it's dangerous and might not warn otherwise.
        // This *must* be invalid.
        function createComponent() {
          return function ComponentWithConditionalHook() {
            if (cond) {
              useConditionalHook();
            }
          }
        }
      `,
      errors: [conditionalError('useConditionalHook')],
    },
    {
      code: `
        // Invalid because it's dangerous and might not warn otherwise.
        // This *must* be invalid.
        function useHookWithConditionalHook() {
          if (cond) {
            useConditionalHook();
          }
        }
      `,
      errors: [conditionalError('useConditionalHook')],
    },
    {
      code: `
        // Invalid because it's dangerous and might not warn otherwise.
        // This *must* be invalid.
        function createHook() {
          return function useHookWithConditionalHook() {
            if (cond) {
              useConditionalHook();
            }
          }
        }
      `,
      errors: [conditionalError('useConditionalHook')],
    },
    {
      code: `
        // Invalid because it's dangerous and might not warn otherwise.
        // This *must* be invalid.
        function ComponentWithTernaryHook() {
          cond ? useTernaryHook() : null;
        }
      `,
      errors: [conditionalError('useTernaryHook')],
    },
    {
      code: `
        // Invalid because it's a common misunderstanding.
        // We *could* make it valid but the runtime error could be confusing.
        function ComponentWithHookInsideCallback() {
          useEffect(() => {
            useHookInsideCallback();
          });
        }
      `,
      errors: [genericError('useHookInsideCallback')],
    },
    {
      code: `
        // Invalid because it's a common misunderstanding.
        // We *could* make it valid but the runtime error could be confusing.
        function createComponent() {
          return function ComponentWithHookInsideCallback() {
            useEffect(() => {
              useHookInsideCallback();
            });
          }
        }
      `,
      errors: [genericError('useHookInsideCallback')],
    },
    {
      code: `
        // Invalid because it's a common misunderstanding.
        // We *could* make it valid but the runtime error could be confusing.
        const ComponentWithHookInsideCallback = React.forwardRef((props, ref) => {
          useEffect(() => {
            useHookInsideCallback();
          });
          return <button {...props} ref={ref} />
        });
      `,
      errors: [genericError('useHookInsideCallback')],
    },
    {
      code: `
        // Invalid because it's a common misunderstanding.
        // We *could* make it valid but the runtime error could be confusing.
        const ComponentWithHookInsideCallback = React.memo(props => {
          useEffect(() => {
            useHookInsideCallback();
          });
          return <button {...props} />
        });
      `,
      errors: [genericError('useHookInsideCallback')],
    },
    {
      code: `
        // Invalid because it's a common misunderstanding.
        // We *could* make it valid but the runtime error could be confusing.
        function ComponentWithHookInsideCallback() {
          function handleClick() {
            useState();
          }
        }
      `,
      errors: [functionError('useState', 'handleClick')],
    },
    {
      code: `
        // Invalid because it's a common misunderstanding.
        // We *could* make it valid but the runtime error could be confusing.
        function createComponent() {
          return function ComponentWithHookInsideCallback() {
            function handleClick() {
              useState();
            }
          }
        }
      `,
      errors: [functionError('useState', 'handleClick')],
    },
    {
      code: `
        // Invalid because it's dangerous and might not warn otherwise.
        // This *must* be invalid.
        function ComponentWithHookInsideLoop() {
          while (cond) {
            useHookInsideLoop();
          }
        }
      `,
      errors: [loopError('useHookInsideLoop')],
    },
    {
      code: `
        // Invalid because it's dangerous and might not warn otherwise.
        // This *must* be invalid.
        function renderItem() {
          useState();
        }

        function List(props) {
          return props.items.map(renderItem);
        }
      `,
      errors: [functionError('useState', 'renderItem')],
    },
    {
      code: `
        // Currently invalid because it violates the convention and removes the "taint"
        // from a hook. We *could* make it valid to avoid some false positives but let's
        // ensure that we don't break the "renderItem" and "normalFunctionWithConditionalHook"
        // cases which must remain invalid.
        function normalFunctionWithHook() {
          useHookInsideNormalFunction();
        }
      `,
      errors: [
        functionError('useHookInsideNormalFunction', 'normalFunctionWithHook'),
      ],
    },
    {
      code: `
        // Invalid because it's dangerous and might not warn otherwise.
        // This *must* be invalid.
        function normalFunctionWithConditionalHook() {
          if (cond) {
            useHookInsideNormalFunction();
          }
        }
      `,
      errors: [
        functionError(
          'useHookInsideNormalFunction',
          'normalFunctionWithConditionalHook'
        ),
      ],
    },
    {
      code: `
        // Invalid because it's dangerous and might not warn otherwise.
        // This *must* be invalid.
        function useHookInLoops() {
          while (a) {
            useHook1();
            if (b) return;
            useHook2();
          }
          while (c) {
            useHook3();
            if (d) return;
            useHook4();
          }
        }
      `,
      errors: [
        loopError('useHook1'),
        loopError('useHook2'),
        loopError('useHook3'),
        loopError('useHook4'),
      ],
    },
    {
      code: `
        // Invalid because it's dangerous and might not warn otherwise.
        // This *must* be invalid.
        function useHookInLoops() {
          while (a) {
            useHook1();
            if (b) continue;
            useHook2();
          }
        }
      `,
      errors: [loopError('useHook1'), loopError('useHook2', true)],
    },
    {
      code: `
        // Invalid because it's dangerous and might not warn otherwise.
        // This *must* be invalid.
        function useLabeledBlock() {
          label: {
            if (a) break label;
            useHook();
          }
        }
      `,
      errors: [conditionalError('useHook')],
    },
    {
      code: `
        // Currently invalid.
        // These are variations capturing the current heuristic--
        // we only allow hooks in PascalCase or useFoo functions.
        // We *could* make some of these valid. But before doing it,
        // consider specific cases documented above that contain reasoning.
        function a() { useState(); }
        const whatever = function b() { useState(); };
        const c = () => { useState(); };
        let d = () => useState();
        e = () => { useState(); };
        ({f: () => { useState(); }});
        ({g() { useState(); }});
        const {j = () => { useState(); }} = {};
        ({k = () => { useState(); }} = {});
      `,
      errors: [
        functionError('useState', 'a'),
        functionError('useState', 'b'),
        functionError('useState', 'c'),
        functionError('useState', 'd'),
        functionError('useState', 'e'),
        functionError('useState', 'f'),
        functionError('useState', 'g'),
        functionError('useState', 'j'),
        functionError('useState', 'k'),
      ],
    },
    {
      code: `
        // Invalid because it's dangerous and might not warn otherwise.
        // This *must* be invalid.
        function useHook() {
          if (a) return;
          useState();
        }
      `,
      errors: [conditionalError('useState', true)],
    },
    {
      code: `
        // Invalid because it's dangerous and might not warn otherwise.
        // This *must* be invalid.
        function useHook() {
          if (a) return;
          if (b) {
            console.log('true');
          } else {
            console.log('false');
          }
          useState();
        }
      `,
      errors: [conditionalError('useState', true)],
    },
    {
      code: `
        // Invalid because it's dangerous and might not warn otherwise.
        // This *must* be invalid.
        function useHook() {
          if (b) {
            console.log('true');
          } else {
            console.log('false');
          }
          if (a) return;
          useState();
        }
      `,
      errors: [conditionalError('useState', true)],
    },
    {
      code: `
        // Invalid because it's dangerous and might not warn otherwise.
        // This *must* be invalid.
        function useHook() {
          a && useHook1();
          b && useHook2();
        }
      `,
      errors: [conditionalError('useHook1'), conditionalError('useHook2')],
    },
    {
      code: `
        // Invalid because it's dangerous and might not warn otherwise.
        // This *must* be invalid.
        function useHook() {
          try {
            f();
            useState();
          } catch {}
        }
      `,
      errors: [
        // NOTE: This is an error since `f()` could possibly throw.
        conditionalError('useState'),
      ],
    },
    {
      code: `
        // Invalid because it's dangerous and might not warn otherwise.
        // This *must* be invalid.
        function useHook({ bar }) {
          let foo1 = bar && useState();
          let foo2 = bar || useState();
          let foo3 = bar ?? useState();
        }
      `,
      errors: [
        conditionalError('useState'),
        conditionalError('useState'),
        // TODO: ideally this *should* warn, but ESLint
        // doesn't plan full support for ?? until it advances.
        // conditionalError('useState'),
      ],
    },
    {
      code: `
        // Invalid because it's dangerous and might not warn otherwise.
        // This *must* be invalid.
        const FancyButton = React.forwardRef((props, ref) => {
          if (props.fancy) {
            useCustomHook();
          }
          return <button ref={ref}>{props.children}</button>;
        });
      `,
      errors: [conditionalError('useCustomHook')],
    },
    {
      code: `
        // Invalid because it's dangerous and might not warn otherwise.
        // This *must* be invalid.
        const FancyButton = forwardRef(function(props, ref) {
          if (props.fancy) {
            useCustomHook();
          }
          return <button ref={ref}>{props.children}</button>;
        });
      `,
      errors: [conditionalError('useCustomHook')],
    },
    {
      code: `
        // Invalid because it's dangerous and might not warn otherwise.
        // This *must* be invalid.
        const MemoizedButton = memo(function(props) {
          if (props.fancy) {
            useCustomHook();
          }
          return <button>{props.children}</button>;
        });
      `,
      errors: [conditionalError('useCustomHook')],
    },
    {
      code: `
        // This is invalid because "use"-prefixed functions used in named
        // functions are assumed to be hooks.
        React.unknownFunction(function notAComponent(foo, bar) {
          useProbablyAHook(bar)
        });
      `,
      errors: [functionError('useProbablyAHook', 'notAComponent')],
    },
    {
      code: `
        // Invalid because it's dangerous.
        // Normally, this would crash, but not if you use inline requires.
        // This *must* be invalid.
        // It's expected to have some false positives, but arguably
        // they are confusing anyway due to the use*() convention
        // already being associated with Hooks.
        useState();
        if (foo) {
          const foo = React.useCallback(() => {});
        }
        useCustomHook();
      `,
      errors: [
        topLevelError('useState'),
        topLevelError('React.useCallback'),
        topLevelError('useCustomHook'),
      ],
    },
    {
      code: `
        // Technically this is a false positive.
        // We *could* make it valid (and it used to be).
        //
        // However, top-level Hook-like calls can be very dangerous
        // in environments with inline requires because they can mask
        // the runtime error by accident.
        // So we prefer to disallow it despite the false positive.

        const {createHistory, useBasename} = require('history-2.1.2');
        const browserHistory = useBasename(createHistory)({
          basename: '/',
        });
      `,
      errors: [topLevelError('useBasename')],
    },
    {
      code: `
        class ClassComponentWithFeatureFlag extends React.Component {
          render() {
            if (foo) {
              useFeatureFlag();
            }
          }
        }
      `,
      errors: [classError('useFeatureFlag')],
    },
    {
      code: `
        class ClassComponentWithHook extends React.Component {
          render() {
            React.useState();
          }
        }
      `,
      errors: [classError('React.useState')],
    },
    {
      code: `
        (class {useHook = () => { useState(); }});
      `,
      errors: [classError('useState')],
    },
    {
      code: `
        (class {useHook() { useState(); }});
      `,
      errors: [classError('useState')],
    },
    {
      code: `
        (class {h = () => { useState(); }});
      `,
      errors: [classError('useState')],
    },
    {
      code: `
        (class {i() { useState(); }});
      `,
      errors: [classError('useState')],
    },
  ],
};

function conditionalError(hook, hasPreviousFinalizer = false) {
  return {
    message:
      `React Hook "${hook}" is called conditionally. React Hooks must be ` +
      'called in the exact same order in every component render.' +
      (hasPreviousFinalizer
        ? ' Did you accidentally call a React Hook after an early return?'
        : ''),
  };
}

function loopError(hook) {
  return {
    message:
      `React Hook "${hook}" may be executed more than once. Possibly ` +
      'because it is called in a loop. React Hooks must be called in the ' +
      'exact same order in every component render.',
  };
}

function functionError(hook, fn) {
  return {
    message:
<<<<<<< HEAD
      `React Hook "${hook}" is called in ` +
      `function "${fn}" ` +
      'that is neither a React function component nor a custom ' +
      'React Hook function. ' +
      `React component names must start with an uppercase letter.`,
=======
      `React Hook "${hook}" is called in function "${fn}" that is neither ` +
      'a React function component nor a custom React Hook function.' +
      ' React component names must start with an uppercase letter.',
>>>>>>> ddcc69c8
  };
}

function genericError(hook) {
  return {
    message:
      `React Hook "${hook}" cannot be called inside a callback. React Hooks ` +
      'must be called in a React function component or a custom React ' +
      'Hook function.',
  };
}

function topLevelError(hook) {
  return {
    message:
      `React Hook "${hook}" cannot be called at the top level. React Hooks ` +
      'must be called in a React function component or a custom React ' +
      'Hook function.',
  };
}

function classError(hook) {
  return {
    message:
      `React Hook "${hook}" cannot be called in a class component. React Hooks ` +
      'must be called in a React function component or a custom React ' +
      'Hook function.',
  };
}

// For easier local testing
if (!process.env.CI) {
  let only = [];
  let skipped = [];
  [...tests.valid, ...tests.invalid].forEach(t => {
    if (t.skip) {
      delete t.skip;
      skipped.push(t);
    }
    if (t.only) {
      delete t.only;
      only.push(t);
    }
  });
  const predicate = t => {
    if (only.length > 0) {
      return only.indexOf(t) !== -1;
    }
    if (skipped.length > 0) {
      return skipped.indexOf(t) === -1;
    }
    return true;
  };
  tests.valid = tests.valid.filter(predicate);
  tests.invalid = tests.invalid.filter(predicate);
}

const eslintTester = new ESLintTester();
eslintTester.run('react-hooks', ReactHooksESLintRule, tests);<|MERGE_RESOLUTION|>--- conflicted
+++ resolved
@@ -380,7 +380,7 @@
     },
     {
       code: `
-        // This is a false positive (it's valid) that unfortunately 
+        // This is a false positive (it's valid) that unfortunately
         // we cannot avoid. Prefer to rename it to not start with "use"
         class Foo extends Component {
           render() {
@@ -915,17 +915,11 @@
 function functionError(hook, fn) {
   return {
     message:
-<<<<<<< HEAD
       `React Hook "${hook}" is called in ` +
       `function "${fn}" ` +
       'that is neither a React function component nor a custom ' +
       'React Hook function. ' +
-      `React component names must start with an uppercase letter.`,
-=======
-      `React Hook "${hook}" is called in function "${fn}" that is neither ` +
-      'a React function component nor a custom React Hook function.' +
-      ' React component names must start with an uppercase letter.',
->>>>>>> ddcc69c8
+      'React component names must start with an uppercase letter.',
   };
 }
 
