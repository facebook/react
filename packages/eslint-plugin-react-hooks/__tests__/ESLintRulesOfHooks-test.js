/**
 * Copyright (c) Meta Platforms, Inc. and affiliates.
 *
 * This source code is licensed under the MIT license found in the
 * LICENSE file in the root directory of this source tree.
 *
 * @jest-environment node
 */

'use strict';

const ESLintTesterV7 = require('eslint-v7').RuleTester;
const ESLintTesterV9 = require('eslint-v9').RuleTester;
const ReactHooksESLintPlugin = require('eslint-plugin-react-hooks');
const ReactHooksESLintRule =
  ReactHooksESLintPlugin.default.rules['rules-of-hooks'];

/**
 * A string template tag that removes padding from the left side of multi-line strings
 * @param {Array} strings array of code strings (only one expected)
 */
function normalizeIndent(strings) {
  const codeLines = strings[0].split('\n');
  const leftPadding = codeLines[1].match(/\s+/)[0];
  return codeLines.map(line => line.slice(leftPadding.length)).join('\n');
}

// ***************************************************
// For easier local testing, you can add to any case:
// {
//   skip: true,
//   --or--
//   only: true,
//   ...
// }
// ***************************************************

const allTests = {
  valid: [
    {
      code: normalizeIndent`
        // Valid because components can use hooks.
        function ComponentWithHook() {
          useHook();
        }
      `,
    },
    {
      syntax: 'flow',
      code: normalizeIndent`
        // Component syntax
        component Button() {
          useHook();
          return <div>Button!</div>;
        }
      `,
    },
    {
      syntax: 'flow',
      code: normalizeIndent`
        // Hook syntax
        hook useSampleHook() {
          useHook();
        }
      `,
    },
    {
      code: normalizeIndent`
        // Valid because components can use hooks.
        function createComponentWithHook() {
          return function ComponentWithHook() {
            useHook();
          };
        }
      `,
    },
    {
      code: normalizeIndent`
        // Valid because hooks can use hooks.
        function useHookWithHook() {
          useHook();
        }
      `,
    },
    {
      code: normalizeIndent`
        // Valid because hooks can use hooks.
        function createHook() {
          return function useHookWithHook() {
            useHook();
          }
        }
      `,
    },
    {
      code: normalizeIndent`
        // Valid because components can call functions.
        function ComponentWithNormalFunction() {
          doSomething();
        }
      `,
    },
    {
      code: normalizeIndent`
        // Valid because functions can call functions.
        function normalFunctionWithNormalFunction() {
          doSomething();
        }
      `,
    },
    {
      code: normalizeIndent`
        // Valid because functions can call functions.
        function normalFunctionWithConditionalFunction() {
          if (cond) {
            doSomething();
          }
        }
      `,
    },
    {
      code: normalizeIndent`
        // Valid because functions can call functions.
        function functionThatStartsWithUseButIsntAHook() {
          if (cond) {
            userFetch();
          }
        }
      `,
    },
    {
      code: normalizeIndent`
        // Valid although unconditional return doesn't make sense and would fail other rules.
        // We could make it invalid but it doesn't matter.
        function useUnreachable() {
          return;
          useHook();
        }
      `,
    },
    {
      code: normalizeIndent`
        // Valid because hooks can call hooks.
        function useHook() { useState(); }
        const whatever = function useHook() { useState(); };
        const useHook1 = () => { useState(); };
        let useHook2 = () => useState();
        useHook2 = () => { useState(); };
        ({useHook: () => { useState(); }});
        ({useHook() { useState(); }});
        const {useHook3 = () => { useState(); }} = {};
        ({useHook = () => { useState(); }} = {});
        Namespace.useHook = () => { useState(); };
      `,
    },
    {
      code: normalizeIndent`
        // Valid because hooks can call hooks.
        function useHook() {
          useHook1();
          useHook2();
        }
      `,
    },
    {
      code: normalizeIndent`
        // Valid because hooks can call hooks.
        function createHook() {
          return function useHook() {
            useHook1();
            useHook2();
          };
        }
      `,
    },
    {
      code: normalizeIndent`
        // Valid because hooks can call hooks.
        function useHook() {
          useState() && a;
        }
      `,
    },
    {
      code: normalizeIndent`
        // Valid because hooks can call hooks.
        function useHook() {
          return useHook1() + useHook2();
        }
      `,
    },
    {
      code: normalizeIndent`
        // Valid because hooks can call hooks.
        function useHook() {
          return useHook1(useHook2());
        }
      `,
    },
    {
      code: normalizeIndent`
        // Valid because hooks can be used in anonymous arrow-function arguments
        // to forwardRef.
        const FancyButton = React.forwardRef((props, ref) => {
          useHook();
          return <button {...props} ref={ref} />
        });
      `,
    },
    {
      code: normalizeIndent`
        // Valid because hooks can be used in anonymous function arguments to
        // forwardRef.
        const FancyButton = React.forwardRef(function (props, ref) {
          useHook();
          return <button {...props} ref={ref} />
        });
      `,
    },
    {
      code: normalizeIndent`
        // Valid because hooks can be used in anonymous function arguments to
        // forwardRef.
        const FancyButton = forwardRef(function (props, ref) {
          useHook();
          return <button {...props} ref={ref} />
        });
      `,
    },
    {
      code: normalizeIndent`
        // Valid because hooks can be used in anonymous function arguments to
        // React.memo.
        const MemoizedFunction = React.memo(props => {
          useHook();
          return <button {...props} />
        });
      `,
    },
    {
      code: normalizeIndent`
        // Valid because hooks can be used in anonymous function arguments to
        // memo.
        const MemoizedFunction = memo(function (props) {
          useHook();
          return <button {...props} />
        });
      `,
    },
    {
      code: normalizeIndent`
        // Valid because classes can call functions.
        // We don't consider these to be hooks.
        class C {
          m() {
            this.useHook();
            super.useHook();
          }
        }
      `,
    },
    {
      code: normalizeIndent`
        // Valid -- this is a regression test.
        jest.useFakeTimers();
        beforeEach(() => {
          jest.useRealTimers();
        })
      `,
    },
    {
      code: normalizeIndent`
        // Valid because they're not matching use[A-Z].
        fooState();
        _use();
        _useState();
        use_hook();
        // also valid because it's not matching the PascalCase namespace
        jest.useFakeTimer()
      `,
    },
    {
      code: normalizeIndent`
        // Regression test for some internal code.
        // This shows how the "callback rule" is more relaxed,
        // and doesn't kick in unless we're confident we're in
        // a component or a hook.
        function makeListener(instance) {
          each(pixelsWithInferredEvents, pixel => {
            if (useExtendedSelector(pixel.id) && extendedButton) {
              foo();
            }
          });
        }
      `,
    },
    {
      code: normalizeIndent`
        // This is valid because "use"-prefixed functions called in
        // unnamed function arguments are not assumed to be hooks.
        React.unknownFunction((foo, bar) => {
          if (foo) {
            useNotAHook(bar)
          }
        });
      `,
    },
    {
      code: normalizeIndent`
        // This is valid because "use"-prefixed functions called in
        // unnamed function arguments are not assumed to be hooks.
        unknownFunction(function(foo, bar) {
          if (foo) {
            useNotAHook(bar)
          }
        });
      `,
    },
    {
      code: normalizeIndent`
        // Regression test for incorrectly flagged valid code.
        function RegressionTest() {
          const foo = cond ? a : b;
          useState();
        }
      `,
    },
    {
      code: normalizeIndent`
        // Valid because exceptions abort rendering
        function RegressionTest() {
          if (page == null) {
            throw new Error('oh no!');
          }
          useState();
        }
      `,
    },
    {
      code: normalizeIndent`
        // Valid because the loop doesn't change the order of hooks calls.
        function RegressionTest() {
          const res = [];
          const additionalCond = true;
          for (let i = 0; i !== 10 && additionalCond; ++i ) {
            res.push(i);
          }
          React.useLayoutEffect(() => {});
        }
      `,
    },
    {
      code: normalizeIndent`
        // Is valid but hard to compute by brute-forcing
        function MyComponent() {
          // 40 conditions
          if (c) {} else {}
          if (c) {} else {}
          if (c) {} else {}
          if (c) {} else {}
          if (c) {} else {}
          if (c) {} else {}
          if (c) {} else {}
          if (c) {} else {}
          if (c) {} else {}
          if (c) {} else {}
          if (c) {} else {}
          if (c) {} else {}
          if (c) {} else {}
          if (c) {} else {}
          if (c) {} else {}
          if (c) {} else {}
          if (c) {} else {}
          if (c) {} else {}
          if (c) {} else {}
          if (c) {} else {}
          if (c) {} else {}
          if (c) {} else {}
          if (c) {} else {}
          if (c) {} else {}
          if (c) {} else {}
          if (c) {} else {}
          if (c) {} else {}
          if (c) {} else {}
          if (c) {} else {}
          if (c) {} else {}
          if (c) {} else {}
          if (c) {} else {}
          if (c) {} else {}
          if (c) {} else {}
          if (c) {} else {}
          if (c) {} else {}
          if (c) {} else {}
          if (c) {} else {}
          if (c) {} else {}
          if (c) {} else {}

          // 10 hooks
          useHook();
          useHook();
          useHook();
          useHook();
          useHook();
          useHook();
          useHook();
          useHook();
          useHook();
          useHook();
        }
      `,
    },
    {
      code: normalizeIndent`
        // Valid because the neither the conditions before or after the hook affect the hook call
        // Failed prior to implementing BigInt because pathsFromStartToEnd and allPathsFromStartToEnd were too big and had rounding errors
        const useSomeHook = () => {};

        const SomeName = () => {
          const filler = FILLER ?? FILLER ?? FILLER;
          const filler2 = FILLER ?? FILLER ?? FILLER;
          const filler3 = FILLER ?? FILLER ?? FILLER;
          const filler4 = FILLER ?? FILLER ?? FILLER;
          const filler5 = FILLER ?? FILLER ?? FILLER;
          const filler6 = FILLER ?? FILLER ?? FILLER;
          const filler7 = FILLER ?? FILLER ?? FILLER;
          const filler8 = FILLER ?? FILLER ?? FILLER;

          useSomeHook();

          if (anyConditionCanEvenBeFalse) {
            return null;
          }

          return (
            <React.Fragment>
              {FILLER ? FILLER : FILLER}
              {FILLER ? FILLER : FILLER}
              {FILLER ? FILLER : FILLER}
              {FILLER ? FILLER : FILLER}
              {FILLER ? FILLER : FILLER}
              {FILLER ? FILLER : FILLER}
              {FILLER ? FILLER : FILLER}
              {FILLER ? FILLER : FILLER}
              {FILLER ? FILLER : FILLER}
              {FILLER ? FILLER : FILLER}
              {FILLER ? FILLER : FILLER}
              {FILLER ? FILLER : FILLER}
              {FILLER ? FILLER : FILLER}
              {FILLER ? FILLER : FILLER}
              {FILLER ? FILLER : FILLER}
              {FILLER ? FILLER : FILLER}
              {FILLER ? FILLER : FILLER}
              {FILLER ? FILLER : FILLER}
              {FILLER ? FILLER : FILLER}
              {FILLER ? FILLER : FILLER}
              {FILLER ? FILLER : FILLER}
              {FILLER ? FILLER : FILLER}
              {FILLER ? FILLER : FILLER}
              {FILLER ? FILLER : FILLER}
              {FILLER ? FILLER : FILLER}
              {FILLER ? FILLER : FILLER}
              {FILLER ? FILLER : FILLER}
              {FILLER ? FILLER : FILLER}
              {FILLER ? FILLER : FILLER}
              {FILLER ? FILLER : FILLER}
              {FILLER ? FILLER : FILLER}
              {FILLER ? FILLER : FILLER}
              {FILLER ? FILLER : FILLER}
              {FILLER ? FILLER : FILLER}
              {FILLER ? FILLER : FILLER}
              {FILLER ? FILLER : FILLER}
              {FILLER ? FILLER : FILLER}
              {FILLER ? FILLER : FILLER}
              {FILLER ? FILLER : FILLER}
              {FILLER ? FILLER : FILLER}
              {FILLER ? FILLER : FILLER}
              {FILLER ? FILLER : FILLER}
            </React.Fragment>
          );
        };
      `,
    },
    {
      code: normalizeIndent`
        // Valid because the neither the condition nor the loop affect the hook call.
        function App(props) {
          const someObject = {propA: true};
          for (const propName in someObject) {
            if (propName === true) {
            } else {
            }
          }
          const [myState, setMyState] = useState(null);
        }
      `,
    },
    {
      code: normalizeIndent`
        function App() {
          const text = use(Promise.resolve('A'));
          return <Text text={text} />
        }
      `,
    },
    {
      code: normalizeIndent`
        import * as React from 'react';
        function App() {
          if (shouldShowText) {
            const text = use(query);
            const data = React.use(thing);
            const data2 = react.use(thing2);
            return <Text text={text} />
          }
          return <Text text={shouldFetchBackupText ? use(backupQuery) : "Nothing to see here"} />
        }
      `,
    },
    {
      code: normalizeIndent`
        function App() {
          let data = [];
          for (const query of queries) {
            const text = use(item);
            data.push(text);
          }
          return <Child data={data} />
        }
      `,
    },
    {
      code: normalizeIndent`
        function App() {
          const data = someCallback((x) => use(x));
          return <Child data={data} />
        }
      `,
    },
    {
      code: normalizeIndent`
        export const notAComponent = () => {
           return () => {
            useState();
          }
        }
      `,
      // TODO: this should error but doesn't.
      // errors: [functionError('use', 'notAComponent')],
    },
    {
      code: normalizeIndent`
        export default () => {
          if (isVal) {
            useState(0);
          }
        }
      `,
      // TODO: this should error but doesn't.
      // errors: [genericError('useState')],
    },
    {
      code: normalizeIndent`
        function notAComponent() {
          return new Promise.then(() => {
            useState();
          });
        }
      `,
      // TODO: this should error but doesn't.
      // errors: [genericError('useState')],
    },
    {
      code: normalizeIndent`
        // Valid because the hook is outside of the loop
        const Component = () => {
          const [state, setState] = useState(0);
          for (let i = 0; i < 10; i++) {
            console.log(i);
          }
          return <div></div>;
        };
      `,
    },
    {
      code: normalizeIndent`
        // Valid: useEffectEvent can be called in custom effect hooks configured via ESLint settings
        function MyComponent({ theme }) {
          const onClick = useEffectEvent(() => {
            showNotification(theme);
          });
          useMyEffect(() => {
            onClick();
          });
          useServerEffect(() => {
            onClick();  
          });
        }
      `,
      settings: {
        'react-hooks': {
          additionalEffectHooks: '(useMyEffect|useServerEffect)',
        },
      },
    },
    {
      code: normalizeIndent`
        // Valid because functions created with useEffectEvent can be called in a useEffect.
        function MyComponent({ theme }) {
          const onClick = useEffectEvent(() => {
            showNotification(theme);
          });
          useEffect(() => {
            onClick();
          });
          React.useEffect(() => {
            onClick();
          });
        }
      `,
    },
    {
      code: normalizeIndent`
        // Valid because functions created with useEffectEvent can be passed by reference in useEffect
        // and useEffectEvent.
        function MyComponent({ theme }) {
          const onClick = useEffectEvent(() => {
            showNotification(theme);
          });
          const onClick2 = useEffectEvent(() => {
            debounce(onClick);
            debounce(() => onClick());
            debounce(() => { onClick() });
            deboucne(() => debounce(onClick));
          });
          useEffect(() => {
            let id = setInterval(() => onClick(), 100);
            return () => clearInterval(onClick);
          }, []);
          React.useEffect(() => {
            let id = setInterval(() => onClick(), 100);
            return () => clearInterval(onClick);
          }, []);
          return null;
        }
      `,
    },
    {
      code: normalizeIndent`
        function MyComponent({ theme }) {
          useEffect(() => {
            onClick();
          });
          const onClick = useEffectEvent(() => {
            showNotification(theme);
          });
        }
      `,
    },
    {
      code: normalizeIndent`
        function MyComponent({ theme }) {
          // Can receive arguments
          const onEvent = useEffectEvent((text) => {
            console.log(text);
          });

          useEffect(() => {
            onEvent('Hello world');
          });
          React.useEffect(() => {
            onEvent('Hello world');
          });
        }
      `,
    },
    {
      code: normalizeIndent`
        // Valid because functions created with useEffectEvent can be called in useLayoutEffect.
        function MyComponent({ theme }) {
          const onClick = useEffectEvent(() => {
            showNotification(theme);
          });
          useLayoutEffect(() => {
            onClick();
          });
          React.useLayoutEffect(() => {
            onClick();
          });
        }
      `,
    },
    {
      code: normalizeIndent`
        // Valid because functions created with useEffectEvent can be called in useInsertionEffect.
        function MyComponent({ theme }) {
          const onClick = useEffectEvent(() => {
            showNotification(theme);
          });
          useInsertionEffect(() => {
            onClick();
          });
          React.useInsertionEffect(() => {
            onClick();
          });
        }
      `,
    },
    {
      code: normalizeIndent`
        // Valid because functions created with useEffectEvent can be passed by reference in useLayoutEffect 
        // and useInsertionEffect.
        function MyComponent({ theme }) {
          const onClick = useEffectEvent(() => {
            showNotification(theme);
          });
          const onClick2 = useEffectEvent(() => {
            debounce(onClick);
            debounce(() => onClick());
            debounce(() => { onClick() });
            deboucne(() => debounce(onClick));
          });
          useLayoutEffect(() => {
            let id = setInterval(() => onClick(), 100);
            return () => clearInterval(onClick);
          }, []);
          React.useLayoutEffect(() => {
            let id = setInterval(() => onClick(), 100);
            return () => clearInterval(onClick);
          }, []);
          useInsertionEffect(() => {
            let id = setInterval(() => onClick(), 100);
            return () => clearInterval(onClick);
          }, []);
          React.useInsertionEffect(() => {
            let id = setInterval(() => onClick(), 100);
            return () => clearInterval(onClick);
          }, []);
          return null;
        }
      `,
    },
  ],
  invalid: [
    {
      syntax: 'flow',
      code: normalizeIndent`
        component Button(cond: boolean) {
          if (cond) {
            useConditionalHook();
          }
        }
      `,
      errors: [conditionalError('useConditionalHook')],
    },
    {
      syntax: 'flow',
      code: normalizeIndent`
        hook useTest(cond: boolean) {
          if (cond) {
            useConditionalHook();
          }
        }
      `,
      errors: [conditionalError('useConditionalHook')],
    },
    {
      code: normalizeIndent`
        // Invalid because it's dangerous and might not warn otherwise.
        // This *must* be invalid.
        function ComponentWithConditionalHook() {
          if (cond) {
            useConditionalHook();
          }
        }
      `,
      errors: [conditionalError('useConditionalHook')],
    },
    {
      code: normalizeIndent`
        Hook.useState();
        Hook._useState();
        Hook.use42();
        Hook.useHook();
        Hook.use_hook();
      `,
      errors: [
        topLevelError('Hook.useState'),
        topLevelError('Hook.use42'),
        topLevelError('Hook.useHook'),
      ],
    },
    {
      code: normalizeIndent`
        class C {
          m() {
            This.useHook();
            Super.useHook();
          }
        }
      `,
      errors: [classError('This.useHook'), classError('Super.useHook')],
    },
    {
      code: normalizeIndent`
        // This is a false positive (it's valid) that unfortunately
        // we cannot avoid. Prefer to rename it to not start with "use"
        class Foo extends Component {
          render() {
            if (cond) {
              FooStore.useFeatureFlag();
            }
          }
        }
      `,
      errors: [classError('FooStore.useFeatureFlag')],
    },
    {
      code: normalizeIndent`
        // Invalid because it's dangerous and might not warn otherwise.
        // This *must* be invalid.
        function ComponentWithConditionalHook() {
          if (cond) {
            Namespace.useConditionalHook();
          }
        }
      `,
      errors: [conditionalError('Namespace.useConditionalHook')],
    },
    {
      code: normalizeIndent`
        // Invalid because it's dangerous and might not warn otherwise.
        // This *must* be invalid.
        function createComponent() {
          return function ComponentWithConditionalHook() {
            if (cond) {
              useConditionalHook();
            }
          }
        }
      `,
      errors: [conditionalError('useConditionalHook')],
    },
    {
      code: normalizeIndent`
        // Invalid because it's dangerous and might not warn otherwise.
        // This *must* be invalid.
        function useHookWithConditionalHook() {
          if (cond) {
            useConditionalHook();
          }
        }
      `,
      errors: [conditionalError('useConditionalHook')],
    },
    {
      code: normalizeIndent`
        // Invalid because it's dangerous and might not warn otherwise.
        // This *must* be invalid.
        function createHook() {
          return function useHookWithConditionalHook() {
            if (cond) {
              useConditionalHook();
            }
          }
        }
      `,
      errors: [conditionalError('useConditionalHook')],
    },
    {
      code: normalizeIndent`
        // Invalid because it's dangerous and might not warn otherwise.
        // This *must* be invalid.
        function ComponentWithTernaryHook() {
          cond ? useTernaryHook() : null;
        }
      `,
      errors: [conditionalError('useTernaryHook')],
    },
    {
      code: normalizeIndent`
        // Invalid because it's a common misunderstanding.
        // We *could* make it valid but the runtime error could be confusing.
        function ComponentWithHookInsideCallback() {
          useEffect(() => {
            useHookInsideCallback();
          });
        }
      `,
      errors: [genericError('useHookInsideCallback')],
    },
    {
      code: normalizeIndent`
        // Invalid because it's a common misunderstanding.
        // We *could* make it valid but the runtime error could be confusing.
        function createComponent() {
          return function ComponentWithHookInsideCallback() {
            useEffect(() => {
              useHookInsideCallback();
            });
          }
        }
      `,
      errors: [genericError('useHookInsideCallback')],
    },
    {
      code: normalizeIndent`
        // Invalid because it's a common misunderstanding.
        // We *could* make it valid but the runtime error could be confusing.
        const ComponentWithHookInsideCallback = React.forwardRef((props, ref) => {
          useEffect(() => {
            useHookInsideCallback();
          });
          return <button {...props} ref={ref} />
        });
      `,
      errors: [genericError('useHookInsideCallback')],
    },
    {
      code: normalizeIndent`
        // Invalid because it's a common misunderstanding.
        // We *could* make it valid but the runtime error could be confusing.
        const ComponentWithHookInsideCallback = React.memo(props => {
          useEffect(() => {
            useHookInsideCallback();
          });
          return <button {...props} />
        });
      `,
      errors: [genericError('useHookInsideCallback')],
    },
    {
      code: normalizeIndent`
        // Invalid because it's a common misunderstanding.
        // We *could* make it valid but the runtime error could be confusing.
        function ComponentWithHookInsideCallback() {
          function handleClick() {
            useState();
          }
        }
      `,
      errors: [functionError('useState', 'handleClick')],
    },
    {
      code: normalizeIndent`
        // Invalid because it's a common misunderstanding.
        // We *could* make it valid but the runtime error could be confusing.
        function createComponent() {
          return function ComponentWithHookInsideCallback() {
            function handleClick() {
              useState();
            }
          }
        }
      `,
      errors: [functionError('useState', 'handleClick')],
    },
    {
      code: normalizeIndent`
        // Invalid because it's dangerous and might not warn otherwise.
        // This *must* be invalid.
        function ComponentWithHookInsideLoop() {
          while (cond) {
            useHookInsideLoop();
          }
        }
      `,
      errors: [loopError('useHookInsideLoop')],
    },
    {
      code: normalizeIndent`
        // Invalid because it's dangerous and might not warn otherwise.
        // This *must* be invalid.
        function ComponentWithHookInsideLoop() {
          do {
            useHookInsideLoop();
          } while (cond);
        }
      `,
      errors: [loopError('useHookInsideLoop')],
    },
    {
      code: normalizeIndent`
        // Invalid because it's dangerous and might not warn otherwise.
        // This *must* be invalid.
        function ComponentWithHookInsideLoop() {
          do {
            foo();
          } while (useHookInsideLoop());
        }
      `,
      errors: [loopError('useHookInsideLoop')],
    },
    {
      code: normalizeIndent`
        // Invalid because it's dangerous and might not warn otherwise.
        // This *must* be invalid.
        function renderItem() {
          useState();
        }

        function List(props) {
          return props.items.map(renderItem);
        }
      `,
      errors: [functionError('useState', 'renderItem')],
    },
    {
      code: normalizeIndent`
        // Currently invalid because it violates the convention and removes the "taint"
        // from a hook. We *could* make it valid to avoid some false positives but let's
        // ensure that we don't break the "renderItem" and "normalFunctionWithConditionalHook"
        // cases which must remain invalid.
        function normalFunctionWithHook() {
          useHookInsideNormalFunction();
        }
      `,
      errors: [
        functionError('useHookInsideNormalFunction', 'normalFunctionWithHook'),
      ],
    },
    {
      code: normalizeIndent`
        // These are neither functions nor hooks.
        function _normalFunctionWithHook() {
          useHookInsideNormalFunction();
        }
        function _useNotAHook() {
          useHookInsideNormalFunction();
        }
      `,
      errors: [
        functionError('useHookInsideNormalFunction', '_normalFunctionWithHook'),
        functionError('useHookInsideNormalFunction', '_useNotAHook'),
      ],
    },
    {
      code: normalizeIndent`
        // Invalid because it's dangerous and might not warn otherwise.
        // This *must* be invalid.
        function normalFunctionWithConditionalHook() {
          if (cond) {
            useHookInsideNormalFunction();
          }
        }
      `,
      errors: [
        functionError(
          'useHookInsideNormalFunction',
          'normalFunctionWithConditionalHook'
        ),
      ],
    },
    {
      code: normalizeIndent`
        // Invalid because it's dangerous and might not warn otherwise.
        // This *must* be invalid.
        function useHookInLoops() {
          while (a) {
            useHook1();
            if (b) return;
            useHook2();
          }
          while (c) {
            useHook3();
            if (d) return;
            useHook4();
          }
        }
      `,
      errors: [
        loopError('useHook1'),
        loopError('useHook2'),
        loopError('useHook3'),
        loopError('useHook4'),
      ],
    },
    {
      code: normalizeIndent`
        // Invalid because it's dangerous and might not warn otherwise.
        // This *must* be invalid.
        function useHookInLoops() {
          while (a) {
            useHook1();
            if (b) continue;
            useHook2();
          }
        }
      `,
      errors: [loopError('useHook1'), loopError('useHook2', true)],
    },
    {
      code: normalizeIndent`
        // Invalid because it's dangerous and might not warn otherwise.
        // This *must* be invalid.
        function useHookInLoops() {
          do {
            useHook1();
            if (a) return;
            useHook2();
          } while (b);

          do {
            useHook3();
            if (c) return;
            useHook4();
          } while (d)
        }
      `,
      errors: [
        loopError('useHook1'),
        loopError('useHook2'),
        loopError('useHook3'),
        loopError('useHook4'),
      ],
    },
    {
      code: normalizeIndent`
        // Invalid because it's dangerous and might not warn otherwise.
        // This *must* be invalid.
        function useHookInLoops() {
          do {
            useHook1();
            if (a) continue;
            useHook2();
          } while (b);
        }
      `,
      errors: [loopError('useHook1'), loopError('useHook2', true)],
    },
    {
      code: normalizeIndent`
        // Invalid because it's dangerous and might not warn otherwise.
        // This *must* be invalid.
        function useLabeledBlock() {
          label: {
            if (a) break label;
            useHook();
          }
        }
      `,
      errors: [conditionalError('useHook')],
    },
    {
      code: normalizeIndent`
        // Currently invalid.
        // These are variations capturing the current heuristic--
        // we only allow hooks in PascalCase or useFoo functions.
        // We *could* make some of these valid. But before doing it,
        // consider specific cases documented above that contain reasoning.
        function a() { useState(); }
        const whatever = function b() { useState(); };
        const c = () => { useState(); };
        let d = () => useState();
        e = () => { useState(); };
        ({f: () => { useState(); }});
        ({g() { useState(); }});
        const {j = () => { useState(); }} = {};
        ({k = () => { useState(); }} = {});
      `,
      errors: [
        functionError('useState', 'a'),
        functionError('useState', 'b'),
        functionError('useState', 'c'),
        functionError('useState', 'd'),
        functionError('useState', 'e'),
        functionError('useState', 'f'),
        functionError('useState', 'g'),
        functionError('useState', 'j'),
        functionError('useState', 'k'),
      ],
    },
    {
      code: normalizeIndent`
        // Invalid because it's dangerous and might not warn otherwise.
        // This *must* be invalid.
        function useHook() {
          if (a) return;
          useState();
        }
      `,
      errors: [conditionalError('useState', true)],
    },
    {
      code: normalizeIndent`
        // Invalid because it's dangerous and might not warn otherwise.
        // This *must* be invalid.
        function useHook() {
          if (a) return;
          if (b) {
            console.log('true');
          } else {
            console.log('false');
          }
          useState();
        }
      `,
      errors: [conditionalError('useState', true)],
    },
    {
      code: normalizeIndent`
        // Invalid because it's dangerous and might not warn otherwise.
        // This *must* be invalid.
        function useHook() {
          if (b) {
            console.log('true');
          } else {
            console.log('false');
          }
          if (a) return;
          useState();
        }
      `,
      errors: [conditionalError('useState', true)],
    },
    {
      code: normalizeIndent`
        // Invalid because it's dangerous and might not warn otherwise.
        // This *must* be invalid.
        function useHook() {
          a && useHook1();
          b && useHook2();
        }
      `,
      errors: [conditionalError('useHook1'), conditionalError('useHook2')],
    },
    {
      code: normalizeIndent`
        // Invalid because it's dangerous and might not warn otherwise.
        // This *must* be invalid.
        function useHook() {
          try {
            f();
            useState();
          } catch {}
        }
      `,
      errors: [
        // NOTE: This is an error since `f()` could possibly throw.
        conditionalError('useState'),
      ],
    },
    {
      code: normalizeIndent`
        // Invalid because it's dangerous and might not warn otherwise.
        // This *must* be invalid.
        function useHook({ bar }) {
          let foo1 = bar && useState();
          let foo2 = bar || useState();
          let foo3 = bar ?? useState();
        }
      `,
      errors: [
        conditionalError('useState'),
        conditionalError('useState'),
        conditionalError('useState'),
      ],
    },
    {
      code: normalizeIndent`
        // Invalid because it's dangerous and might not warn otherwise.
        // This *must* be invalid.
        const FancyButton = React.forwardRef((props, ref) => {
          if (props.fancy) {
            useCustomHook();
          }
          return <button ref={ref}>{props.children}</button>;
        });
      `,
      errors: [conditionalError('useCustomHook')],
    },
    {
      code: normalizeIndent`
        // Invalid because it's dangerous and might not warn otherwise.
        // This *must* be invalid.
        const FancyButton = forwardRef(function(props, ref) {
          if (props.fancy) {
            useCustomHook();
          }
          return <button ref={ref}>{props.children}</button>;
        });
      `,
      errors: [conditionalError('useCustomHook')],
    },
    {
      code: normalizeIndent`
        // Invalid because it's dangerous and might not warn otherwise.
        // This *must* be invalid.
        const MemoizedButton = memo(function(props) {
          if (props.fancy) {
            useCustomHook();
          }
          return <button>{props.children}</button>;
        });
      `,
      errors: [conditionalError('useCustomHook')],
    },
    {
      code: normalizeIndent`
        // This is invalid because "use"-prefixed functions used in named
        // functions are assumed to be hooks.
        React.unknownFunction(function notAComponent(foo, bar) {
          useProbablyAHook(bar)
        });
      `,
      errors: [functionError('useProbablyAHook', 'notAComponent')],
    },
    {
      code: normalizeIndent`
        // Invalid because it's dangerous.
        // Normally, this would crash, but not if you use inline requires.
        // This *must* be invalid.
        // It's expected to have some false positives, but arguably
        // they are confusing anyway due to the use*() convention
        // already being associated with Hooks.
        useState();
        if (foo) {
          const foo = React.useCallback(() => {});
        }
        useCustomHook();
      `,
      errors: [
        topLevelError('useState'),
        topLevelError('React.useCallback'),
        topLevelError('useCustomHook'),
      ],
    },
    {
      code: normalizeIndent`
        // Technically this is a false positive.
        // We *could* make it valid (and it used to be).
        //
        // However, top-level Hook-like calls can be very dangerous
        // in environments with inline requires because they can mask
        // the runtime error by accident.
        // So we prefer to disallow it despite the false positive.

        const {createHistory, useBasename} = require('history-2.1.2');
        const browserHistory = useBasename(createHistory)({
          basename: '/',
        });
      `,
      errors: [topLevelError('useBasename')],
    },
    {
      code: normalizeIndent`
        class ClassComponentWithFeatureFlag extends React.Component {
          render() {
            if (foo) {
              useFeatureFlag();
            }
          }
        }
      `,
      errors: [classError('useFeatureFlag')],
    },
    {
      code: normalizeIndent`
        class ClassComponentWithHook extends React.Component {
          render() {
            React.useState();
          }
        }
      `,
      errors: [classError('React.useState')],
    },
    {
      code: normalizeIndent`
        (class {useHook = () => { useState(); }});
      `,
      errors: [classError('useState')],
    },
    {
      code: normalizeIndent`
        (class {useHook() { useState(); }});
      `,
      errors: [classError('useState')],
    },
    {
      code: normalizeIndent`
        (class {h = () => { useState(); }});
      `,
      errors: [classError('useState')],
    },
    {
      code: normalizeIndent`
        (class {i() { useState(); }});
      `,
      errors: [classError('useState')],
    },
    {
      code: normalizeIndent`
        async function AsyncComponent() {
          useState();
        }
      `,
      errors: [asyncComponentHookError('useState')],
    },
    {
      code: normalizeIndent`
        async function useAsyncHook() {
          useState();
        }
      `,
      errors: [asyncComponentHookError('useState')],
    },
    {
      code: normalizeIndent`
        async function Page() {
          useId();
          React.useId();
        }
      `,
      errors: [
        asyncComponentHookError('useId'),
        asyncComponentHookError('React.useId'),
      ],
    },
    {
      code: normalizeIndent`
        async function useAsyncHook() {
          useId();
        }
      `,
      errors: [asyncComponentHookError('useId')],
    },
    {
      code: normalizeIndent`
        async function notAHook() {
          useId();
        }
      `,
      errors: [functionError('useId', 'notAHook')],
    },
    {
      code: normalizeIndent`
        Hook.use();
        Hook._use();
        Hook.useState();
        Hook._useState();
        Hook.use42();
        Hook.useHook();
        Hook.use_hook();
      `,
      errors: [
        topLevelError('Hook.use'),
        topLevelError('Hook.useState'),
        topLevelError('Hook.use42'),
        topLevelError('Hook.useHook'),
      ],
    },
    {
      code: normalizeIndent`
        function notAComponent() {
          use(promise);
        }
      `,
      errors: [functionError('use', 'notAComponent')],
    },
    {
      code: normalizeIndent`
        const text = use(promise);
        function App() {
          return <Text text={text} />
        }
      `,
      errors: [topLevelError('use')],
    },
    {
      code: normalizeIndent`
        class C {
          m() {
            use(promise);
          }
        }
      `,
      errors: [classError('use')],
    },
    {
      code: normalizeIndent`
        async function AsyncComponent() {
          use();
        }
      `,
      errors: [asyncComponentHookError('use')],
    },
    {
      code: normalizeIndent`
        function App({p1, p2}) {
          try {
            use(p1);
          } catch (error) {
            console.error(error);
          }
          use(p2);
          return <div>App</div>;
        }
      `,
      errors: [tryCatchUseError('use')],
    },
    {
      code: normalizeIndent`
        function App({p1, p2}) {
          try {
            doSomething();
          } catch {
            use(p1);
          }
          use(p2);
          return <div>App</div>;
        }
      `,
      errors: [tryCatchUseError('use')],
    },
<<<<<<< HEAD
    {
      code: normalizeIndent`
        // Invalid because rules-of-hooks must also apply to components wrapped in wrapper functions.
        // This is a case where it wraps a properly named function.
        // This *must* be invalid.
        const ComponentWithConditionalHook = anyWrapper(function ComponentWithConditionalHook() {
          if (cond) {
            useConditionalHook();
          }
        })
      `,
      errors: [conditionalError('useConditionalHook')],
    },
    {
      code: normalizeIndent`
        // Invalid because rules-of-hooks must also apply to components wrapped in wrapper functions.
        // This is a case where it wraps an anonymous function.
        // This *must* be invalid.
        const ComponentWithConditionalHook = anyWrapper(function() {
          if (cond) {
            useConditionalHook();
          }
        })
      `,
      errors: [conditionalError('useConditionalHook')],
    },
    {
      code: normalizeIndent`
        // Invalid because rules-of-hooks must also apply to components wrapped in wrapper functions.
        // This is a case where it wraps an arrow function.
        // This *must* be invalid.
        const ComponentWithConditionalHook = anyWrapper(() => {
          if (cond) {
            useConditionalHook();
          }
        })
      `,
      errors: [conditionalError('useConditionalHook')],
    },
    {
      code: normalizeIndent`
        // Invalid because rules-of-hooks must also apply to components wrapped in many wrapper functions.
        // This is a case where it double wraps an arrow function.
        // This *must* be invalid.
        const ComponentWithConditionalHook = anyWrapper1(anyWrapper2(() => {
          if (cond) {
            useConditionalHook();
          }
        }))
      `,
      errors: [conditionalError('useConditionalHook')],
    },
  ],
};

if (__EXPERIMENTAL__) {
  allTests.valid = [
    ...allTests.valid,
    {
      code: normalizeIndent`
        // Valid because functions created with useEffectEvent can be called in a useEffect.
        function MyComponent({ theme }) {
          const onClick = useEffectEvent(() => {
            showNotification(theme);
          });
          useEffect(() => {
            onClick();
          });
          React.useEffect(() => {
            onClick();
          });
        }
      `,
    },
    {
      code: normalizeIndent`
        // Valid because functions created with useEffectEvent can be passed by reference in useEffect
        // and useEffectEvent.
        function MyComponent({ theme }) {
          const onClick = useEffectEvent(() => {
            showNotification(theme);
          });
          const onClick2 = useEffectEvent(() => {
            debounce(onClick);
            debounce(() => onClick());
            debounce(() => { onClick() });
            deboucne(() => debounce(onClick));
          });
          useEffect(() => {
            let id = setInterval(() => onClick(), 100);
            return () => clearInterval(onClick);
          }, []);
          React.useEffect(() => {
            let id = setInterval(() => onClick(), 100);
            return () => clearInterval(onClick);
          }, []);
          return null;
        }
      `,
    },
    {
      code: normalizeIndent`
        function MyComponent({ theme }) {
          useEffect(() => {
            onClick();
          });
          const onClick = useEffectEvent(() => {
            showNotification(theme);
          });
        }
      `,
    },
    {
      code: normalizeIndent`
        function MyComponent({ theme }) {
          // Can receive arguments
          const onEvent = useEffectEvent((text) => {
            console.log(text);
          });

          useEffect(() => {
            onEvent('Hello world');
          });
          React.useEffect(() => {
            onEvent('Hello world');
          });
        }
      `,
    },
=======
>>>>>>> cf884083
    {
      code: normalizeIndent`
        // Invalid: useEffectEvent should not be callable in regular custom hooks without additional configuration
        function MyComponent({ theme }) {
          const onClick = useEffectEvent(() => {
            showNotification(theme);
          });
          useCustomHook(() => {
            onClick();
          });
        }
      `,
      errors: [useEffectEventError('onClick', true)],
    },
    {
      code: normalizeIndent`
        // Invalid: useEffectEvent should not be callable in hooks not matching the settings regex
        function MyComponent({ theme }) {
          const onClick = useEffectEvent(() => {
            showNotification(theme);
          });
          useWrongHook(() => {
            onClick();
          });
        }
      `,
      settings: {
        'react-hooks': {
          additionalEffectHooks: 'useMyEffect',
        },
      },
      errors: [useEffectEventError('onClick', true)],
    },
    {
      code: normalizeIndent`
        function MyComponent({ theme }) {
          const onClick = useEffectEvent(() => {
            showNotification(theme);
          });
          return <Child onClick={onClick}></Child>;
        }
      `,
      errors: [useEffectEventError('onClick', false)],
    },
    {
      code: normalizeIndent`
        // This should error even though it shares an identifier name with the below
        function MyComponent({theme}) {
          const onClick = useEffectEvent(() => {
            showNotification(theme)
          });
          return <Child onClick={onClick} />
        }

        // The useEffectEvent function shares an identifier name with the above
        function MyOtherComponent({theme}) {
          const onClick = useEffectEvent(() => {
            showNotification(theme)
          });
          return <Child onClick={() => onClick()} />
        }

        // The useEffectEvent function shares an identifier name with the above
        function MyLastComponent({theme}) {
          const onClick = useEffectEvent(() => {
            showNotification(theme)
          });
          useEffect(() => {
            onClick(); // No error here, errors on all other uses
            onClick;
          })
          return <Child />
        }
      `,
      errors: [
        {...useEffectEventError('onClick', false), line: 7},
        {...useEffectEventError('onClick', true), line: 15},
      ],
    },
    {
      code: normalizeIndent`
        const MyComponent = ({ theme }) => {
          const onClick = useEffectEvent(() => {
            showNotification(theme);
          });
          return <Child onClick={onClick}></Child>;
        }
      `,
      errors: [useEffectEventError('onClick', false)],
    },
    {
      code: normalizeIndent`
        // Invalid because onClick is being aliased to foo but not invoked
        function MyComponent({ theme }) {
          const onClick = useEffectEvent(() => {
            showNotification(theme);
          });
          let foo = onClick;
          return <Bar onClick={foo} />
        }
      `,
      errors: [{...useEffectEventError('onClick', false), line: 7}],
    },
    {
      code: normalizeIndent`
        // Should error because it's being passed down to JSX, although it's been referenced once
        // in an effect
        function MyComponent({ theme }) {
          const onClick = useEffectEvent(() => {
            showNotification(them);
          });
          useEffect(() => {
            setTimeout(onClick, 100);
          });
          return <Child onClick={onClick} />
        }
      `,
      errors: [useEffectEventError('onClick', false)],
    },
    {
      code: normalizeIndent`
        // Invalid because functions created with useEffectEvent cannot be called in arbitrary closures.
        function MyComponent({ theme }) {
          const onClick = useEffectEvent(() => {
            showNotification(theme);
          });
          const onClick2 = () => { onClick() };
          const onClick3 = useCallback(() => onClick(), []);
          return <>
            <Child onClick={onClick2}></Child>
            <Child onClick={onClick3}></Child>
          </>;
        }
      `,
      errors: [
        useEffectEventError('onClick', true),
        useEffectEventError('onClick', true),
      ],
    },
  ],
};

function conditionalError(hook, hasPreviousFinalizer = false) {
  return {
    message:
      `React Hook "${hook}" is called conditionally. React Hooks must be ` +
      'called in the exact same order in every component render.' +
      (hasPreviousFinalizer
        ? ' Did you accidentally call a React Hook after an early return?'
        : ''),
  };
}

function loopError(hook) {
  return {
    message:
      `React Hook "${hook}" may be executed more than once. Possibly ` +
      'because it is called in a loop. React Hooks must be called in the ' +
      'exact same order in every component render.',
  };
}

function functionError(hook, fn) {
  return {
    message:
      `React Hook "${hook}" is called in function "${fn}" that is neither ` +
      'a React function component nor a custom React Hook function.' +
      ' React component names must start with an uppercase letter.' +
      ' React Hook names must start with the word "use".',
  };
}

function genericError(hook) {
  return {
    message:
      `React Hook "${hook}" cannot be called inside a callback. React Hooks ` +
      'must be called in a React function component or a custom React ' +
      'Hook function.',
  };
}

function topLevelError(hook) {
  return {
    message:
      `React Hook "${hook}" cannot be called at the top level. React Hooks ` +
      'must be called in a React function component or a custom React ' +
      'Hook function.',
  };
}

function classError(hook) {
  return {
    message:
      `React Hook "${hook}" cannot be called in a class component. React Hooks ` +
      'must be called in a React function component or a custom React ' +
      'Hook function.',
  };
}

function useEffectEventError(fn, called) {
  return {
    message:
      `\`${fn}\` is a function created with React Hook "useEffectEvent", and can only be called from ` +
      `the same component.${called ? '' : ' They cannot be assigned to variables or passed down.'}`,
  };
}

function asyncComponentHookError(fn) {
  return {
    message: `React Hook "${fn}" cannot be called in an async function.`,
  };
}

function tryCatchUseError(fn) {
  return {
    message: `React Hook "${fn}" cannot be called in a try/catch block.`,
  };
}

// For easier local testing
if (!process.env.CI) {
  let only = [];
  let skipped = [];
  [...allTests.valid, ...allTests.invalid].forEach(t => {
    if (t.skip) {
      delete t.skip;
      skipped.push(t);
    }
    if (t.only) {
      delete t.only;
      only.push(t);
    }
  });
  const predicate = t => {
    if (only.length > 0) {
      return only.indexOf(t) !== -1;
    }
    if (skipped.length > 0) {
      return skipped.indexOf(t) === -1;
    }
    return true;
  };
  allTests.valid = allTests.valid.filter(predicate);
  allTests.invalid = allTests.invalid.filter(predicate);
}

function filteredTests(predicate) {
  return {
    valid: allTests.valid.filter(predicate),
    invalid: allTests.invalid.filter(predicate),
  };
}

const flowTests = filteredTests(t => t.syntax == null || t.syntax === 'flow');
const tests = filteredTests(t => t.syntax !== 'flow');

allTests.valid.forEach(t => delete t.syntax);
allTests.invalid.forEach(t => delete t.syntax);

describe('rules-of-hooks/rules-of-hooks', () => {
  const parserOptionsV7 = {
    ecmaFeatures: {
      jsx: true,
    },
    ecmaVersion: 6,
    sourceType: 'module',
  };

  const languageOptionsV9 = {
    ecmaVersion: 6,
    sourceType: 'module',
    parserOptions: {
      ecmaFeatures: {
        jsx: true,
      },
    },
  };

  new ESLintTesterV7({
    parser: require.resolve('babel-eslint'),
    parserOptions: parserOptionsV7,
  }).run('eslint: v7, parser: babel-eslint', ReactHooksESLintRule, tests);

  new ESLintTesterV9({
    languageOptions: {
      ...languageOptionsV9,
      parser: require('@babel/eslint-parser'),
    },
  }).run(
    'eslint: v9, parser: @babel/eslint-parser',
    ReactHooksESLintRule,
    tests
  );

  new ESLintTesterV7({
    parser: require.resolve('hermes-eslint'),
    parserOptions: {
      sourceType: 'module',
      enableExperimentalComponentSyntax: true,
    },
  }).run('eslint: v7, parser: hermes-eslint', ReactHooksESLintRule, flowTests);

  new ESLintTesterV9({
    languageOptions: {
      ...languageOptionsV9,
      parser: require('hermes-eslint'),
      parserOptions: {
        sourceType: 'module',
        enableExperimentalComponentSyntax: true,
      },
    },
  }).run('eslint: v9, parser: hermes-eslint', ReactHooksESLintRule, flowTests);

  new ESLintTesterV7({
    parser: require.resolve('@typescript-eslint/parser-v2'),
    parserOptions: parserOptionsV7,
  }).run(
    'eslint: v7, parser: @typescript-eslint/parser@2.x',
    ReactHooksESLintRule,
    tests
  );

  new ESLintTesterV9({
    languageOptions: {
      ...languageOptionsV9,
      parser: require('@typescript-eslint/parser-v2'),
    },
  }).run(
    'eslint: v9, parser: @typescript-eslint/parser@2.x',
    ReactHooksESLintRule,
    tests
  );

  new ESLintTesterV7({
    parser: require.resolve('@typescript-eslint/parser-v3'),
    parserOptions: parserOptionsV7,
  }).run(
    'eslint: v7, parser: @typescript-eslint/parser@3.x',
    ReactHooksESLintRule,
    tests
  );

  new ESLintTesterV9({
    languageOptions: {
      ...languageOptionsV9,
      parser: require('@typescript-eslint/parser-v3'),
    },
  }).run(
    'eslint: v9, parser: @typescript-eslint/parser@3.x',
    ReactHooksESLintRule,
    tests
  );

  new ESLintTesterV7({
    parser: require.resolve('@typescript-eslint/parser-v4'),
    parserOptions: parserOptionsV7,
  }).run(
    'eslint: v7, parser: @typescript-eslint/parser@4.x',
    ReactHooksESLintRule,
    tests
  );

  new ESLintTesterV9({
    languageOptions: {
      ...languageOptionsV9,
      parser: require('@typescript-eslint/parser-v4'),
    },
  }).run(
    'eslint: v9, parser: @typescript-eslint/parser@4.x',
    ReactHooksESLintRule,
    tests
  );

  new ESLintTesterV7({
    parser: require.resolve('@typescript-eslint/parser-v5'),
    parserOptions: parserOptionsV7,
  }).run(
    'eslint: v7, parser: @typescript-eslint/parser@^5.0.0-0',
    ReactHooksESLintRule,
    tests
  );

  new ESLintTesterV9({
    languageOptions: {
      ...languageOptionsV9,
      parser: require('@typescript-eslint/parser-v5'),
    },
  }).run(
    'eslint: v9, parser: @typescript-eslint/parser@^5.0.0',
    ReactHooksESLintRule,
    tests
  );
});<|MERGE_RESOLUTION|>--- conflicted
+++ resolved
@@ -1511,138 +1511,6 @@
       `,
       errors: [tryCatchUseError('use')],
     },
-<<<<<<< HEAD
-    {
-      code: normalizeIndent`
-        // Invalid because rules-of-hooks must also apply to components wrapped in wrapper functions.
-        // This is a case where it wraps a properly named function.
-        // This *must* be invalid.
-        const ComponentWithConditionalHook = anyWrapper(function ComponentWithConditionalHook() {
-          if (cond) {
-            useConditionalHook();
-          }
-        })
-      `,
-      errors: [conditionalError('useConditionalHook')],
-    },
-    {
-      code: normalizeIndent`
-        // Invalid because rules-of-hooks must also apply to components wrapped in wrapper functions.
-        // This is a case where it wraps an anonymous function.
-        // This *must* be invalid.
-        const ComponentWithConditionalHook = anyWrapper(function() {
-          if (cond) {
-            useConditionalHook();
-          }
-        })
-      `,
-      errors: [conditionalError('useConditionalHook')],
-    },
-    {
-      code: normalizeIndent`
-        // Invalid because rules-of-hooks must also apply to components wrapped in wrapper functions.
-        // This is a case where it wraps an arrow function.
-        // This *must* be invalid.
-        const ComponentWithConditionalHook = anyWrapper(() => {
-          if (cond) {
-            useConditionalHook();
-          }
-        })
-      `,
-      errors: [conditionalError('useConditionalHook')],
-    },
-    {
-      code: normalizeIndent`
-        // Invalid because rules-of-hooks must also apply to components wrapped in many wrapper functions.
-        // This is a case where it double wraps an arrow function.
-        // This *must* be invalid.
-        const ComponentWithConditionalHook = anyWrapper1(anyWrapper2(() => {
-          if (cond) {
-            useConditionalHook();
-          }
-        }))
-      `,
-      errors: [conditionalError('useConditionalHook')],
-    },
-  ],
-};
-
-if (__EXPERIMENTAL__) {
-  allTests.valid = [
-    ...allTests.valid,
-    {
-      code: normalizeIndent`
-        // Valid because functions created with useEffectEvent can be called in a useEffect.
-        function MyComponent({ theme }) {
-          const onClick = useEffectEvent(() => {
-            showNotification(theme);
-          });
-          useEffect(() => {
-            onClick();
-          });
-          React.useEffect(() => {
-            onClick();
-          });
-        }
-      `,
-    },
-    {
-      code: normalizeIndent`
-        // Valid because functions created with useEffectEvent can be passed by reference in useEffect
-        // and useEffectEvent.
-        function MyComponent({ theme }) {
-          const onClick = useEffectEvent(() => {
-            showNotification(theme);
-          });
-          const onClick2 = useEffectEvent(() => {
-            debounce(onClick);
-            debounce(() => onClick());
-            debounce(() => { onClick() });
-            deboucne(() => debounce(onClick));
-          });
-          useEffect(() => {
-            let id = setInterval(() => onClick(), 100);
-            return () => clearInterval(onClick);
-          }, []);
-          React.useEffect(() => {
-            let id = setInterval(() => onClick(), 100);
-            return () => clearInterval(onClick);
-          }, []);
-          return null;
-        }
-      `,
-    },
-    {
-      code: normalizeIndent`
-        function MyComponent({ theme }) {
-          useEffect(() => {
-            onClick();
-          });
-          const onClick = useEffectEvent(() => {
-            showNotification(theme);
-          });
-        }
-      `,
-    },
-    {
-      code: normalizeIndent`
-        function MyComponent({ theme }) {
-          // Can receive arguments
-          const onEvent = useEffectEvent((text) => {
-            console.log(text);
-          });
-
-          useEffect(() => {
-            onEvent('Hello world');
-          });
-          React.useEffect(() => {
-            onEvent('Hello world');
-          });
-        }
-      `,
-    },
-=======
->>>>>>> cf884083
     {
       code: normalizeIndent`
         // Invalid: useEffectEvent should not be callable in regular custom hooks without additional configuration
@@ -1781,6 +1649,58 @@
         useEffectEventError('onClick', true),
         useEffectEventError('onClick', true),
       ],
+    },
+    {
+      code: normalizeIndent`
+        // Invalid because rules-of-hooks must also apply to components wrapped in wrapper functions.
+        // This is a case where it wraps a properly named function.
+        // This *must* be invalid.
+        const ComponentWithConditionalHook = anyWrapper(function ComponentWithConditionalHook() {
+          if (cond) {
+            useConditionalHook();
+          }
+        })
+      `,
+      errors: [conditionalError('useConditionalHook')],
+    },
+    {
+      code: normalizeIndent`
+        // Invalid because rules-of-hooks must also apply to components wrapped in wrapper functions.
+        // This is a case where it wraps an anonymous function.
+        // This *must* be invalid.
+        const ComponentWithConditionalHook = anyWrapper(function() {
+          if (cond) {
+            useConditionalHook();
+          }
+        })
+      `,
+      errors: [conditionalError('useConditionalHook')],
+    },
+    {
+      code: normalizeIndent`
+        // Invalid because rules-of-hooks must also apply to components wrapped in wrapper functions.
+        // This is a case where it wraps an arrow function.
+        // This *must* be invalid.
+        const ComponentWithConditionalHook = anyWrapper(() => {
+          if (cond) {
+            useConditionalHook();
+          }
+        })
+      `,
+      errors: [conditionalError('useConditionalHook')],
+    },
+    {
+      code: normalizeIndent`
+        // Invalid because rules-of-hooks must also apply to components wrapped in many wrapper functions.
+        // This is a case where it double wraps an arrow function.
+        // This *must* be invalid.
+        const ComponentWithConditionalHook = anyWrapper1(anyWrapper2(() => {
+          if (cond) {
+            useConditionalHook();
+          }
+        }))
+      `,
+      errors: [conditionalError('useConditionalHook')],
     },
   ],
 };
