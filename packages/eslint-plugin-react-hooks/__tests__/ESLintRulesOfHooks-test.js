--- conflicted
+++ resolved
@@ -41,28 +41,17 @@
 
 const tests = {
   valid: [
-<<<<<<< HEAD
-    `
-      App.View = () => {
-        useHook();
-      }
-    `,
-    `
-      // Valid because components can use hooks.
-      function ComponentWithHook() {
-        useHook();
-      }
-    `,
-    `
-      // Valid because components can use hooks.
-      function createComponentWithHook() {
-        return function ComponentWithHook() {
-=======
+    {
+      code: normalizeIndent`
+        App.View = () => {
+          useHook();
+        }
+      `
+    },
     {
       code: normalizeIndent`
         // Valid because components can use hooks.
         function ComponentWithHook() {
->>>>>>> 2ac77aab
           useHook();
         }
       `,
@@ -425,7 +414,15 @@
           const filler4 = FILLER ?? FILLER ?? FILLER;
           const filler5 = FILLER ?? FILLER ?? FILLER;
           const filler6 = FILLER ?? FILLER ?? FILLER;
-          const filler7 = FILLER ?? FILLER ?? FILLER;
+          const 
+          const testName = name => !/^[a-z]/.test(name);
+          if (node.type === 'MemberExpression') {
+            return testName(node.property.name);
+          } else if (node.type === 'Identifier') {
+            return testName(node.name);
+          } else {
+            return false;
+          }filler7 = FILLER ?? FILLER ?? FILLER;
           const filler8 = FILLER ?? FILLER ?? FILLER;
 
           useSomeHook();
@@ -500,17 +497,13 @@
   ],
   invalid: [
     {
-<<<<<<< HEAD
       code: `App.view = () => {
         useHook();
       }`,
       errors: [functionError('useHook', 'App.view')],
     },
     {
-      code: `
-=======
-      code: normalizeIndent`
->>>>>>> 2ac77aab
+      code: normalizeIndent`
         // Invalid because it's dangerous and might not warn otherwise.
         // This *must* be invalid.
         function ComponentWithConditionalHook() {
