/**
 * Copyright (c) Meta Platforms, Inc. and affiliates.
 *
 * This source code is licensed under the MIT license found in the
 * LICENSE file in the root directory of this source tree.
 *
 * @emails react-core
 * @jest-environment node
 */

'use strict';

if (typeof Blob === 'undefined') {
  global.Blob = require('buffer').Blob;
}
if (typeof File === 'undefined' || typeof FormData === 'undefined') {
  global.File = require('undici').File;
  global.FormData = require('undici').FormData;
}

function normalizeCodeLocInfo(str) {
  return (
    str &&
    str.replace(/^ +(?:at|in) ([\S]+)[^\n]*/gm, function (m, name) {
      const dot = name.lastIndexOf('.');
      if (dot !== -1) {
        name = name.slice(dot + 1);
      }
      return '    in ' + name + (/\d/.test(m) ? ' (at **)' : '');
    })
  );
}

function normalizeReactCodeLocInfo(str) {
  const repoRootForRegexp = __REACT_ROOT_PATH_TEST__.replace(/\//g, '\\/');
  const repoFileLocMatch = new RegExp(`${repoRootForRegexp}.+?:\\d+:\\d+`, 'g');
  return str && str.replace(repoFileLocMatch, '**');
}

// If we just use the original Error prototype, Jest will only display the error message if assertions fail.
// But we usually want to also assert on our expando properties or even the stack.
// By hiding the fact from Jest that this is an error, it will show all enumerable properties on mismatch.

function getErrorForJestMatcher(error) {
  return {
    ...error,
    // non-enumerable properties that are still relevant for testing
    message: error.message,
    stack: normalizeReactCodeLocInfo(error.stack),
  };
}

const finalizationRegistries = [];
function FinalizationRegistryMock(callback) {
  this._heldValues = [];
  this._callback = callback;
  finalizationRegistries.push(this);
}
FinalizationRegistryMock.prototype.register = function (target, heldValue) {
  this._heldValues.push(heldValue);
};
global.FinalizationRegistry = FinalizationRegistryMock;

function gc() {
  for (let i = 0; i < finalizationRegistries.length; i++) {
    const registry = finalizationRegistries[i];
    const callback = registry._callback;
    const heldValues = registry._heldValues;
    for (let j = 0; j < heldValues.length; j++) {
      callback(heldValues[j]);
    }
    heldValues.length = 0;
  }
}

let act;
let use;
let startTransition;
let React;
let ReactServer;
let ReactNoop;
let ReactNoopFlightServer;
let ReactNoopFlightClient;
let ErrorBoundary;
let NoErrorExpected;
let Scheduler;
let assertLog;
let assertConsoleErrorDev;
let getDebugInfo;

describe('ReactFlight', () => {
  beforeEach(() => {
    // Mock performance.now for timing tests
    let time = 10;
    const now = jest.fn().mockImplementation(() => {
      return time++;
    });
    Object.defineProperty(performance, 'timeOrigin', {
      value: time,
      configurable: true,
    });
    Object.defineProperty(performance, 'now', {
      value: now,
      configurable: true,
    });

    jest.resetModules();
    jest.mock('react', () => require('react/react.react-server'));
    ReactServer = require('react');
    ReactNoopFlightServer = require('react-noop-renderer/flight-server');
    // This stores the state so we need to preserve it
    const flightModules = require('react-noop-renderer/flight-modules');
    jest.resetModules();
    __unmockReact();
    jest.mock('react-noop-renderer/flight-modules', () => flightModules);
    React = require('react');
    startTransition = React.startTransition;
    use = React.use;
    ReactNoop = require('react-noop-renderer');
    ReactNoopFlightClient = require('react-noop-renderer/flight-client');
    act = require('internal-test-utils').act;
    Scheduler = require('scheduler');
    const InternalTestUtils = require('internal-test-utils');
    assertLog = InternalTestUtils.assertLog;
    assertConsoleErrorDev = InternalTestUtils.assertConsoleErrorDev;

    getDebugInfo = InternalTestUtils.getDebugInfo.bind(null, {
      useV8Stack: true,
      ignoreRscStreamInfo: true,
    });

    ErrorBoundary = class extends React.Component {
      state = {hasError: false, error: null};
      static getDerivedStateFromError(error) {
        return {
          hasError: true,
          error,
        };
      }
      componentDidCatch(error, errorInfo) {
        expect(error).toBe(this.state.error);
        if (this.props.expectedStack !== undefined) {
          expect(normalizeCodeLocInfo(errorInfo.componentStack)).toBe(
            this.props.expectedStack,
          );
        }
      }
      componentDidMount() {
        expect(this.state.hasError).toBe(true);
        expect(this.state.error).toBeTruthy();
        if (__DEV__) {
          expect(this.state.error.message).toContain(
            this.props.expectedMessage,
          );
          expect(this.state.error.digest).toBe('a dev digest');
          expect(this.state.error.environmentName).toBe(
            this.props.expectedEnviromentName || 'Server',
          );
          if (this.props.expectedErrorStack !== undefined) {
            expect(this.state.error.stack).toContain(
              this.props.expectedErrorStack,
            );
          }
        } else {
          expect(this.state.error.message).toBe(
            'An error occurred in the Server Components render. The specific message is omitted in production' +
              ' builds to avoid leaking sensitive details. A digest property is included on this error instance which' +
              ' may provide additional details about the nature of the error.',
          );
          let expectedDigest = this.props.expectedMessage;
          if (
            expectedDigest.startsWith('{') ||
            expectedDigest.startsWith('<')
          ) {
            expectedDigest = '{}';
          } else if (expectedDigest.startsWith('[')) {
            expectedDigest = '[]';
          }
          expect(this.state.error.digest).toContain(expectedDigest);
          expect(this.state.error.environmentName).toBe(undefined);
          expect(this.state.error.stack).toBe(
            'Error: ' + this.state.error.message,
          );
        }
      }
      render() {
        if (this.state.hasError) {
          return this.state.error.message;
        }
        return this.props.children;
      }
    };

    NoErrorExpected = class extends React.Component {
      state = {hasError: false, error: null};
      static getDerivedStateFromError(error) {
        return {
          hasError: true,
          error,
        };
      }
      componentDidMount() {
        expect(this.state.error).toBe(null);
        expect(this.state.hasError).toBe(false);
      }
      render() {
        if (this.state.hasError) {
          return this.state.error.message;
        }
        return this.props.children;
      }
    };
  });

  afterEach(() => {
    jest.restoreAllMocks();
  });

  function clientReference(value) {
    return Object.defineProperties(
      function () {
        throw new Error('Cannot call a client function from the server.');
      },
      {
        $$typeof: {value: Symbol.for('react.client.reference')},
        value: {value: value},
      },
    );
  }

  it('can render a Server Component', async () => {
    function Bar({text}) {
      return text.toUpperCase();
    }
    function Foo() {
      return {
        bar: (
          <div>
            <Bar text="a" />, <Bar text="b" />
          </div>
        ),
      };
    }
    const transport = ReactNoopFlightServer.render({
      foo: <Foo />,
    });
    const model = await ReactNoopFlightClient.read(transport);
    expect(model).toEqual({
      foo: {
        bar: (
          <div>
            {'A'}
            {', '}
            {'B'}
          </div>
        ),
      },
    });
  });

  // @gate !__DEV__ || enableComponentPerformanceTrack
  it('can render a Client Component using a module reference and render there', async () => {
    function UserClient(props) {
      return (
        <span>
          {props.greeting}, {props.name}
        </span>
      );
    }
    const User = clientReference(UserClient);

    function Greeting({firstName, lastName}) {
      return <User greeting="Hello" name={firstName + ' ' + lastName} />;
    }

    const model = {
      greeting: <Greeting firstName="Seb" lastName="Smith" />,
    };

    const transport = ReactNoopFlightServer.render(model);

    await act(async () => {
      const rootModel = await ReactNoopFlightClient.read(transport);
      const greeting = rootModel.greeting;
      expect(getDebugInfo(greeting)).toEqual(
        __DEV__
          ? [
              {time: 12},
              {
                name: 'Greeting',
                env: 'Server',
                key: null,
                stack: '    in Object.<anonymous> (at **)',
                props: {
                  firstName: 'Seb',
                  lastName: 'Smith',
                },
              },
              {time: 13},
            ]
          : undefined,
      );
      ReactNoop.render(greeting);
    });

    expect(ReactNoop).toMatchRenderedOutput(<span>Hello, Seb Smith</span>);
  });

  // @gate !__DEV__ || enableComponentPerformanceTrack
  it('can render a shared forwardRef Component', async () => {
    const Greeting = React.forwardRef(function Greeting(
      {firstName, lastName},
      ref,
    ) {
      return (
        <span ref={ref}>
          Hello, {firstName} {lastName}
        </span>
      );
    });

    const root = <Greeting firstName="Seb" lastName="Smith" />;

    const transport = ReactNoopFlightServer.render(root);

    await act(async () => {
      const result = await ReactNoopFlightClient.read(transport);
      expect(getDebugInfo(result)).toEqual(
        __DEV__
          ? [
              {time: 12},
              {
                name: 'Greeting',
                env: 'Server',
                key: null,
                stack: '    in Object.<anonymous> (at **)',
                props: {
                  firstName: 'Seb',
                  lastName: 'Smith',
                },
              },
              {time: 13},
            ]
          : undefined,
      );
      ReactNoop.render(result);
    });

    expect(ReactNoop).toMatchRenderedOutput(<span>Hello, Seb Smith</span>);
  });

  it('can render an iterable as an array', async () => {
    function ItemListClient(props) {
      return <span>{props.items}</span>;
    }
    const ItemList = clientReference(ItemListClient);

    function Items() {
      const iterable = {
        [Symbol.iterator]: function* () {
          yield 'A';
          yield 'B';
          yield 'C';
        },
      };
      return <ItemList items={iterable} />;
    }

    const model = <Items />;

    const transport = ReactNoopFlightServer.render(model);

    await act(async () => {
      ReactNoop.render(await ReactNoopFlightClient.read(transport));
    });

    expect(ReactNoop).toMatchRenderedOutput(<span>ABC</span>);
  });

  it('can render an iterator as a single shot iterator', async () => {
    const iterator = (function* () {
      yield 'A';
      yield 'B';
      yield 'C';
    })();

    const transport = ReactNoopFlightServer.render(iterator);
    const result = await ReactNoopFlightClient.read(transport);

    // The iterator should be the same as itself.
    expect(result[Symbol.iterator]()).toBe(result);

    expect(Array.from(result)).toEqual(['A', 'B', 'C']);
    // We've already consumed this iterator.
    expect(Array.from(result)).toEqual([]);
  });

  it('can render a Generator Server Component as a fragment', async () => {
    function ItemListClient(props) {
      return <span>{props.children}</span>;
    }
    const ItemList = clientReference(ItemListClient);

    function* Items() {
      yield 'A';
      yield 'B';
      yield 'C';
    }

    const model = (
      <ItemList>
        <Items />
      </ItemList>
    );

    const transport = ReactNoopFlightServer.render(model);

    await act(async () => {
      ReactNoop.render(await ReactNoopFlightClient.read(transport));
    });

    expect(ReactNoop).toMatchRenderedOutput(<span>ABC</span>);
  });

  it('can render undefined', async () => {
    function Undefined() {
      return undefined;
    }

    const model = <Undefined />;

    const transport = ReactNoopFlightServer.render(model);

    await act(async () => {
      ReactNoop.render(await ReactNoopFlightClient.read(transport));
    });

    expect(ReactNoop).toMatchRenderedOutput(null);
  });

  // @gate FIXME
  it('should transport undefined object values', async () => {
    function ServerComponent(props) {
      return 'prop' in props
        ? `\`prop\` in props as '${props.prop}'`
        : '`prop` not in props';
    }
    const ClientComponent = clientReference(ServerComponent);

    const model = (
      <>
        <div>
          Server: <ServerComponent prop={undefined} />
        </div>
        <div>
          Client: <ClientComponent prop={undefined} />
        </div>
      </>
    );

    const transport = ReactNoopFlightServer.render(model);

    await act(async () => {
      ReactNoop.render(await ReactNoopFlightClient.read(transport));
    });

    expect(ReactNoop).toMatchRenderedOutput(
      <>
        <div>Server: `prop` in props as 'undefined'</div>
        <div>Client: `prop` in props as 'undefined'</div>
      </>,
    );
  });

  it('can render an empty fragment', async () => {
    function Empty() {
      return <React.Fragment />;
    }

    const model = <Empty />;

    const transport = ReactNoopFlightServer.render(model);

    await act(async () => {
      ReactNoop.render(await ReactNoopFlightClient.read(transport));
    });

    expect(ReactNoop).toMatchRenderedOutput(null);
  });

  it('can transport weird numbers', async () => {
    const nums = [0, -0, Infinity, -Infinity, NaN];
    function ComponentClient({prop}) {
      expect(prop).not.toBe(nums);
      expect(prop).toEqual(nums);
      expect(prop.every((p, i) => Object.is(p, nums[i]))).toBe(true);
      return `prop: ${prop}`;
    }
    const Component = clientReference(ComponentClient);

    const model = <Component prop={nums} />;

    const transport = ReactNoopFlightServer.render(model);

    await act(async () => {
      ReactNoop.render(await ReactNoopFlightClient.read(transport));
    });

    expect(ReactNoop).toMatchRenderedOutput(
      // already checked -0 with expects above
      'prop: 0,0,Infinity,-Infinity,NaN',
    );
  });

  it('can transport BigInt', async () => {
    function ComponentClient({prop}) {
      return `prop: ${prop} (${typeof prop})`;
    }
    const Component = clientReference(ComponentClient);

    const model = <Component prop={90071992547409910000n} />;

    const transport = ReactNoopFlightServer.render(model);

    await act(async () => {
      ReactNoop.render(await ReactNoopFlightClient.read(transport));
    });

    expect(ReactNoop).toMatchRenderedOutput(
      'prop: 90071992547409910000 (bigint)',
    );
  });

  it('can transport Date', async () => {
    function ComponentClient({prop}) {
      return `prop: ${prop.toISOString()}`;
    }
    const Component = clientReference(ComponentClient);

    const model = <Component prop={new Date(1234567890123)} />;

    const transport = ReactNoopFlightServer.render(model);

    await act(async () => {
      ReactNoop.render(await ReactNoopFlightClient.read(transport));
    });

    expect(ReactNoop).toMatchRenderedOutput('prop: 2009-02-13T23:31:30.123Z');
  });

  it('can transport Map', async () => {
    function ComponentClient({prop, selected}) {
      return `
        map: ${prop instanceof Map}
        size: ${prop.size}
        greet: ${prop.get('hi').greet}
        content: ${JSON.stringify(Array.from(prop))}
        selected: ${prop.get(selected)}
      `;
    }
    const Component = clientReference(ComponentClient);

    const objKey = {obj: 'key'};
    const map = new Map([
      ['hi', {greet: 'world'}],
      [objKey, 123],
    ]);
    const model = <Component prop={map} selected={objKey} />;

    const transport = ReactNoopFlightServer.render(model);

    await act(async () => {
      ReactNoop.render(await ReactNoopFlightClient.read(transport));
    });

    expect(ReactNoop).toMatchRenderedOutput(`
        map: true
        size: 2
        greet: world
        content: [["hi",{"greet":"world"}],[{"obj":"key"},123]]
        selected: 123
      `);
  });

  it('can transport Set', async () => {
    function ComponentClient({prop, selected}) {
      return `
        set: ${prop instanceof Set}
        size: ${prop.size}
        hi: ${prop.has('hi')}
        content: ${JSON.stringify(Array.from(prop))}
        selected: ${prop.has(selected)}
      `;
    }
    const Component = clientReference(ComponentClient);

    const objKey = {obj: 'key'};
    const set = new Set(['hi', objKey]);
    const model = <Component prop={set} selected={objKey} />;

    const transport = ReactNoopFlightServer.render(model);

    await act(async () => {
      ReactNoop.render(await ReactNoopFlightClient.read(transport));
    });

    expect(ReactNoop).toMatchRenderedOutput(`
        set: true
        size: 2
        hi: true
        content: ["hi",{"obj":"key"}]
        selected: true
      `);
  });

  it('can transport FormData (no blobs)', async () => {
    function ComponentClient({prop}) {
      return `
        formData: ${prop instanceof FormData}
        hi: ${prop.get('hi')}
        multiple: ${prop.getAll('multiple')}
        content: ${JSON.stringify(Array.from(prop))}
      `;
    }
    const Component = clientReference(ComponentClient);

    const formData = new FormData();
    formData.append('hi', 'world');
    formData.append('multiple', 1);
    formData.append('multiple', 2);

    const model = <Component prop={formData} />;

    const transport = ReactNoopFlightServer.render(model);

    await act(async () => {
      ReactNoop.render(await ReactNoopFlightClient.read(transport));
    });

    expect(ReactNoop).toMatchRenderedOutput(`
        formData: true
        hi: world
        multiple: 1,2
        content: [["hi","world"],["multiple","1"],["multiple","2"]]
      `);
  });

  it('can transport Date as a top-level value', async () => {
    const date = new Date(0);
    const transport = ReactNoopFlightServer.render(date);

    let readValue;
    await act(async () => {
      readValue = await ReactNoopFlightClient.read(transport);
    });

    expect(readValue).toEqual(date);
  });

  it('can transport Error objects as values', async () => {
    class CustomError extends Error {
      constructor(message) {
        super(message);
        this.name = 'Custom';
      }
    }

    function ComponentClient({prop}) {
      return `
        is error: ${prop instanceof Error}
        name: ${prop.name}
        message: ${prop.message}
        stack: ${normalizeCodeLocInfo(prop.stack).split('\n').slice(0, 2).join('\n')}
        environmentName: ${prop.environmentName}
      `;
    }
    const Component = clientReference(ComponentClient);

    function ServerComponent() {
      const error = new CustomError('hello');
      return <Component prop={error} />;
    }

    const transport = ReactNoopFlightServer.render(<ServerComponent />);

    await act(async () => {
      ReactNoop.render(await ReactNoopFlightClient.read(transport));
    });

    if (__DEV__) {
      expect(ReactNoop).toMatchRenderedOutput(`
        is error: true
        name: Custom
        message: hello
        stack: Custom: hello
    in ServerComponent (at **)
        environmentName: Server
      `);
    } else {
      expect(ReactNoop).toMatchRenderedOutput(`
        is error: true
        name: Error
        message: An error occurred in the Server Components render. The specific message is omitted in production builds to avoid leaking sensitive details. A digest property is included on this error instance which may provide additional details about the nature of the error.
        stack: Error: An error occurred in the Server Components render. The specific message is omitted in production builds to avoid leaking sensitive details. A digest property is included on this error instance which may provide additional details about the nature of the error.
        environmentName: undefined
      `);
    }
  });

  it('can transport cyclic objects', async () => {
    function ComponentClient({prop}) {
      expect(prop.obj.obj.obj).toBe(prop.obj.obj);
    }
    const Component = clientReference(ComponentClient);

    const cyclic = {obj: null};
    cyclic.obj = cyclic;
    const model = <Component prop={cyclic} />;

    const transport = ReactNoopFlightServer.render(model);

    await act(async () => {
      ReactNoop.render(await ReactNoopFlightClient.read(transport));
    });
  });

  it('can transport cyclic arrays', async () => {
    function ComponentClient({prop, obj}) {
      expect(prop[1]).toBe(prop);
      expect(prop[0]).toBe(obj);
    }
    const Component = clientReference(ComponentClient);

    const obj = {};
    const cyclic = [obj];
    cyclic[1] = cyclic;
    const model = <Component prop={cyclic} obj={obj} />;

    const transport = ReactNoopFlightServer.render(model);

    await act(async () => {
      ReactNoop.render(await ReactNoopFlightClient.read(transport));
    });
  });

  it('can render a lazy component as a shared component on the server', async () => {
    function SharedComponent({text}) {
      return (
        <div>
          shared<span>{text}</span>
        </div>
      );
    }

    let load = null;
    const loadSharedComponent = () => {
      return new Promise(res => {
        load = () => res({default: SharedComponent});
      });
    };

    const LazySharedComponent = React.lazy(loadSharedComponent);

    function ServerComponent() {
      return (
        <React.Suspense fallback={'Loading...'}>
          <LazySharedComponent text={'a'} />
        </React.Suspense>
      );
    }

    const transport = ReactNoopFlightServer.render(<ServerComponent />);

    await act(async () => {
      const rootModel = await ReactNoopFlightClient.read(transport);
      ReactNoop.render(rootModel);
    });
    expect(ReactNoop).toMatchRenderedOutput('Loading...');
    await load();

    await act(async () => {
      const rootModel = await ReactNoopFlightClient.read(transport);
      ReactNoop.render(rootModel);
    });
    expect(ReactNoop).toMatchRenderedOutput(
      <div>
        shared<span>a</span>
      </div>,
    );
  });

  it('errors on a Lazy element being used in Component position', async () => {
    function SharedComponent({text}) {
      return (
        <div>
          shared<span>{text}</span>
        </div>
      );
    }

    let load = null;

    const LazyElementDisguisedAsComponent = React.lazy(() => {
      return new Promise(res => {
        load = () => res({default: <SharedComponent text={'a'} />});
      });
    });

    function ServerComponent() {
      return (
        <React.Suspense fallback={'Loading...'}>
          <LazyElementDisguisedAsComponent text={'b'} />
        </React.Suspense>
      );
    }

    const transport = ReactNoopFlightServer.render(<ServerComponent />);

    await load();

    await expect(async () => {
      await act(async () => {
        const rootModel = await ReactNoopFlightClient.read(transport);
        ReactNoop.render(rootModel);
      });
    }).rejects.toThrow(
      __DEV__
        ? 'Element type is invalid: expected a string (for built-in components) or a class/function ' +
            '(for composite components) but got: <div />. ' +
            'Did you accidentally export a JSX literal instead of a component?'
        : 'Element type is invalid: expected a string (for built-in components) or a class/function ' +
            '(for composite components) but got: object.',
    );
    expect(ReactNoop).toMatchRenderedOutput(null);
  });

  it('can render a lazy element', async () => {
    function SharedComponent({text}) {
      return (
        <div>
          shared<span>{text}</span>
        </div>
      );
    }

    let load = null;

    const lazySharedElement = React.lazy(() => {
      return new Promise(res => {
        load = () => res({default: <SharedComponent text={'a'} />});
      });
    });

    function ServerComponent() {
      return (
        <React.Suspense fallback={'Loading...'}>
          {lazySharedElement}
        </React.Suspense>
      );
    }

    const transport = ReactNoopFlightServer.render(<ServerComponent />);

    await act(async () => {
      const rootModel = await ReactNoopFlightClient.read(transport);
      ReactNoop.render(rootModel);
    });
    expect(ReactNoop).toMatchRenderedOutput('Loading...');
    await load();

    await act(async () => {
      const rootModel = await ReactNoopFlightClient.read(transport);
      ReactNoop.render(rootModel);
    });
    expect(ReactNoop).toMatchRenderedOutput(
      <div>
        shared<span>a</span>
      </div>,
    );
  });

  it('errors with lazy value in element position that resolves to Component', async () => {
    function SharedComponent({text}) {
      return (
        <div>
          shared<span>{text}</span>
        </div>
      );
    }

    let load = null;

    const componentDisguisedAsElement = React.lazy(() => {
      return new Promise(res => {
        load = () => res({default: SharedComponent});
      });
    });

    function ServerComponent() {
      return (
        <React.Suspense fallback={'Loading...'}>
          {componentDisguisedAsElement}
        </React.Suspense>
      );
    }

    const transport = ReactNoopFlightServer.render(<ServerComponent />);

    await act(async () => {
      const rootModel = await ReactNoopFlightClient.read(transport);
      ReactNoop.render(rootModel);
    });
    expect(ReactNoop).toMatchRenderedOutput('Loading...');
    spyOnDevAndProd(console, 'error').mockImplementation(() => {});
    await load();
    expect(console.error).toHaveBeenCalledTimes(1);
  });

  it('can render a lazy module reference', async () => {
    function ClientComponent() {
      return <div>I am client</div>;
    }

    const ClientComponentReference = clientReference(ClientComponent);

    let load = null;
    const loadClientComponentReference = () => {
      return new Promise(res => {
        load = () => res({default: ClientComponentReference});
      });
    };

    const LazyClientComponentReference = React.lazy(
      loadClientComponentReference,
    );

    function ServerComponent() {
      return (
        <React.Suspense fallback={'Loading...'}>
          <LazyClientComponentReference />
        </React.Suspense>
      );
    }

    const transport = ReactNoopFlightServer.render(<ServerComponent />);

    await act(async () => {
      const rootModel = await ReactNoopFlightClient.read(transport);
      ReactNoop.render(rootModel);
    });
    expect(ReactNoop).toMatchRenderedOutput('Loading...');
    await load();

    await act(async () => {
      const rootModel = await ReactNoopFlightClient.read(transport);
      ReactNoop.render(rootModel);
    });
    expect(ReactNoop).toMatchRenderedOutput(<div>I am client</div>);
  });

  it('should error if a non-serializable value is passed to a host component', async () => {
    function ClientImpl({children}) {
      return children;
    }
    const Client = clientReference(ClientImpl);

    function EventHandlerProp() {
      return (
        <div className="foo" onClick={function () {}}>
          Test
        </div>
      );
    }
    function FunctionProp() {
      return <div>{function fn() {}}</div>;
    }
    function SymbolProp() {
      return <div foo={Symbol('foo')} />;
    }

    const ref = React.createRef();
    function RefProp() {
      return <div ref={ref} />;
    }

    function EventHandlerPropClient() {
      return (
        <Client className="foo" onClick={function () {}}>
          Test
        </Client>
      );
    }
    function FunctionChildrenClient() {
      return <Client>{function Component() {}}</Client>;
    }
    function FunctionPropClient() {
      return <Client foo={() => {}} />;
    }
    function SymbolPropClient() {
      return <Client foo={Symbol('foo')} />;
    }

    function RefPropClient() {
      return <Client ref={ref} />;
    }

    const options = {
      onError(x) {
        return __DEV__ ? 'a dev digest' : `digest("${x.message}")`;
      },
    };
    const event = ReactNoopFlightServer.render(<EventHandlerProp />, options);
    const fn = ReactNoopFlightServer.render(<FunctionProp />, options);
    const symbol = ReactNoopFlightServer.render(<SymbolProp />, options);
    const refs = ReactNoopFlightServer.render(<RefProp />, options);
    const eventClient = ReactNoopFlightServer.render(
      <EventHandlerPropClient />,
      options,
    );
    const fnChildrenClient = ReactNoopFlightServer.render(
      <FunctionChildrenClient />,
      options,
    );
    const fnClient = ReactNoopFlightServer.render(
      <FunctionPropClient />,
      options,
    );
    const symbolClient = ReactNoopFlightServer.render(
      <SymbolPropClient />,
      options,
    );
    const refsClient = ReactNoopFlightServer.render(<RefPropClient />, options);

    function Render({promise}) {
      return use(promise);
    }

    await act(() => {
      startTransition(() => {
        ReactNoop.render(
          <>
            <ErrorBoundary expectedMessage="Event handlers cannot be passed to Client Component props.">
              <Render promise={ReactNoopFlightClient.read(event)} />
            </ErrorBoundary>
            <ErrorBoundary
              expectedMessage={
                __DEV__
                  ? 'Functions are not valid as a child of Client Components. This may happen if you return fn instead of <fn /> from render. Or maybe you meant to call this function rather than return it.'
                  : 'Functions cannot be passed directly to Client Components unless you explicitly expose it by marking it with "use server".'
              }>
              <Render promise={ReactNoopFlightClient.read(fn)} />
            </ErrorBoundary>
            <ErrorBoundary expectedMessage="Only global symbols received from Symbol.for(...) can be passed to Client Components.">
              <Render promise={ReactNoopFlightClient.read(symbol)} />
            </ErrorBoundary>
            <ErrorBoundary expectedMessage="Refs cannot be used in Server Components, nor passed to Client Components.">
              <Render promise={ReactNoopFlightClient.read(refs)} />
            </ErrorBoundary>
            <ErrorBoundary expectedMessage="Event handlers cannot be passed to Client Component props.">
              <Render promise={ReactNoopFlightClient.read(eventClient)} />
            </ErrorBoundary>
            <ErrorBoundary
              expectedMessage={
                __DEV__
                  ? 'Functions are not valid as a child of Client Components. This may happen if you return Component instead of <Component /> from render. Or maybe you meant to call this function rather than return it.'
                  : 'Functions cannot be passed directly to Client Components unless you explicitly expose it by marking it with "use server".'
              }>
              <Render promise={ReactNoopFlightClient.read(fnChildrenClient)} />
            </ErrorBoundary>
            <ErrorBoundary
              expectedMessage={
                'Functions cannot be passed directly to Client Components unless you explicitly expose it by marking it with "use server".'
              }>
              <Render promise={ReactNoopFlightClient.read(fnClient)} />
            </ErrorBoundary>
            <ErrorBoundary expectedMessage="Only global symbols received from Symbol.for(...) can be passed to Client Components.">
              <Render promise={ReactNoopFlightClient.read(symbolClient)} />
            </ErrorBoundary>
            <ErrorBoundary expectedMessage="Refs cannot be used in Server Components, nor passed to Client Components.">
              <Render promise={ReactNoopFlightClient.read(refsClient)} />
            </ErrorBoundary>
          </>,
        );
      });
    });
  });

  // @gate renameElementSymbol
  it('should emit descriptions of errors in dev', async () => {
    const ClientErrorBoundary = clientReference(ErrorBoundary);

    function Throw({value}) {
      throw value;
    }

    function RenderInlined() {
      const inlinedElement = {
        $$typeof: Symbol.for('react.element'),
        type: () => {},
        key: null,
        ref: null,
        props: {},
        _owner: null,
      };
      return inlinedElement;
    }

    // We wrap in lazy to ensure the errors throws lazily.
    const LazyInlined = React.lazy(async () => ({default: RenderInlined}));

    const testCases = (
      <>
        <ClientErrorBoundary expectedMessage="This is a real Error.">
          <Throw value={new TypeError('This is a real Error.')} />
        </ClientErrorBoundary>
        <ClientErrorBoundary expectedMessage="This is a string error.">
          <Throw value="This is a string error." />
        </ClientErrorBoundary>
        <ClientErrorBoundary expectedMessage="{message: ..., extra: ..., nested: ...}">
          <Throw
            value={{
              message: 'This is a long message',
              extra: 'properties',
              nested: {more: 'prop'},
            }}
          />
        </ClientErrorBoundary>
        <ClientErrorBoundary
          expectedMessage={'{message: "Short", extra: ..., nested: ...}'}>
          <Throw
            value={{
              message: 'Short',
              extra: 'properties',
              nested: {more: 'prop'},
            }}
          />
        </ClientErrorBoundary>
        <ClientErrorBoundary expectedMessage="Symbol(hello)">
          <Throw value={Symbol('hello')} />
        </ClientErrorBoundary>
        <ClientErrorBoundary expectedMessage="123">
          <Throw value={123} />
        </ClientErrorBoundary>
        <ClientErrorBoundary expectedMessage="undefined">
          <Throw value={undefined} />
        </ClientErrorBoundary>
        <ClientErrorBoundary expectedMessage="<div/>">
          <Throw value={<div />} />
        </ClientErrorBoundary>
        <ClientErrorBoundary expectedMessage="function Foo() {}">
          <Throw value={function Foo() {}} />
        </ClientErrorBoundary>
        <ClientErrorBoundary expectedMessage={'["array"]'}>
          <Throw value={['array']} />
        </ClientErrorBoundary>
        <ClientErrorBoundary
          expectedMessage={
            'A React Element from an older version of React was rendered. ' +
            'This is not supported. It can happen if:\n' +
            '- Multiple copies of the "react" package is used.\n' +
            '- A library pre-bundled an old copy of "react" or "react/jsx-runtime".\n' +
            '- A compiler tries to "inline" JSX instead of using the runtime.'
          }>
          <LazyInlined />
        </ClientErrorBoundary>
      </>
    );

    const transport = ReactNoopFlightServer.render(testCases, {
      onError(x) {
        if (__DEV__) {
          return 'a dev digest';
        }
        if (x instanceof Error) {
          return `digest("${x.message}")`;
        } else if (Array.isArray(x)) {
          return `digest([])`;
        } else if (typeof x === 'object' && x !== null) {
          return `digest({})`;
        }
        return `digest(${String(x)})`;
      },
    });

    await act(() => {
      startTransition(() => {
        ReactNoop.render(ReactNoopFlightClient.read(transport));
      });
    });
  });

  it('should include server components in error boundary stacks in dev', async () => {
    const ClientErrorBoundary = clientReference(ErrorBoundary);

    function Throw({value}) {
      throw value;
    }

    const expectedStack = __DEV__
      ? '\n    in Throw' +
        '\n    in div' +
        '\n    in ErrorBoundary (at **)' +
        '\n    in App'
      : '\n    in div' + '\n    in ErrorBoundary (at **)';

    function App() {
      return (
        <ClientErrorBoundary
          expectedMessage="This is a real Error."
          expectedStack={expectedStack}>
          <div>
            <Throw value={new TypeError('This is a real Error.')} />
          </div>
        </ClientErrorBoundary>
      );
    }

    const transport = ReactNoopFlightServer.render(<App />, {
      onError(x) {
        if (__DEV__) {
          return 'a dev digest';
        }
        if (x instanceof Error) {
          return `digest("${x.message}")`;
        } else if (Array.isArray(x)) {
          return `digest([])`;
        } else if (typeof x === 'object' && x !== null) {
          return `digest({})`;
        }
        return `digest(${String(x)})`;
      },
    });

    await act(() => {
      startTransition(() => {
        ReactNoop.render(ReactNoopFlightClient.read(transport));
      });
    });
  });

  it('should handle serialization errors in element inside error boundary', async () => {
    const ClientErrorBoundary = clientReference(ErrorBoundary);

    const expectedStack = __DEV__
      ? '\n    in div' + '\n    in ErrorBoundary (at **)' + '\n    in App'
      : '\n    in ErrorBoundary (at **)';

    function App() {
      return (
        <ClientErrorBoundary
          expectedMessage="Event handlers cannot be passed to Client Component props."
          expectedStack={expectedStack}>
          <div onClick={function () {}} />
        </ClientErrorBoundary>
      );
    }

    const transport = ReactNoopFlightServer.render(<App />, {
      onError(x) {
        if (__DEV__) {
          return 'a dev digest';
        }
        if (x instanceof Error) {
          return `digest("${x.message}")`;
        } else if (Array.isArray(x)) {
          return `digest([])`;
        } else if (typeof x === 'object' && x !== null) {
          return `digest({})`;
        }
        return `digest(${String(x)})`;
      },
    });

    await act(() => {
      startTransition(() => {
        ReactNoop.render(ReactNoopFlightClient.read(transport));
      });
    });
  });

  it('should handle exotic stack frames', async () => {
    function ServerComponent() {
      const error = new Error('This is an error');
      const originalStackLines = error.stack.split('\n');
      // Fake a stack
      error.stack = [
        originalStackLines[0],
        // original
        // '    at ServerComponentError (file://~/react/packages/react-client/src/__tests__/ReactFlight-test.js:1166:19)',
        // nested eval (https://github.com/ChromeDevTools/devtools-frontend/blob/831be28facb4e85de5ee8c1acc4d98dfeda7a73b/test/unittests/front_end/panels/console/ErrorStackParser_test.ts#L198)
        '    at eval (eval at testFunction (inspected-page.html:29:11), <anonymous>:1:10)',
        // parens may be added by Webpack when bundle layers are used. They're also valid in directory names.
        '    at ServerComponentError (file://~/(some)(really)(exotic-directory)/ReactFlight-test.js:1166:19)',
        // anon function (https://github.com/ChromeDevTools/devtools-frontend/blob/831be28facb4e85de5ee8c1acc4d98dfeda7a73b/test/unittests/front_end/panels/console/ErrorStackParser_test.ts#L115C9-L115C35)
        '    at file:///testing.js:42:3',
        // async anon function (https://github.com/ChromeDevTools/devtools-frontend/blob/831be28facb4e85de5ee8c1acc4d98dfeda7a73b/test/unittests/front_end/panels/console/ErrorStackParser_test.ts#L130C9-L130C41)
        '    at async file:///testing.js:42:3',
        // third-party RSC frame
        // Ideally this would be a real frame produced by React not a mocked one.
        '    at ThirdParty (about://React/ThirdParty/file:///code/%5Broot%2520of%2520the%2520server%5D.js?42:1:1)',
        // We'll later filter this out based on line/column in `filterStackFrame`.
        '    at ThirdPartyModule (file:///file-with-index-source-map.js:52656:16374)',
        // host component in parent stack
        '    at div (<anonymous>)',
        ...originalStackLines.slice(2),
      ].join('\n');
      throw error;
    }

    const findSourceMapURL = jest.fn(() => null);
    const errors = [];
    class MyErrorBoundary extends React.Component {
      state = {error: null};
      static getDerivedStateFromError(error) {
        return {error};
      }
      componentDidCatch(error, componentInfo) {
        errors.push(error);
      }
      render() {
        if (this.state.error) {
          return null;
        }
        return this.props.children;
      }
    }
    const ClientErrorBoundary = clientReference(MyErrorBoundary);

    function App() {
      return ReactServer.createElement(
        ClientErrorBoundary,
        null,
        ReactServer.createElement(ServerComponent),
      );
    }

    const transport = ReactNoopFlightServer.render(<App />, {
      onError(x) {
        if (__DEV__) {
          return 'a dev digest';
        }
        if (x instanceof Error) {
          return `digest("${x.message}")`;
        } else if (Array.isArray(x)) {
          return `digest([])`;
        } else if (typeof x === 'object' && x !== null) {
          return `digest({})`;
        }
        return `digest(${String(x)})`;
      },
      filterStackFrame(filename, functionName, lineNumber, columnNumber) {
        if (lineNumber === 52656 && columnNumber === 16374) {
          return false;
        }
        if (!filename) {
          // Allow anonymous
          return functionName === 'div';
        }
        return (
          !filename.startsWith('node:') &&
          !filename.includes('node_modules') &&
          // sourceURL from an ES module in `/code/[root of the server].js`
          filename !== 'file:///code/[root%20of%20the%20server].js'
        );
      },
    });

    await act(() => {
      startTransition(() => {
        ReactNoop.render(
          ReactNoopFlightClient.read(transport, {findSourceMapURL}),
        );
      });
    });

    if (__DEV__) {
      expect({
        errors: errors.map(getErrorForJestMatcher),
        findSourceMapURLCalls: findSourceMapURL.mock.calls,
      }).toEqual({
        errors: [
          {
            message: 'This is an error',
            name: 'Error',
            stack: expect.stringContaining(
              'Error: This is an error\n' +
                '    at eval (eval at testFunction (inspected-page.html:29:11),%20%3Canonymous%3E:1:35)\n' +
                '    at ServerComponentError (file://~/(some)(really)(exotic-directory)/ReactFlight-test.js:1166:19)\n' +
                '    at <anonymous> (file:///testing.js:42:3)\n' +
                '    at <anonymous> (file:///testing.js:42:3)\n' +
                '    at div (<anonymous>',
            ),
            digest: 'a dev digest',
            environmentName: 'Server',
          },
        ],
        findSourceMapURLCalls: expect.arrayContaining([
          // TODO: What should we request here? The outer (<anonymous>) or the inner (inspected-page.html)?
          ['inspected-page.html:29:11), <anonymous>', 'Server'],
          [
            'file://~/(some)(really)(exotic-directory)/ReactFlight-test.js',
            'Server',
          ],
          ['file:///testing.js', 'Server'],
          ['', 'Server'],
        ]),
      });
    } else {
      expect(errors.map(getErrorForJestMatcher)).toEqual([
        {
          message:
            'An error occurred in the Server Components render. The specific message is omitted in production' +
            ' builds to avoid leaking sensitive details. A digest property is included on this error instance which' +
            ' may provide additional details about the nature of the error.',
          stack:
            'Error: An error occurred in the Server Components render. The specific message is omitted in production' +
            ' builds to avoid leaking sensitive details. A digest property is included on this error instance which' +
            ' may provide additional details about the nature of the error.',
          digest: 'digest("This is an error")',
        },
      ]);
    }
  });

  it('should include server components in warning stacks', async () => {
    function Component() {
      // Trigger key warning
      return <div>{[<span />]}</div>;
    }
    const ClientComponent = clientReference(Component);

    function Indirection({children}) {
      return children;
    }

    function App() {
      // We use the ReactServer runtime here to get the Server owner.
      return ReactServer.createElement(
        Indirection,
        null,
        ReactServer.createElement(ClientComponent),
      );
    }

    const transport = ReactNoopFlightServer.render(<App />);

    await act(() => {
      startTransition(() => {
        ReactNoop.render(ReactNoopFlightClient.read(transport));
      });
    });
    assertConsoleErrorDev([
      'Each child in a list should have a unique "key" prop.\n' +
        '\n' +
        'Check the render method of `Component`. See https://react.dev/link/warning-keys for more information.\n' +
        '    in span (at **)\n' +
        '    in Component (at **)\n' +
        '    in App (at **)',
    ]);
  });

  it('should trigger the inner most error boundary inside a Client Component', async () => {
    function ServerComponent() {
      throw new Error('This was thrown in the Server Component.');
    }

    function ClientComponent({children}) {
      // This should catch the error thrown by the Server Component, even though it has already happened.
      // We currently need to wrap it in a div because as it's set up right now, a lazy reference will
      // throw during reconciliation which will trigger the parent of the error boundary.
      // This is similar to how these will suspend the parent if it's a direct child of a Suspense boundary.
      // That's a bug.
      return (
        <ErrorBoundary expectedMessage="This was thrown in the Server Component.">
          <div>{children}</div>
        </ErrorBoundary>
      );
    }

    const ClientComponentReference = clientReference(ClientComponent);

    function Server() {
      return (
        <ClientComponentReference>
          <ServerComponent />
        </ClientComponentReference>
      );
    }

    const data = ReactNoopFlightServer.render(<Server />, {
      onError(x) {
        // ignore
      },
    });

    function Client({promise}) {
      return use(promise);
    }

    await act(() => {
      startTransition(() => {
        ReactNoop.render(
          <NoErrorExpected>
            <Client promise={ReactNoopFlightClient.read(data)} />
          </NoErrorExpected>,
        );
      });
    });
  });

  it('should warn in DEV if a toJSON instance is passed to a host component', () => {
    const obj = {
      toJSON() {
        return 123;
      },
    };
    const transport = ReactNoopFlightServer.render(<input value={obj} />);
    assertConsoleErrorDev(
      [
        'Only plain objects can be passed to Client Components from Server Components. ' +
          'Objects with toJSON methods are not supported. ' +
          'Convert it manually to a simple value before passing it to props.\n' +
          '  <input value={{toJSON: ...}}>\n' +
          '               ^^^^^^^^^^^^^^^',
      ],
      {withoutStack: true},
    );

    ReactNoopFlightClient.read(transport);
    assertConsoleErrorDev([
      'Only plain objects can be passed to Client Components from Server Components. ' +
        'Objects with toJSON methods are not supported. ' +
        'Convert it manually to a simple value before passing it to props.\n' +
        '  <input value={{toJSON: ...}}>\n' +
        '               ^^^^^^^^^^^^^^^\n' +
        '    at  (<anonymous>)',
    ]);
  });

  it('should warn in DEV if a toJSON instance is passed to a host component child', () => {
    class MyError extends Error {
      toJSON() {
        return 123;
      }
    }
    const transport = ReactNoopFlightServer.render(
      <div>Womp womp: {new MyError('spaghetti')}</div>,
    );
    assertConsoleErrorDev(
      [
        'Error objects cannot be rendered as text children. Try formatting it using toString().\n' +
          '  <div>Womp womp: {Error}</div>\n' +
          '                  ^^^^^^^',
      ],
      {withoutStack: true},
    );

    ReactNoopFlightClient.read(transport);
    assertConsoleErrorDev([
      'Error objects cannot be rendered as text children. Try formatting it using toString().\n' +
        '  <div>Womp womp: {Error}</div>\n' +
        '                  ^^^^^^^\n' +
        '    at  (<anonymous>)',
    ]);
  });

  it('should warn in DEV if a special object is passed to a host component', () => {
    const transport = ReactNoopFlightServer.render(<input value={Math} />);
    assertConsoleErrorDev(
      [
        'Only plain objects can be passed to Client Components from Server Components. ' +
          'Math objects are not supported.\n' +
          '  <input value={Math}>\n' +
          '               ^^^^^^',
      ],
      {withoutStack: true},
    );

    ReactNoopFlightClient.read(transport);
    assertConsoleErrorDev([
      'Only plain objects can be passed to Client Components from Server Components. ' +
        'Math objects are not supported.\n' +
        '  <input value={Math}>\n' +
        '               ^^^^^^\n' +
        '    at  (<anonymous>)',
    ]);
  });

  it('should warn in DEV if an object with symbols is passed to a host component', () => {
    const transport = ReactNoopFlightServer.render(
      <input value={{[Symbol.iterator]: {}}} />,
    );
    assertConsoleErrorDev(
      [
        'Only plain objects can be passed to Client Components from Server Components. ' +
          'Objects with symbol properties like Symbol.iterator are not supported.\n' +
          '  <input value={{}}>\n' +
          '               ^^^^',
      ],
      {withoutStack: true},
    );

    ReactNoopFlightClient.read(transport);
    assertConsoleErrorDev([
      'Only plain objects can be passed to Client Components from Server Components. ' +
        'Objects with symbol properties like Symbol.iterator are not supported.\n' +
        '  <input value={{}}>\n' +
        '               ^^^^\n' +
        '    at  (<anonymous>)',
    ]);
  });

  it('should warn in DEV if a toJSON instance is passed to a Client Component', () => {
    const obj = {
      toJSON() {
        return 123;
      },
    };
    function ClientImpl({value}) {
      return <div>{value}</div>;
    }
    const Client = clientReference(ClientImpl);
    const transport = ReactNoopFlightServer.render(<Client value={obj} />);
    assertConsoleErrorDev(
      [
        'Only plain objects can be passed to Client Components from Server Components. ' +
          'Objects with toJSON methods are not supported. ' +
          'Convert it manually to a simple value before passing it to props.\n' +
          '  <... value={{toJSON: ...}}>\n' +
          '             ^^^^^^^^^^^^^^^',
      ],
      {withoutStack: true},
    );

    ReactNoopFlightClient.read(transport);
    assertConsoleErrorDev([
      'Only plain objects can be passed to Client Components from Server Components. ' +
        'Objects with toJSON methods are not supported. ' +
        'Convert it manually to a simple value before passing it to props.\n' +
        '  <... value={{toJSON: ...}}>\n' +
        '             ^^^^^^^^^^^^^^^\n' +
        '    at  (<anonymous>)',
    ]);
  });

  it('should warn in DEV if a toJSON instance is passed to a Client Component child', () => {
    const obj = {
      toJSON() {
        return 123;
      },
    };
    function ClientImpl({children}) {
      return <div>{children}</div>;
    }
    const Client = clientReference(ClientImpl);
    const transport = ReactNoopFlightServer.render(
      <Client>Current date: {obj}</Client>,
    );
    assertConsoleErrorDev(
      [
        'Only plain objects can be passed to Client Components from Server Components. ' +
          'Objects with toJSON methods are not supported. ' +
          'Convert it manually to a simple value before passing it to props.\n' +
          '  <>Current date: {{toJSON: ...}}</>\n' +
          '                  ^^^^^^^^^^^^^^^',
      ],
      {withoutStack: true},
    );

    ReactNoopFlightClient.read(transport);
    assertConsoleErrorDev([
      'Only plain objects can be passed to Client Components from Server Components. ' +
        'Objects with toJSON methods are not supported. ' +
        'Convert it manually to a simple value before passing it to props.\n' +
        '  <>Current date: {{toJSON: ...}}</>\n' +
        '                  ^^^^^^^^^^^^^^^\n' +
        '    at  (<anonymous>)',
    ]);
  });

  it('should warn in DEV if a special object is passed to a Client Component', () => {
    function ClientImpl({value}) {
      return <div>{value}</div>;
    }
    const Client = clientReference(ClientImpl);
    const transport = ReactNoopFlightServer.render(<Client value={Math} />);
    assertConsoleErrorDev(
      [
        'Only plain objects can be passed to Client Components from Server Components. ' +
          'Math objects are not supported.\n' +
          '  <... value={Math}>\n' +
          '             ^^^^^^',
      ],
      {withoutStack: true},
    );

    ReactNoopFlightClient.read(transport);
    assertConsoleErrorDev([
      'Only plain objects can be passed to Client Components from Server Components. ' +
        'Math objects are not supported.\n' +
        '  <... value={Math}>\n' +
        '             ^^^^^^\n' +
        '    at  (<anonymous>)',
    ]);
  });

  it('should warn in DEV if an object with symbols is passed to a Client Component', () => {
    function ClientImpl({value}) {
      return <div>{value}</div>;
    }
    const Client = clientReference(ClientImpl);
    assertConsoleErrorDev([]);
    const transport = ReactNoopFlightServer.render(
      <Client value={{[Symbol.iterator]: {}}} />,
    );
    assertConsoleErrorDev(
      [
        'Only plain objects can be passed to Client Components from Server Components. ' +
          'Objects with symbol properties like Symbol.iterator are not supported.\n' +
          '  <... value={{}}>\n' +
          '             ^^^^',
      ],
      {withoutStack: true},
    );

    ReactNoopFlightClient.read(transport);

    assertConsoleErrorDev([
      'Only plain objects can be passed to Client Components from Server Components. ' +
        'Objects with symbol properties like Symbol.iterator are not supported.\n' +
        '  <... value={{}}>\n' +
        '             ^^^^\n',
    ]);
  });

  it('should warn in DEV if a special object is passed to a nested object in Client Component', () => {
    function ClientImpl({value}) {
      return <div>{value}</div>;
    }
    const Client = clientReference(ClientImpl);
    const transport = ReactNoopFlightServer.render(
      <Client value={{[Symbol.iterator]: {}}} />,
    );
    ReactNoopFlightClient.read(transport);

    assertConsoleErrorDev([
      [
        'Only plain objects can be passed to Client Components from Server Components. ' +
          'Objects with symbol properties like Symbol.iterator are not supported.\n' +
          '  <... value={{}}>\n' +
          '             ^^^^',
        {withoutStack: true},
      ],
      'Only plain objects can be passed to Client Components from Server Components. ' +
        'Objects with symbol properties like Symbol.iterator are not supported.\n' +
        '  <... value={{}}>\n' +
        '             ^^^^\n' +
        '    at  (<anonymous>)',
    ]);
  });

  it('should warn in DEV if a special object is passed to a nested array in Client Component', () => {
    function ClientImpl({value}) {
      return <div>{value}</div>;
    }
    const Client = clientReference(ClientImpl);
    const transport = ReactNoopFlightServer.render(
      <Client value={['looooong string takes up noise', Math, <h1>hi</h1>]} />,
    );
    ReactNoopFlightClient.read(transport);
    assertConsoleErrorDev([
      [
        'Only plain objects can be passed to Client Components from Server Components. ' +
          'Math objects are not supported.\n' +
          '  [..., Math, <h1/>]\n' +
          '        ^^^^',
        {withoutStack: true},
      ],
      'Only plain objects can be passed to Client Components from Server Components. ' +
        'Math objects are not supported.\n' +
        '  [..., Math, <h1/>]\n' +
        '        ^^^^\n' +
        '    at  (<anonymous>)',
    ]);
  });

  it('should NOT warn in DEV for key getters', () => {
    const transport = ReactNoopFlightServer.render(<div key="a" />);
    ReactNoopFlightClient.read(transport);
  });

  it('should warn in DEV a child is missing keys on server component', () => {
    function NoKey({children}) {
      return ReactServer.createElement('div', {
        key: "this has a key but parent doesn't",
      });
    }
    // While we're on the server we need to have the Server version active to track component stacks.
    jest.resetModules();
    jest.mock('react', () => ReactServer);
    const transport = ReactNoopFlightServer.render(
      ReactServer.createElement(
        'div',
        null,
        Array(6).fill(ReactServer.createElement(NoKey)),
      ),
    );
    jest.resetModules();
    jest.mock('react', () => React);
    ReactNoopFlightClient.read(transport);
    assertConsoleErrorDev([
      'Each child in a list should have a unique "key" prop. ' +
        'See https://react.dev/link/warning-keys for more information.\n' +
        '    in NoKey (at **)',
      'Each child in a list should have a unique "key" prop. ' +
        'See https://react.dev/link/warning-keys for more information.\n' +
        '    in NoKey (at **)',
    ]);
  });

  it('should warn in DEV a child is missing keys on a fragment', () => {
    // While we're on the server we need to have the Server version active to track component stacks.
    jest.resetModules();
    jest.mock('react', () => ReactServer);
    const transport = ReactNoopFlightServer.render(
      ReactServer.createElement(
        'div',
        null,
        Array(6).fill(ReactServer.createElement(ReactServer.Fragment)),
      ),
    );
    jest.resetModules();
    jest.mock('react', () => React);
    ReactNoopFlightClient.read(transport);
    assertConsoleErrorDev([
      'Each child in a list should have a unique "key" prop. ' +
        'See https://react.dev/link/warning-keys for more information.\n' +
        '    in Fragment (at **)',
      'Each child in a list should have a unique "key" prop. ' +
        'See https://react.dev/link/warning-keys for more information.\n' +
        '    in Fragment (at **)',
    ]);
  });

  it('should warn in DEV a child is missing keys in client component', async () => {
    function ParentClient({children}) {
      return children;
    }

    await act(async () => {
      const Parent = clientReference(ParentClient);
      const transport = ReactNoopFlightServer.render(
        <Parent>{Array(6).fill(<div>no key</div>)}</Parent>,
      );
      ReactNoopFlightClient.read(transport);

      ReactNoop.render(await ReactNoopFlightClient.read(transport));
    });
    assertConsoleErrorDev([
      'Each child in a list should have a unique "key" prop.\n\n' +
        'Check the top-level render call using <ParentClient>. ' +
        'See https://react.dev/link/warning-keys for more information.\n' +
        '    in div (at **)',
    ]);
  });

  it('should error if a class instance is passed to a host component', () => {
    class Foo {
      method() {}
    }
    const errors = [];
    ReactNoopFlightServer.render(<input value={new Foo()} />, {
      onError(x) {
        errors.push(x.message);
      },
    });

    expect(errors).toEqual([
      'Only plain objects, and a few built-ins, can be passed to Client Components ' +
        'from Server Components. Classes or null prototypes are not supported.' +
        (__DEV__
          ? '\n' + '  <input value={{}}>\n' + '               ^^^^'
          : '\n' + '  {value: {}}\n' + '          ^^'),
    ]);
  });

  it('should error if useContext is called()', () => {
    function ServerComponent() {
      return ReactServer.useContext();
    }
    const errors = [];
    ReactNoopFlightServer.render(<ServerComponent />, {
      onError(x) {
        errors.push(x.message);
      },
    });
    expect(errors).toEqual(['ReactServer.useContext is not a function']);
  });

  it('should error if a context without a client reference is passed to use()', () => {
    const Context = React.createContext();
    function ServerComponent() {
      return ReactServer.use(Context);
    }
    const errors = [];
    ReactNoopFlightServer.render(<ServerComponent />, {
      onError(x) {
        errors.push(x.message);
      },
    });
    expect(errors).toEqual([
      'Cannot read a Client Context from a Server Component.',
    ]);
  });

  it('should error if a client reference is passed to use()', () => {
    const Context = React.createContext();
    const ClientContext = clientReference(Context);
    function ServerComponent() {
      return ReactServer.use(ClientContext);
    }
    const errors = [];
    ReactNoopFlightServer.render(<ServerComponent />, {
      onError(x) {
        errors.push(x.message);
      },
    });
    expect(errors).toEqual([
      'Cannot read a Client Context from a Server Component.',
    ]);
  });

  describe('Hooks', () => {
    function DivWithId({children}) {
      const id = ReactServer.useId();
      return <div prop={id}>{children}</div>;
    }

    it('should support useId', async () => {
      function App() {
        return (
          <>
            <DivWithId />
            <DivWithId />
          </>
        );
      }

      const transport = ReactNoopFlightServer.render(<App />);
      await act(async () => {
        ReactNoop.render(await ReactNoopFlightClient.read(transport));
      });
      expect(ReactNoop).toMatchRenderedOutput(
        <>
          <div prop="_S_1_" />
          <div prop="_S_2_" />
        </>,
      );
    });

    it('accepts an identifier prefix that prefixes generated ids', async () => {
      function App() {
        return (
          <>
            <DivWithId />
            <DivWithId />
          </>
        );
      }

      const transport = ReactNoopFlightServer.render(<App />, {
        identifierPrefix: 'foo',
      });
      await act(async () => {
        ReactNoop.render(await ReactNoopFlightClient.read(transport));
      });
      expect(ReactNoop).toMatchRenderedOutput(
        <>
          <div prop="_fooS_1_" />
          <div prop="_fooS_2_" />
        </>,
      );
    });

    it('[TODO] it does not warn if you render a server element passed to a client module reference twice on the client when using useId', async () => {
      // @TODO Today if you render a Server Component with useId and pass it to a Client Component and that Client Component renders the element in two or more
      // places the id used on the server will be duplicated in the client. This is a deviation from the guarantees useId makes for Fizz/Client and is a consequence
      // of the fact that the Server Component is actually rendered on the server and is reduced to a set of host elements before being passed to the Client component
      // so the output passed to the Client has no knowledge of the useId use. In the future we would like to add a DEV warning when this happens. For now
      // we just accept that it is a nuance of useId in Flight
      function App() {
        const id = ReactServer.useId();
        const div = <div prop={id}>{id}</div>;
        return <ClientDoublerModuleRef el={div} />;
      }

      function ClientDoubler({el}) {
        Scheduler.log('ClientDoubler');
        return (
          <>
            {el}
            {el}
          </>
        );
      }

      const ClientDoublerModuleRef = clientReference(ClientDoubler);

      const transport = ReactNoopFlightServer.render(<App />);
      assertLog([]);

      await act(async () => {
        ReactNoop.render(await ReactNoopFlightClient.read(transport));
      });

      assertLog(['ClientDoubler']);
      expect(ReactNoop).toMatchRenderedOutput(
        <>
          <div prop="_S_1_">_S_1_</div>
          <div prop="_S_1_">_S_1_</div>
        </>,
      );
    });
  });

  // @gate enableTaint
  it('errors when a tainted object is serialized', async () => {
    function UserClient({user}) {
      return <span>{user.name}</span>;
    }
    const User = clientReference(UserClient);

    const user = {
      name: 'Seb',
      age: 'rather not say',
    };
    ReactServer.experimental_taintObjectReference(
      "Don't pass the raw user object to the client",
      user,
    );
    const errors = [];
    ReactNoopFlightServer.render(<User user={user} />, {
      onError(x) {
        errors.push(x.message);
      },
    });

    expect(errors).toEqual(["Don't pass the raw user object to the client"]);
  });

  // @gate enableTaint
  it('errors with a specific message when a tainted function is serialized', async () => {
    function UserClient({user}) {
      return <span>{user.name}</span>;
    }
    const User = clientReference(UserClient);

    function change() {}
    ReactServer.experimental_taintObjectReference(
      'A change handler cannot be passed to a client component',
      change,
    );
    const errors = [];
    ReactNoopFlightServer.render(<User onChange={change} />, {
      onError(x) {
        errors.push(x.message);
      },
    });

    expect(errors).toEqual([
      'A change handler cannot be passed to a client component',
    ]);
  });

  // @gate enableTaint
  it('errors when a tainted string is serialized', async () => {
    function UserClient({user}) {
      return <span>{user.name}</span>;
    }
    const User = clientReference(UserClient);

    const process = {
      env: {
        SECRET: '3e971ecc1485fe78625598bf9b6f85db',
      },
    };
    ReactServer.experimental_taintUniqueValue(
      'Cannot pass a secret token to the client',
      process,
      process.env.SECRET,
    );

    const errors = [];
    ReactNoopFlightServer.render(<User token={process.env.SECRET} />, {
      onError(x) {
        errors.push(x.message);
      },
    });

    expect(errors).toEqual(['Cannot pass a secret token to the client']);

    // This just ensures the process object is kept alive for the life time of
    // the test since we're simulating a global as an example.
    expect(process.env.SECRET).toBe('3e971ecc1485fe78625598bf9b6f85db');
  });

  // @gate enableTaint
  it('errors when a tainted bigint is serialized', async () => {
    function UserClient({user}) {
      return <span>{user.name}</span>;
    }
    const User = clientReference(UserClient);

    const currentUser = {
      name: 'Seb',
      token: BigInt('0x3e971ecc1485fe78625598bf9b6f85dc'),
    };
    ReactServer.experimental_taintUniqueValue(
      'Cannot pass a secret token to the client',
      currentUser,
      currentUser.token,
    );

    function App({user}) {
      return <User token={user.token} />;
    }

    const errors = [];
    ReactNoopFlightServer.render(<App user={currentUser} />, {
      onError(x) {
        errors.push(x.message);
      },
    });

    expect(errors).toEqual(['Cannot pass a secret token to the client']);
  });

  // @gate enableTaint
  it('errors when a tainted binary value is serialized', async () => {
    function UserClient({user}) {
      return <span>{user.name}</span>;
    }
    const User = clientReference(UserClient);

    const currentUser = {
      name: 'Seb',
      token: new Uint32Array([0x3e971ecc, 0x1485fe78, 0x625598bf, 0x9b6f85dd]),
    };
    ReactServer.experimental_taintUniqueValue(
      'Cannot pass a secret token to the client',
      currentUser,
      currentUser.token,
    );

    function App({user}) {
      const clone = user.token.slice();
      return <User token={clone} />;
    }

    const errors = [];
    ReactNoopFlightServer.render(<App user={currentUser} />, {
      onError(x) {
        errors.push(x.message);
      },
    });

    expect(errors).toEqual(['Cannot pass a secret token to the client']);
  });

  // @gate enableTaint
  it('keep a tainted value tainted until the end of any pending requests', async () => {
    function UserClient({user}) {
      return <span>{user.name}</span>;
    }
    const User = clientReference(UserClient);

    function getUser() {
      const user = {
        name: 'Seb',
        token: '3e971ecc1485fe78625598bf9b6f85db',
      };
      ReactServer.experimental_taintUniqueValue(
        'Cannot pass a secret token to the client',
        user,
        user.token,
      );
      return user;
    }

    function App() {
      const user = getUser();
      const derivedValue = {...user};
      // A garbage collection can happen at any time. Even before the end of
      // this request. This would clean up the user object.
      gc();
      // We should still block the tainted value.
      return <User user={derivedValue} />;
    }

    let errors = [];
    ReactNoopFlightServer.render(<App />, {
      onError(x) {
        errors.push(x.message);
      },
    });

    expect(errors).toEqual(['Cannot pass a secret token to the client']);

    // After the previous requests finishes, the token can be rendered again.

    errors = [];
    ReactNoopFlightServer.render(
      <User user={{token: '3e971ecc1485fe78625598bf9b6f85db'}} />,
      {
        onError(x) {
          errors.push(x.message);
        },
      },
    );

    expect(errors).toEqual([]);
  });

  it('preserves state when keying a server component', async () => {
    function StatefulClient({name}) {
      const [state] = React.useState(name.toLowerCase());
      return state;
    }
    const Stateful = clientReference(StatefulClient);

    function Item({item}) {
      return (
        <div>
          {item}
          <Stateful name={item} />
        </div>
      );
    }

    function Items({items}) {
      return items.map(item => {
        return <Item key={item} item={item} />;
      });
    }

    const transport = ReactNoopFlightServer.render(
      <Items items={['A', 'B', 'C']} />,
    );

    await act(async () => {
      ReactNoop.render(await ReactNoopFlightClient.read(transport));
    });

    expect(ReactNoop).toMatchRenderedOutput(
      <>
        <div>Aa</div>
        <div>Bb</div>
        <div>Cc</div>
      </>,
    );

    const transport2 = ReactNoopFlightServer.render(
      <Items items={['B', 'A', 'D', 'C']} />,
    );

    await act(async () => {
      ReactNoop.render(await ReactNoopFlightClient.read(transport2));
    });

    expect(ReactNoop).toMatchRenderedOutput(
      <>
        <div>Bb</div>
        <div>Aa</div>
        <div>Dd</div>
        <div>Cc</div>
      </>,
    );
  });

  it('does not inherit keys of children inside a server component', async () => {
    function StatefulClient({name, initial}) {
      const [state] = React.useState(initial);
      return state;
    }
    const Stateful = clientReference(StatefulClient);

    function Item({item, initial}) {
      // This key is the key of the single item of this component.
      // It's NOT part of the key of the list the parent component is
      // in.
      return (
        <div key={item}>
          {item}
          <Stateful name={item} initial={initial} />
        </div>
      );
    }

    function IndirectItem({item, initial}) {
      // Even though we render two items with the same child key this key
      // should not conflict, because the key belongs to the parent slot.
      return <Item key="parent" item={item} initial={initial} />;
    }

    // These items don't have their own keys because they're in a fixed set
    const transport = ReactNoopFlightServer.render(
      <>
        <Item item="A" initial={1} />
        <Item item="B" initial={2} />
        <IndirectItem item="C" initial={5} />
        <IndirectItem item="C" initial={6} />
      </>,
    );

    await act(async () => {
      ReactNoop.render(await ReactNoopFlightClient.read(transport));
    });

    expect(ReactNoop).toMatchRenderedOutput(
      <>
        <div>A1</div>
        <div>B2</div>
        <div>C5</div>
        <div>C6</div>
      </>,
    );

    // This means that they shouldn't swap state when the properties update
    const transport2 = ReactNoopFlightServer.render(
      <>
        <Item item="B" initial={3} />
        <Item item="A" initial={4} />
        <IndirectItem item="C" initial={7} />
        <IndirectItem item="C" initial={8} />
      </>,
    );

    await act(async () => {
      ReactNoop.render(await ReactNoopFlightClient.read(transport2));
    });

    expect(ReactNoop).toMatchRenderedOutput(
      <>
        <div>B3</div>
        <div>A4</div>
        <div>C5</div>
        <div>C6</div>
      </>,
    );
  });

  it('shares state between single return and array return in a parent', async () => {
    function StatefulClient({name, initial}) {
      const [state] = React.useState(initial);
      return state;
    }
    const Stateful = clientReference(StatefulClient);

    function Item({item, initial}) {
      // This key is the key of the single item of this component.
      // It's NOT part of the key of the list the parent component is
      // in.
      return (
        <span key={item}>
          {item}
          <Stateful name={item} initial={initial} />
        </span>
      );
    }

    function Condition({condition}) {
      if (condition) {
        return <Item item="A" initial={1} />;
      }
      // The first item in the fragment is the same as the single item.
      return (
        <>
          <Item item="A" initial={2} />
          <Item item="B" initial={3} />
        </>
      );
    }

    function ConditionPlain({condition}) {
      if (condition) {
        return (
          <span>
            C
            <Stateful name="C" initial={1} />
          </span>
        );
      }
      // The first item in the fragment is the same as the single item.
      return (
        <>
          <span>
            C
            <Stateful name="C" initial={2} />
          </span>
          <span>
            D
            <Stateful name="D" initial={3} />
          </span>
        </>
      );
    }

    const transport = ReactNoopFlightServer.render(
      // This two item wrapper ensures we're already one step inside an array.
      // A single item is not the same as a set when it's nested one level.
      <>
        <div>
          <Condition condition={true} />
        </div>
        <div>
          <ConditionPlain condition={true} />
        </div>
        <div key="keyed">
          <ConditionPlain condition={true} />
        </div>
      </>,
    );

    await act(async () => {
      ReactNoop.render(await ReactNoopFlightClient.read(transport));
    });

    expect(ReactNoop).toMatchRenderedOutput(
      <>
        <div>
          <span>A1</span>
        </div>
        <div>
          <span>C1</span>
        </div>
        <div>
          <span>C1</span>
        </div>
      </>,
    );

    const transport2 = ReactNoopFlightServer.render(
      <>
        <div>
          <Condition condition={false} />
        </div>
        <div>
          <ConditionPlain condition={false} />
        </div>
        {null}
        <div key="keyed">
          <ConditionPlain condition={false} />
        </div>
      </>,
    );

    await act(async () => {
      ReactNoop.render(await ReactNoopFlightClient.read(transport2));
    });

    // We're intentionally breaking from the semantics here for efficiency of the protocol.
    // In the case a Server Component inside a fragment is itself implicitly keyed but its
    // return value has a key, then we need a wrapper fragment. This means they can't
    // reconcile. To solve this we would need to add a wrapper fragment to every Server
    // Component just in case it returns a fragment later which is a lot.
    expect(ReactNoop).toMatchRenderedOutput(
      <>
        <div>
          <span>A2{/* This should be A1 ideally */}</span>
          <span>B3</span>
        </div>
        <div>
          <span>C1</span>
          <span>D3</span>
        </div>
        <div>
          <span>C1</span>
          <span>D3</span>
        </div>
      </>,
    );
  });

  it('shares state between single return and array return in a set', async () => {
    function StatefulClient({name, initial}) {
      const [state] = React.useState(initial);
      return state;
    }
    const Stateful = clientReference(StatefulClient);

    function Item({item, initial}) {
      // This key is the key of the single item of this component.
      // It's NOT part of the key of the list the parent component is
      // in.
      return (
        <span key={item}>
          {item}
          <Stateful name={item} initial={initial} />
        </span>
      );
    }

    function Condition({condition}) {
      if (condition) {
        return <Item item="A" initial={1} />;
      }
      // The first item in the fragment is the same as the single item.
      return (
        <>
          <Item item="A" initial={2} />
          <Item item="B" initial={3} />
        </>
      );
    }

    function ConditionPlain({condition}) {
      if (condition) {
        return (
          <span>
            C
            <Stateful name="C" initial={1} />
          </span>
        );
      }
      // The first item in the fragment is the same as the single item.
      return (
        <>
          <span>
            C
            <Stateful name="C" initial={2} />
          </span>
          <span>
            D
            <Stateful name="D" initial={3} />
          </span>
        </>
      );
    }

    const transport = ReactNoopFlightServer.render(
      // This two item wrapper ensures we're already one step inside an array.
      // A single item is not the same as a set when it's nested one level.
      <div>
        <Condition condition={true} />
        <ConditionPlain condition={true} />
        <ConditionPlain key="keyed" condition={true} />
      </div>,
    );

    await act(async () => {
      ReactNoop.render(await ReactNoopFlightClient.read(transport));
    });

    expect(ReactNoop).toMatchRenderedOutput(
      <div>
        <span>A1</span>
        <span>C1</span>
        <span>C1</span>
      </div>,
    );

    const transport2 = ReactNoopFlightServer.render(
      <div>
        <Condition condition={false} />
        <ConditionPlain condition={false} />
        {null}
        <ConditionPlain key="keyed" condition={false} />
      </div>,
    );

    await act(async () => {
      ReactNoop.render(await ReactNoopFlightClient.read(transport2));
    });

    // We're intentionally breaking from the semantics here for efficiency of the protocol.
    // The issue with this test scenario is that when the Server Component is in a set,
    // the next slot can't be conditionally a fragment or single. That would require wrapping
    // in an additional fragment for every single child just in case it every expands to a
    // fragment.
    expect(ReactNoop).toMatchRenderedOutput(
      <div>
        <span>A2{/* Should be A1 */}</span>
        <span>B3</span>
        <span>C2{/* Should be C1 */}</span>
        <span>D3</span>
        <span>C2{/* Should be C1 */}</span>
        <span>D3</span>
      </div>,
    );
  });

  it('preserves state with keys split across async work', async () => {
    let resolve;
    const promise = new Promise(r => (resolve = r));

    function StatefulClient({name}) {
      const [state] = React.useState(name.toLowerCase());
      return state;
    }
    const Stateful = clientReference(StatefulClient);

    function Item({name}) {
      if (name === 'A') {
        return promise.then(() => (
          <div>
            {name}
            <Stateful name={name} />
          </div>
        ));
      }
      return (
        <div>
          {name}
          <Stateful name={name} />
        </div>
      );
    }

    const transport = ReactNoopFlightServer.render([
      <Item key="a" name="A" />,
      null,
    ]);

    // Create a gap in the stream
    await resolve();

    await act(async () => {
      ReactNoop.render(await ReactNoopFlightClient.read(transport));
    });

    expect(ReactNoop).toMatchRenderedOutput(<div>Aa</div>);

    const transport2 = ReactNoopFlightServer.render([
      null,
      <Item key="a" name="B" />,
    ]);

    await act(async () => {
      ReactNoop.render(await ReactNoopFlightClient.read(transport2));
    });

    expect(ReactNoop).toMatchRenderedOutput(<div>Ba</div>);
  });

  it('shares state when moving keyed Server Components that render fragments', async () => {
    function StatefulClient({name, initial}) {
      const [state] = React.useState(initial);
      return <span>{state}</span>;
    }
    const Stateful = clientReference(StatefulClient);

    function ServerComponent({item, initial}) {
      return [
        <Stateful key="a" initial={'a' + initial} />,
        <Stateful key="b" initial={'b' + initial} />,
      ];
    }

    const transport = ReactNoopFlightServer.render(
      <div>
        <ServerComponent key="A" initial={1} />
        <ServerComponent key="B" initial={2} />
      </div>,
    );

    await act(async () => {
      ReactNoop.render(await ReactNoopFlightClient.read(transport));
    });

    expect(ReactNoop).toMatchRenderedOutput(
      <div>
        <span>a1</span>
        <span>b1</span>
        <span>a2</span>
        <span>b2</span>
      </div>,
    );

    // We swap the Server Components and the state of each child inside each fragment should move.
    // Really the Fragment itself moves.
    const transport2 = ReactNoopFlightServer.render(
      <div>
        <ServerComponent key="B" initial={4} />
        <ServerComponent key="A" initial={3} />
      </div>,
    );

    await act(async () => {
      ReactNoop.render(await ReactNoopFlightClient.read(transport2));
    });

    expect(ReactNoop).toMatchRenderedOutput(
      <div>
        <span>a2</span>
        <span>b2</span>
        <span>a1</span>
        <span>b1</span>
      </div>,
    );
  });

  // @gate enableAsyncIterableChildren
  it('shares state when moving keyed Server Components that render async iterables', async () => {
    function StatefulClient({name, initial}) {
      const [state] = React.useState(initial);
      return <span>{state}</span>;
    }
    const Stateful = clientReference(StatefulClient);

    async function* ServerComponent({item, initial}) {
      yield <Stateful key="a" initial={'a' + initial} />;
      yield <Stateful key="b" initial={'b' + initial} />;
    }

    const transport = ReactNoopFlightServer.render(
      <div>
        <ServerComponent key="A" initial={1} />
        <ServerComponent key="B" initial={2} />
      </div>,
    );

    await act(async () => {
      ReactNoop.render(await ReactNoopFlightClient.read(transport));
    });

    expect(ReactNoop).toMatchRenderedOutput(
      <div>
        <span>a1</span>
        <span>b1</span>
        <span>a2</span>
        <span>b2</span>
      </div>,
    );

    // We swap the Server Components and the state of each child inside each fragment should move.
    // Really the Fragment itself moves.
    const transport2 = ReactNoopFlightServer.render(
      <div>
        <ServerComponent key="B" initial={4} />
        <ServerComponent key="A" initial={3} />
      </div>,
    );

    await act(async () => {
      ReactNoop.render(await ReactNoopFlightClient.read(transport2));
    });

    expect(ReactNoop).toMatchRenderedOutput(
      <div>
        <span>a2</span>
        <span>b2</span>
        <span>a1</span>
        <span>b1</span>
      </div>,
    );
  });

  // @gate !__DEV__ || enableComponentPerformanceTrack
  it('preserves debug info for server-to-server pass through', async () => {
    function ThirdPartyLazyComponent() {
      return <span>!</span>;
    }

    const lazy = React.lazy(async function myLazy() {
      return {
        default: <ThirdPartyLazyComponent />,
      };
    });

    function ThirdPartyComponent() {
      return <span>stranger</span>;
    }

    function ThirdPartyFragmentComponent() {
      return [<span key="1">Who</span>, ' ', <span key="2">dis?</span>];
    }

    function ServerComponent({transport}) {
      // This is a Server Component that receives other Server Components from a third party.
      const children = ReactNoopFlightClient.read(transport);
      return <div>Hello, {children}</div>;
    }

    const promiseComponent = Promise.resolve(<ThirdPartyComponent />);

    const thirdPartyTransport = ReactNoopFlightServer.render(
      [promiseComponent, lazy, <ThirdPartyFragmentComponent key="3" />],
      {
        environmentName: 'third-party',
      },
    );

    // Wait for the lazy component to initialize
    await 0;

    const transport = ReactNoopFlightServer.render(
      <ServerComponent transport={thirdPartyTransport} />,
    );

    await act(async () => {
      const result = await ReactNoopFlightClient.read(transport);
      expect(getDebugInfo(result)).toEqual(
        __DEV__
          ? [
              {time: gate(flags => flags.enableAsyncDebugInfo) ? 22 : 20},
              {
                name: 'ServerComponent',
                env: 'Server',
                key: null,
                stack: '    in Object.<anonymous> (at **)',
                props: {
                  transport: expect.arrayContaining([]),
                },
              },
              {time: gate(flags => flags.enableAsyncDebugInfo) ? 53 : 21},
            ]
          : undefined,
      );

      const thirdPartyChildren = await result.props.children[1];
      // We expect the debug info to be transferred from the inner stream to the outer.
      expect(getDebugInfo(await thirdPartyChildren[0])).toEqual(
        __DEV__
          ? [
              {time: gate(flags => flags.enableAsyncDebugInfo) ? 54 : 22}, // Clamped to the start
              {
                name: 'ThirdPartyComponent',
                env: 'third-party',
                key: null,
                stack: '    in Object.<anonymous> (at **)',
                props: {},
              },
              {time: gate(flags => flags.enableAsyncDebugInfo) ? 54 : 22},
              {time: gate(flags => flags.enableAsyncDebugInfo) ? 55 : 23}, // This last one is when the promise resolved into the first party.
            ]
          : undefined,
      );
      expect(getDebugInfo(thirdPartyChildren[1])).toEqual(
        __DEV__
          ? [
              {time: gate(flags => flags.enableAsyncDebugInfo) ? 54 : 22}, // Clamped to the start
              {
                name: 'ThirdPartyLazyComponent',
                env: 'third-party',
                key: null,
                stack: '    in myLazy (at **)\n    in lazyInitializer (at **)',
                props: {},
              },
              {time: gate(flags => flags.enableAsyncDebugInfo) ? 54 : 22},
            ]
          : undefined,
      );
      expect(getDebugInfo(thirdPartyChildren[2])).toEqual(
        __DEV__
          ? [
              {time: gate(flags => flags.enableAsyncDebugInfo) ? 54 : 22},
              {
                name: 'ThirdPartyFragmentComponent',
                env: 'third-party',
                key: '3',
                stack: '    in Object.<anonymous> (at **)',
                props: {},
              },
              {time: gate(flags => flags.enableAsyncDebugInfo) ? 54 : 22},
            ]
          : undefined,
      );
      ReactNoop.render(result);
    });

    expect(ReactNoop).toMatchRenderedOutput(
      <div>
        Hello, <span>stranger</span>
        <span>!</span>
        <span>Who</span> <span>dis?</span>
      </div>,
    );
  });

  // @gate enableAsyncIterableChildren && enableComponentPerformanceTrack
  it('preserves debug info for server-to-server pass through of async iterables', async () => {
    let resolve;
    const iteratorPromise = new Promise(r => (resolve = r));

    async function* ThirdPartyAsyncIterableComponent({item, initial}) {
      yield <span key="1">Who</span>;
      yield <span key="2">dis?</span>;
      resolve();
    }

    function Keyed({children}) {
      // Keying this should generate a fragment.
      return children;
    }

    function ServerComponent({transport}) {
      // This is a Server Component that receives other Server Components from a third party.
      const children = ReactServer.use(
        ReactNoopFlightClient.read(transport),
      ).root;
      return (
        <div>
          <Keyed key="keyed">{children}</Keyed>
        </div>
      );
    }

    const thirdPartyTransport = ReactNoopFlightServer.render(
      {root: <ThirdPartyAsyncIterableComponent />},
      {
        environmentName: 'third-party',
      },
    );

    // Wait for the iterator to finish
    await iteratorPromise;

    await 0; // One more tick for the return value / closing.

    const transport = ReactNoopFlightServer.render(
      <ServerComponent transport={thirdPartyTransport} />,
    );

    await act(async () => {
      const result = await ReactNoopFlightClient.read(transport);
      expect(getDebugInfo(result)).toEqual(
        __DEV__
          ? [
              {time: 16},
              {
                name: 'ServerComponent',
                env: 'Server',
                key: null,
                stack: '    in Object.<anonymous> (at **)',
                props: {
                  transport: expect.arrayContaining([]),
                },
              },
              {time: 31},
            ]
          : undefined,
      );
      const thirdPartyFragment = await result.props.children;
      expect(getDebugInfo(thirdPartyFragment)).toEqual(
        __DEV__
          ? [
              {time: 32},
              {
                name: 'Keyed',
                env: 'Server',
                key: 'keyed',
                stack: '    in ServerComponent (at **)',
                props: {
                  children: {},
                },
              },
              {time: 33},
            ]
          : undefined,
      );
      // We expect the debug info to be transferred from the inner stream to the outer.
      expect(getDebugInfo(thirdPartyFragment.props.children)).toEqual(
        __DEV__
          ? [
              {time: 33}, // Clamp to the start
              {
                name: 'ThirdPartyAsyncIterableComponent',
                env: 'third-party',
                key: null,
                stack: '    in Object.<anonymous> (at **)',
                props: {},
              },
              {time: 33},
            ]
          : undefined,
      );

      ReactNoop.render(result);
    });

    expect(ReactNoop).toMatchRenderedOutput(
      <div>
        <span>Who</span>
        <span>dis?</span>
      </div>,
    );
  });

  // @gate !__DEV__ || enableComponentPerformanceTrack
  it('preserves debug info for server-to-server through use()', async () => {
    function ThirdPartyComponent() {
      return 'hi';
    }

    function ServerComponent({transport}) {
      // This is a Server Component that receives other Server Components from a third party.
      const text = ReactServer.use(ReactNoopFlightClient.read(transport));
      return <div>{text.toUpperCase()}</div>;
    }

    const thirdPartyTransport = ReactNoopFlightServer.render(
      <ThirdPartyComponent />,
      {
        environmentName: 'third-party',
      },
    );

    const transport = ReactNoopFlightServer.render(
      <ServerComponent transport={thirdPartyTransport} />,
    );

    await act(async () => {
      const result = await ReactNoopFlightClient.read(transport);
      expect(getDebugInfo(result)).toEqual(
        __DEV__
          ? [
              {time: 16},
              {
                name: 'ServerComponent',
                env: 'Server',
                key: null,
                stack: '    in Object.<anonymous> (at **)',
                props: {
                  transport: expect.arrayContaining([]),
                },
              },
              {time: 16},
              {
                name: 'ThirdPartyComponent',
                env: 'third-party',
                key: null,
                stack: '    in Object.<anonymous> (at **)',
                props: {},
              },
              {time: 16},
              {time: gate(flags => flags.enableAsyncDebugInfo) ? 24 : 17},
            ]
          : undefined,
      );
      ReactNoop.render(result);
    });

    expect(ReactNoop).toMatchRenderedOutput(<div>HI</div>);
  });

  it('preserves error stacks passed through server-to-server with source maps', async () => {
    async function ServerComponent({transport}) {
      // This is a Server Component that receives other Server Components from a third party.
      const thirdParty = ReactServer.use(
        ReactNoopFlightClient.read(transport, {
          findSourceMapURL(url) {
            // By giving a source map url we're saying that we can't use the original
            // file as the sourceURL, which gives stack traces a about://React/ prefix.
            return 'source-map://' + url;
          },
        }),
      );
      // This will throw a third-party error inside the first-party server component.
      await thirdParty.model;
      return 'Should never render';
    }

    async function bar() {
      throw new Error('third-party-error');
    }

    async function foo() {
      await bar();
    }

    const rejectedPromise = foo();

    const thirdPartyTransport = ReactNoopFlightServer.render(
      {model: rejectedPromise},
      {
        environmentName: 'third-party',
        onError(x) {
          if (__DEV__) {
            return 'a dev digest';
          }
          return `digest("${x.message}")`;
        },
      },
    );

    let originalError;
    try {
      await rejectedPromise;
    } catch (x) {
      originalError = x;
    }
    expect(originalError.message).toBe('third-party-error');

    const transport = ReactNoopFlightServer.render(
      <ServerComponent transport={thirdPartyTransport} />,
      {
        onError(x) {
          if (__DEV__) {
            return 'a dev digest';
          }
          return x.digest; // passthrough
        },
      },
    );

    await 0;
    await 0;
    await 0;

    const expectedErrorStack = originalError.stack
      // Test only the first rows since there's a lot of noise after that is eliminated.
      .split('\n')
      .slice(0, 4)
      .join('\n')
      .replaceAll(' (/', ' (file:///'); // The eval will end up normalizing these

    let sawReactPrefix = false;
    const environments = [];
    await act(async () => {
      ReactNoop.render(
        <ErrorBoundary
          expectedMessage="third-party-error"
          expectedEnviromentName="third-party"
          expectedErrorStack={expectedErrorStack}>
          {ReactNoopFlightClient.read(transport, {
            findSourceMapURL(url, environmentName) {
              if (url.startsWith('about://React/')) {
                // We don't expect to see any React prefixed URLs here.
                sawReactPrefix = true;
              }
              environments.push(environmentName);
              // My not giving a source map, we should leave it intact.
              return null;
            },
          })}
        </ErrorBoundary>,
      );
    });

    expect(sawReactPrefix).toBe(false);
    if (__DEV__) {
      expect(environments.slice(0, 4)).toEqual([
        'Server',
        'third-party',
        'third-party',
        'third-party',
      ]);
    } else {
      expect(environments).toEqual([]);
    }
  });

  // @gate !__DEV__ || enableComponentPerformanceTrack
  it('can change the environment name inside a component', async () => {
    let env = 'A';
    function Component(props) {
      env = 'B';
      return <div>hi</div>;
    }

    const transport = ReactNoopFlightServer.render(
      {
        greeting: <Component />,
      },
      {
        environmentName() {
          return env;
        },
      },
    );

    await act(async () => {
      const rootModel = await ReactNoopFlightClient.read(transport);
      const greeting = rootModel.greeting;
      expect(getDebugInfo(greeting)).toEqual(
        __DEV__
          ? [
              {time: 12},
              {
                name: 'Component',
                env: 'A',
                key: null,
                stack: '    in Object.<anonymous> (at **)',
                props: {},
              },
              {
                env: 'B',
              },
              {time: 13},
            ]
          : undefined,
      );
      ReactNoop.render(greeting);
    });

    expect(ReactNoop).toMatchRenderedOutput(<div>hi</div>);
  });

  // @gate __DEV__
  it('replays logs, but not onError logs', async () => {
    function foo() {
      return 'hello';
    }

    class MyClass {
      constructor() {
        this.x = 1;
      }
      method() {}
      get y() {
        return this.x + 1;
      }
      get z() {
        return this.x + 5;
      }
    }
    Object.defineProperty(MyClass.prototype, 'y', {enumerable: true});

    Object.defineProperty(MyClass, 'name', {value: 'MyClassName'});

    function ServerComponent() {
      console.log('hi', {
        prop: 123,
        fn: foo,
        map: new Map([['foo', foo]]),
        promise: Promise.resolve('yo'),
        infinitePromise: new Promise(() => {}),
        Class: MyClass,
        instance: new MyClass(),
      });
      throw new Error('err');
    }

    function App() {
      return ReactServer.createElement(ServerComponent);
    }

    let ownerStacks = [];

    // These tests are specifically testing console.log.
    // Assign to `mockConsoleLog` so we can still inspect it when `console.log`
    // is overridden by the test modules. The original function will be restored
    // after this test finishes by `jest.restoreAllMocks()`.
    const mockConsoleLog = spyOnDevAndProd(console, 'log').mockImplementation(
      () => {
        // Uses server React.
        ownerStacks.push(normalizeCodeLocInfo(ReactServer.captureOwnerStack()));
      },
    );

    // Reset the modules so that we get a new overridden console on top of the
    // one installed by expect. This ensures that we still emit console.error
    // calls.
    jest.resetModules();
    jest.mock('react', () => require('react/react.react-server'));
    ReactServer = require('react');
    ReactNoopFlightServer = require('react-noop-renderer/flight-server');
    const transport = ReactNoopFlightServer.render({
      root: ReactServer.createElement(App),
    });
    assertConsoleErrorDev(['Error: err']);

    expect(mockConsoleLog).toHaveBeenCalledTimes(1);
    expect(mockConsoleLog.mock.calls[0][0]).toBe('hi');
    expect(mockConsoleLog.mock.calls[0][1].prop).toBe(123);
    expect(ownerStacks).toEqual(['\n    in App (at **)']);
    mockConsoleLog.mockClear();
    mockConsoleLog.mockImplementation(() => {
      // Switching to client React.
      ownerStacks.push(normalizeCodeLocInfo(React.captureOwnerStack()));
    });
    ownerStacks = [];

    // Let the Promises resolve.
    await 0;
    await 0;
    await 0;

    // The error should not actually get logged because we're not awaiting the root
    // so it's not thrown but the server log also shouldn't be replayed.
    await ReactNoopFlightClient.read(transport, {close: true});

    expect(mockConsoleLog).toHaveBeenCalledTimes(1);
    expect(mockConsoleLog.mock.calls[0][0]).toBe('hi');
    expect(mockConsoleLog.mock.calls[0][1].prop).toBe(123);
    const loggedFn = mockConsoleLog.mock.calls[0][1].fn;
    expect(typeof loggedFn).toBe('function');
    expect(loggedFn).not.toBe(foo);
    expect(loggedFn.toString()).toBe(foo.toString());

    const loggedMap = mockConsoleLog.mock.calls[0][1].map;
    expect(loggedMap instanceof Map).toBe(true);
    const loggedFn2 = loggedMap.get('foo');
    expect(typeof loggedFn2).toBe('function');
    expect(loggedFn2).not.toBe(foo);
    expect(loggedFn2.toString()).toBe(foo.toString());
    expect(loggedFn2).toBe(loggedFn);

    const promise = mockConsoleLog.mock.calls[0][1].promise;
    expect(promise).toBeInstanceOf(Promise);
    expect(await promise).toBe('yo');

    const infinitePromise = mockConsoleLog.mock.calls[0][1].infinitePromise;
    expect(infinitePromise).toBeInstanceOf(Promise);
    let resolved = false;
    infinitePromise.then(
      () => (resolved = true),
      x => {
        console.error(x);
        resolved = true;
      },
    );
    await 0;
    await 0;
    await 0;
    // This should not reject upon aborting the stream.
    expect(resolved).toBe(false);

    const Class = mockConsoleLog.mock.calls[0][1].Class;
    const instance = mockConsoleLog.mock.calls[0][1].instance;
    expect(typeof Class).toBe('function');
    expect(Class.prototype.constructor).toBe(Class);
    expect(Class.name).toBe('MyClassName');
    expect(instance instanceof Class).toBe(true);
    expect(Object.getPrototypeOf(instance)).toBe(Class.prototype);
    expect(instance.x).toBe(1);
    expect(instance.hasOwnProperty('y')).toBe(true);
    expect(instance.y).toBe(2); // Enumerable getter was reified
    expect(instance.hasOwnProperty('z')).toBe(false);
    expect(instance.z).toBe(6); // Not enumerable getter was transferred as part of the toString() of the class
    expect(typeof instance.method).toBe('function'); // Methods are included only if they're part of the toString()

    expect(ownerStacks).toEqual(['\n    in App (at **)']);
  });

  // @gate __DEV__
  it('replays logs with cyclic objects', async () => {
    const cyclic = {cycle: null};
    cyclic.cycle = cyclic;

    function ServerComponent() {
      console.log('hi', {cyclic});
      return null;
    }

    function App() {
      return ReactServer.createElement(ServerComponent);
    }

    // These tests are specifically testing console.log.
    // Assign to `mockConsoleLog` so we can still inspect it when `console.log`
    // is overridden by the test modules. The original function will be restored
    // after this test finishes by `jest.restoreAllMocks()`.
    const mockConsoleLog = spyOnDevAndProd(console, 'log').mockImplementation(
      () => {},
    );

    // Reset the modules so that we get a new overridden console on top of the
    // one installed by expect. This ensures that we still emit console.error
    // calls.
    jest.resetModules();
    jest.mock('react', () => require('react/react.react-server'));
    ReactServer = require('react');
    ReactNoopFlightServer = require('react-noop-renderer/flight-server');
    const transport = ReactNoopFlightServer.render({
      root: ReactServer.createElement(App),
    });

    expect(mockConsoleLog).toHaveBeenCalledTimes(1);
    expect(mockConsoleLog.mock.calls[0][0]).toBe('hi');
    expect(mockConsoleLog.mock.calls[0][1].cyclic).toBe(cyclic);
    mockConsoleLog.mockClear();
    mockConsoleLog.mockImplementation(() => {});

    // The error should not actually get logged because we're not awaiting the root
    // so it's not thrown but the server log also shouldn't be replayed.
    await ReactNoopFlightClient.read(transport);

    expect(mockConsoleLog).toHaveBeenCalledTimes(1);
    expect(mockConsoleLog.mock.calls[0][0]).toBe('hi');
    const cyclic2 = mockConsoleLog.mock.calls[0][1].cyclic;
    expect(cyclic2).not.toBe(cyclic); // Was serialized and therefore cloned
    expect(cyclic2.cycle).toBe(cyclic2);
  });

  // @gate !__DEV__ || enableComponentPerformanceTrack
  it('uses the server component debug info as the element owner in DEV', async () => {
    function Container({children}) {
      return children;
    }

    function Greeting({firstName}) {
      // We can't use JSX here because it'll use the Client React.
      return ReactServer.createElement(
        Container,
        null,
        ReactServer.createElement('span', null, 'Hello, ', firstName),
      );
    }

    const model = {
      greeting: ReactServer.createElement(Greeting, {firstName: 'Seb'}),
    };

    const transport = ReactNoopFlightServer.render(model);

    await act(async () => {
      const rootModel = await ReactNoopFlightClient.read(transport);
      const greeting = rootModel.greeting;
      // We've rendered down to the span.
      expect(greeting.type).toBe('span');
      if (__DEV__) {
        const greetInfo = {
          name: 'Greeting',
          env: 'Server',
          key: null,
          stack: '    in Object.<anonymous> (at **)',
          props: {
            firstName: 'Seb',
          },
        };
        expect(getDebugInfo(greeting)).toEqual([
          {time: 12},
          greetInfo,
          {time: 13},
          {
            name: 'Container',
            env: 'Server',
            key: null,
            owner: greetInfo,
            stack: '    in Greeting (at **)',
            props: {
              children: expect.objectContaining({
                type: 'span',
                props: {
                  children: ['Hello, ', 'Seb'],
                },
              }),
            },
          },
          {time: 14},
        ]);
        // The owner that created the span was the outer server component.
        // We expect the debug info to be referentially equal to the owner.
        expect(greeting._owner).toBe(greeting._debugInfo[1]);
      } else {
        expect(greeting._debugInfo).toBe(undefined);
        expect(greeting._owner).toBe(undefined);
      }
      ReactNoop.render(greeting);
    });

    expect(ReactNoop).toMatchRenderedOutput(<span>Hello, Seb</span>);
  });

  // @gate __DEV__
  it('can get the component owner stacks during rendering in dev', () => {
    let stack;

    function Foo() {
      return ReactServer.createElement(Bar, null);
    }
    function Bar() {
      return ReactServer.createElement(
        'div',
        null,
        ReactServer.createElement(Baz, null),
      );
    }

    function Baz() {
      stack = ReactServer.captureOwnerStack();
      return ReactServer.createElement('span', null, 'hi');
    }
    ReactNoopFlightServer.render(
      ReactServer.createElement(
        'div',
        null,
        ReactServer.createElement(Foo, null),
      ),
    );

    expect(normalizeCodeLocInfo(stack)).toBe(
      '\n    in Bar (at **)' + '\n    in Foo (at **)',
    );
  });

  // @gate __DEV__
  it('can track owner for a flight response created in another render', async () => {
    jest.resetModules();
    jest.mock('react', () => ReactServer);
    // For this to work the Flight Client needs to be the react-server version.
    const ReactNoopFlightClienOnTheServer = require('react-noop-renderer/flight-client');
    jest.resetModules();
    jest.mock('react', () => React);

    let stack;

    function Component() {
      stack = ReactServer.captureOwnerStack();
      return ReactServer.createElement('span', null, 'hi');
    }

    const ClientComponent = clientReference(Component);

    function ThirdPartyComponent() {
      return ReactServer.createElement(ClientComponent);
    }

    // This is rendered outside the render to ensure we don't inherit anything accidental
    // by being in the same environment which would make it seem like it works when it doesn't.
    const thirdPartyTransport = ReactNoopFlightServer.render(
      {children: ReactServer.createElement(ThirdPartyComponent)},
      {
        environmentName: 'third-party',
      },
    );

    async function fetchThirdParty() {
      return ReactNoopFlightClienOnTheServer.read(thirdPartyTransport);
    }

    async function FirstPartyComponent() {
      // This component fetches from a third party
      const thirdParty = await fetchThirdParty();
      return thirdParty.children;
    }
    function App() {
      return ReactServer.createElement(FirstPartyComponent);
    }

    const transport = ReactNoopFlightServer.render(
      ReactServer.createElement(App),
    );

    await act(async () => {
      const root = await ReactNoopFlightClient.read(transport);
      ReactNoop.render(root);
    });

    expect(normalizeCodeLocInfo(stack)).toBe(
      '\n    in ThirdPartyComponent (at **)' +
        '\n    in createResponse (at **)' + // These two internal frames should
        '\n    in read (at **)' + // ideally not be included.
        '\n    in fetchThirdParty (at **)' +
        '\n    in FirstPartyComponent (at **)' +
        '\n    in App (at **)',
    );
  });

  // @gate __DEV__
  it('can get the component owner stacks for onError in dev', async () => {
    const thrownError = new Error('hi');
    let caughtError;
    let ownerStack;

    function Foo() {
      return ReactServer.createElement(Bar, null);
    }
    function Bar() {
      return ReactServer.createElement(
        'div',
        null,
        ReactServer.createElement(Baz, null),
      );
    }
    function Baz() {
      throw thrownError;
    }

    ReactNoopFlightServer.render(
      ReactServer.createElement(
        'div',
        null,
        ReactServer.createElement(Foo, null),
      ),
      {
        onError(error, errorInfo) {
          caughtError = error;
          ownerStack = ReactServer.captureOwnerStack
            ? ReactServer.captureOwnerStack()
            : null;
        },
      },
    );

    expect(caughtError).toBe(thrownError);
    expect(normalizeCodeLocInfo(ownerStack)).toBe(
      '\n    in Bar (at **)' + '\n    in Foo (at **)',
    );
  });

  it('should include only one component stack in replayed logs (if DevTools or polyfill adds them)', () => {
    class MyError extends Error {
      toJSON() {
        return 123;
      }
    }

    function Foo() {
      return ReactServer.createElement('div', null, [
        'Womp womp: ',
        new MyError('spaghetti'),
      ]);
    }

    function Bar() {
      const array = [];
      // Trigger key warning
      array.push(ReactServer.createElement(Foo));
      return ReactServer.createElement('div', null, array);
    }

    function App() {
      return ReactServer.createElement(Bar);
    }

    // While we're on the server we need to have the Server version active to track component stacks.
    jest.resetModules();
    jest.mock('react', () => ReactServer);
    const transport = ReactNoopFlightServer.render(
      ReactServer.createElement(App),
    );

    assertConsoleErrorDev([
      'Each child in a list should have a unique "key" prop.' +
        ' See https://react.dev/link/warning-keys for more information.\n' +
        '    in Bar (at **)\n' +
        '    in App (at **)',
      'Error objects cannot be rendered as text children. Try formatting it using toString().\n' +
        '  <div>Womp womp: {Error}</div>\n' +
        '                  ^^^^^^^\n' +
        '    in Foo (at **)\n' +
        '    in Bar (at **)\n' +
        '    in App (at **)',
    ]);

    // Replay logs on the client
    jest.resetModules();
    jest.mock('react', () => React);
    ReactNoopFlightClient.read(transport);
    assertConsoleErrorDev([
      'Each child in a list should have a unique "key" prop.' +
        ' See https://react.dev/link/warning-keys for more information.\n' +
        '    in Bar (at **)\n' +
        '    in App (at **)',
      'Error objects cannot be rendered as text children. Try formatting it using toString().\n' +
        '  <div>Womp womp: {Error}</div>\n' +
        '                  ^^^^^^^\n' +
        '    in Foo (at **)\n' +
        '    in Bar (at **)\n' +
        '    in App (at **)',
    ]);
  });

  it('can filter out stack frames of a serialized error in dev', async () => {
    async function bar() {
      throw new Error('my-error');
    }

    async function intermediate() {
      await bar();
    }

    async function foo() {
      await intermediate();
    }

    const rejectedPromise = foo();
    const transport = ReactNoopFlightServer.render(
      {model: rejectedPromise},
      {
        onError(x) {
          return `digest("${x.message}")`;
        },
        filterStackFrame(url, functionName, lineNumber, columnNumber) {
          return functionName !== 'intermediate';
        },
      },
    );

    let originalError;
    try {
      await rejectedPromise;
    } catch (x) {
      originalError = x;
    }

    const root = await ReactNoopFlightClient.read(transport);
    let caughtError;
    try {
      await root.model;
    } catch (x) {
      caughtError = x;
    }
    if (__DEV__) {
      expect(caughtError.message).toBe(originalError.message);
      expect(normalizeCodeLocInfo(caughtError.stack)).toContain(
        '\n    in bar (at **)' + '\n    in foo (at **)',
      );
    }
    expect(normalizeCodeLocInfo(originalError.stack)).toContain(
      '\n    in bar (at **)' +
        '\n    in intermediate (at **)' +
        '\n    in foo (at **)',
    );
    expect(caughtError.digest).toBe('digest("my-error")');
  });

  // @gate __DEV__  && enableComponentPerformanceTrack
  it('can render deep but cut off JSX in debug info', async () => {
    function createDeepJSX(n) {
      if (n <= 0) {
        return null;
      }
      return <div>{createDeepJSX(n - 1)}</div>;
    }

    function ServerComponent(props) {
      return <div>not using props</div>;
    }

    const transport = ReactNoopFlightServer.render({
      root: (
        <ServerComponent>
          {createDeepJSX(100) /* deper than objectLimit */}
        </ServerComponent>
      ),
    });

    await act(async () => {
      const rootModel = await ReactNoopFlightClient.read(transport);
      const root = rootModel.root;
      const children = root._debugInfo[1].props.children;
      expect(children.type).toBe('div');
      expect(children.props.children.type).toBe('div');
      ReactNoop.render(root);
    });

    expect(ReactNoop).toMatchRenderedOutput(<div>not using props</div>);
  });

  // @gate __DEV__ && enableComponentPerformanceTrack
  it('can render deep but cut off Map/Set in debug info', async () => {
    function createDeepMap(n) {
      if (n <= 0) {
        return null;
      }
      const map = new Map();
      map.set('key', createDeepMap(n - 1));
      return map;
    }

    function createDeepSet(n) {
      if (n <= 0) {
        return null;
      }
      const set = new Set();
      set.add(createDeepSet(n - 1));
      return set;
    }

    function ServerComponent(props) {
      return <div>not using props</div>;
    }

    const transport = ReactNoopFlightServer.render({
      set: (
        <ServerComponent
          set={createDeepSet(100) /* deper than objectLimit */}
        />
      ),
      map: (
        <ServerComponent
          map={createDeepMap(100) /* deper than objectLimit */}
        />
      ),
    });

    await act(async () => {
      const rootModel = await ReactNoopFlightClient.read(transport);
      const set = rootModel.set._debugInfo[1].props.set;
      const map = rootModel.map._debugInfo[1].props.map;
      expect(set instanceof Set).toBe(true);
      expect(set.size).toBe(1);
      // eslint-disable-next-line no-for-of-loops/no-for-of-loops
      for (const entry of set) {
        expect(entry instanceof Set).toBe(true);
        break;
      }

      expect(map instanceof Map).toBe(true);
      expect(map.size).toBe(1);
      expect(map.get('key') instanceof Map).toBe(true);

      ReactNoop.render(rootModel.set);
    });

    expect(ReactNoop).toMatchRenderedOutput(<div>not using props</div>);
  });

  // @gate !__DEV__ || enableComponentPerformanceTrack
  it('produces correct parent stacks', async () => {
    function Container() {
      return ReactServer.createElement('div', null);
    }
    function ContainerParent() {
      return ReactServer.createElement(Container, null);
    }
    function App() {
      return ReactServer.createElement(
        'main',
        null,
        ReactServer.createElement(ContainerParent, null),
      );
    }

    const transport = ReactNoopFlightServer.render({
      root: ReactServer.createElement(App, null),
    });

    await act(async () => {
      const {root} = await ReactNoopFlightClient.read(transport);

      ReactNoop.render(root);

      expect(root.type).toBe('main');
      if (__DEV__) {
        const div = root.props.children;
        expect(getDebugInfo(div)).toEqual([
          {
            time: 14,
          },
          {
            env: 'Server',
            key: null,
            name: 'ContainerParent',
            owner: {
              env: 'Server',
              key: null,
              name: 'App',
              props: {},
              stack: '    in Object.<anonymous> (at **)',
            },
            props: {},
            stack: '    in App (at **)',
          },
          {
            time: 15,
          },
          {
            env: 'Server',
            key: null,
            name: 'Container',
            owner: {
              env: 'Server',
              key: null,
              name: 'ContainerParent',
              owner: {
                env: 'Server',
                key: null,
                name: 'App',
                props: {},
                stack: '    in Object.<anonymous> (at **)',
              },
              props: {},
              stack: '    in App (at **)',
            },
            props: {},
            stack: '    in ContainerParent (at **)',
          },
          {
            time: 16,
          },
        ]);
        expect(getDebugInfo(root)).toEqual([
          {
            time: 12,
          },
          {
            env: 'Server',
            key: null,
            name: 'App',
            props: {},
            stack: '    in Object.<anonymous> (at **)',
          },
          {
            time: 13,
          },
        ]);
      } else {
        expect(root._debugInfo).toBe(undefined);
        expect(root._owner).toBe(undefined);
      }
    });

    expect(ReactNoop).toMatchRenderedOutput(
      <main>
        <div />
      </main>,
    );
  });

<<<<<<< HEAD
  it('does not crash when exporting a JSX element as a client reference', async () => {
    const ClientReference = clientReference(React.createElement('div'));

    function App() {
      return ClientReference;
    }

    const transport = ReactNoopFlightServer.render({
      root: ReactServer.createElement(App),
    });

    await act(async () => {
      const {root} = await ReactNoopFlightClient.read(transport);
      ReactNoop.render(root);
      if (__DEV__) {
        expect(getDebugInfo(root)).toBeNull();
      }
    });
=======
  // @gate enableOptimisticKey
  it('collapses optimistic keys to an optimistic key', async () => {
    function Bar({text}) {
      return <div />;
    }
    function Foo() {
      return <Bar key={ReactServer.optimisticKey} />;
    }
    const transport = ReactNoopFlightServer.render({
      element: <Foo key="Outer Key" />,
    });
    const model = await ReactNoopFlightClient.read(transport);
    expect(model.element.key).toBe(React.optimisticKey);
>>>>>>> 65eec428
  });
});<|MERGE_RESOLUTION|>--- conflicted
+++ resolved
@@ -3901,7 +3901,21 @@
     );
   });
 
-<<<<<<< HEAD
+  // @gate enableOptimisticKey
+  it('collapses optimistic keys to an optimistic key', async () => {
+    function Bar({text}) {
+      return <div />;
+    }
+    function Foo() {
+      return <Bar key={ReactServer.optimisticKey} />;
+    }
+    const transport = ReactNoopFlightServer.render({
+      element: <Foo key="Outer Key" />,
+    });
+    const model = await ReactNoopFlightClient.read(transport);
+    expect(model.element.key).toBe(React.optimisticKey);
+  });
+
   it('does not crash when exporting a JSX element as a client reference', async () => {
     const ClientReference = clientReference(React.createElement('div'));
 
@@ -3920,20 +3934,5 @@
         expect(getDebugInfo(root)).toBeNull();
       }
     });
-=======
-  // @gate enableOptimisticKey
-  it('collapses optimistic keys to an optimistic key', async () => {
-    function Bar({text}) {
-      return <div />;
-    }
-    function Foo() {
-      return <Bar key={ReactServer.optimisticKey} />;
-    }
-    const transport = ReactNoopFlightServer.render({
-      element: <Foo key="Outer Key" />,
-    });
-    const model = await ReactNoopFlightClient.read(transport);
-    expect(model.element.key).toBe(React.optimisticKey);
->>>>>>> 65eec428
   });
 });