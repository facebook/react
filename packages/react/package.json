{
  "name": "react",
  "description": "React is a JavaScript library for building user interfaces.",
  "keywords": [
    "react"
  ],
  "version": "19.0.0",
  "homepage": "https://react.dev/",
  "bugs": "https://github.com/facebook/react/issues",
  "license": "MIT",
  "files": [
    "LICENSE",
    "README.md",
    "index.js",
    "cjs/",
    "jsx-runtime.js",
    "jsx-runtime.react-server.js",
    "jsx-dev-runtime.js",
    "jsx-dev-runtime.react-server.js",
    "react.react-server.js"
  ],
  "main": "index.js",
  "exports": {
    ".": {
      "react-server": "./react.react-server.js",
      "default": "./index.js"
    },
    "./package.json": "./package.json",
    "./jsx-runtime": {
      "react-server": "./jsx-runtime.react-server.js",
      "default": "./jsx-runtime.js"
    },
<<<<<<< HEAD
    "./jsx-dev-runtime": "./jsx-dev-runtime.js",
    "./src/*": "./src/*",
    "./cjs/*": "./cjs/*",
    "./umd/*": "./umd/*"
=======
    "./jsx-dev-runtime": {
      "react-server": "./jsx-dev-runtime.react-server.js",
      "default": "./jsx-dev-runtime.js"
    },
    "./src/*": "./src/*"
>>>>>>> 190cc990
  },
  "repository": {
    "type": "git",
    "url": "https://github.com/facebook/react.git",
    "directory": "packages/react"
  },
  "engines": {
    "node": ">=0.10.0"
  }
}<|MERGE_RESOLUTION|>--- conflicted
+++ resolved
@@ -30,18 +30,13 @@
       "react-server": "./jsx-runtime.react-server.js",
       "default": "./jsx-runtime.js"
     },
-<<<<<<< HEAD
-    "./jsx-dev-runtime": "./jsx-dev-runtime.js",
-    "./src/*": "./src/*",
-    "./cjs/*": "./cjs/*",
-    "./umd/*": "./umd/*"
-=======
     "./jsx-dev-runtime": {
       "react-server": "./jsx-dev-runtime.react-server.js",
       "default": "./jsx-dev-runtime.js"
     },
-    "./src/*": "./src/*"
->>>>>>> 190cc990
+    "./src/*": "./src/*",
+    "./cjs/*": "./cjs/*",
+    "./umd/*": "./umd/*"
   },
   "repository": {
     "type": "git",
