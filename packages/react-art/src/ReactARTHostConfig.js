--- conflicted
+++ resolved
@@ -442,7 +442,6 @@
 export function handleEventComponent(
   eventResponder: ReactEventResponder,
   rootContainerInstance: Container,
-<<<<<<< HEAD
 ) {
   throw new Error('Not yet implemented.');
 }
@@ -452,9 +451,6 @@
   rootContainerInstance: Container,
   internalInstanceHandle: Object,
 ): void {
-=======
-  internalInstanceHandle: Object,
-): void {
   throw new Error('Not yet implemented.');
 }
 
@@ -462,7 +458,6 @@
   type: Symbol | number,
   props: Props,
 ): null {
->>>>>>> 4fbbae8a
   throw new Error('Not yet implemented.');
 }
 
@@ -471,9 +466,6 @@
   props: Props,
   rootContainerInstance: Container,
   internalInstanceHandle: Object,
-<<<<<<< HEAD
-) {
-=======
 ): boolean {
   throw new Error('Not yet implemented.');
 }
@@ -484,6 +476,5 @@
   instance: Instance,
   parentInstance: Instance,
 ): void {
->>>>>>> 4fbbae8a
   throw new Error('Not yet implemented.');
 }