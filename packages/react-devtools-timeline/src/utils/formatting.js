/**
 * Copyright (c) Meta Platforms, Inc. and affiliates.
 *
 * This source code is licensed under the MIT license found in the
 * LICENSE file in the root directory of this source tree.
 *
 * @flow
 */

import type {SchedulingEvent} from '../types';

import prettyMilliseconds from 'pretty-ms';

export function formatTimestamp(ms: number): string {
  return (
    ms.toLocaleString(undefined, {
      minimumFractionDigits: 1,
      maximumFractionDigits: 1,
    }) + 'ms'
  );
}

export function formatDuration(ms: number): string {
  return prettyMilliseconds(ms, {millisecondsDecimalDigits: 1});
}

export function trimString(string: string, length: number): string {
  if (string.length > length) {
<<<<<<< HEAD
    return `${string.slice(0, length >= 1 ? length - 1 : 0)}…`;
=======
    return `${string.slice(0, length - 1)}…`;
>>>>>>> 13d0225c
  }
  return string;
}

export function getSchedulingEventLabel(event: SchedulingEvent): string | null {
  switch (event.type) {
    case 'schedule-render':
      return 'render scheduled';
    case 'schedule-state-update':
      return 'state update scheduled';
    case 'schedule-force-update':
      return 'force update scheduled';
    default:
      return null;
  }
}<|MERGE_RESOLUTION|>--- conflicted
+++ resolved
@@ -26,11 +26,7 @@
 
 export function trimString(string: string, length: number): string {
   if (string.length > length) {
-<<<<<<< HEAD
     return `${string.slice(0, length >= 1 ? length - 1 : 0)}…`;
-=======
-    return `${string.slice(0, length - 1)}…`;
->>>>>>> 13d0225c
   }
   return string;
 }
