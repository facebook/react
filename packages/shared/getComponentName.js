/**
 * Copyright (c) Facebook, Inc. and its affiliates.
 *
 * This source code is licensed under the MIT license found in the
 * LICENSE file in the root directory of this source tree.
 *
 * @flow
 */

import type {LazyComponent} from 'shared/ReactLazyComponent';

import warningWithoutStack from 'shared/warningWithoutStack';
import {
  REACT_CONTEXT_TYPE,
  REACT_FORWARD_REF_TYPE,
  REACT_FRAGMENT_TYPE,
  REACT_PORTAL_TYPE,
  REACT_MEMO_TYPE,
  REACT_PROFILER_TYPE,
  REACT_PROVIDER_TYPE,
  REACT_STRICT_MODE_TYPE,
  REACT_SUSPENSE_TYPE,
  REACT_SUSPENSE_LIST_TYPE,
  REACT_LAZY_TYPE,
  REACT_EVENT_COMPONENT_TYPE,
  REACT_EVENT_TARGET_TYPE,
  REACT_EVENT_TARGET_TOUCH_HIT,
} from 'shared/ReactSymbols';
import {refineResolvedLazyComponent} from 'shared/ReactLazyComponent';
import type {ReactEventTarget} from 'shared/ReactTypes';

import {enableEventAPI} from './ReactFeatureFlags';

function getWrappedName(
  outerType: mixed,
  innerType: any,
  wrapperName: string,
): string {
  const functionName = innerType.displayName || innerType.name || '';
  return (
    (outerType: any).displayName ||
    (functionName !== '' ? `${wrapperName}(${functionName})` : wrapperName)
  );
}

function getComponentName(type: mixed): string | null {
  if (type == null) {
    // Host root, text node or just invalid type.
    return null;
  }
  if (__DEV__) {
    if (typeof (type: any).tag === 'number') {
      warningWithoutStack(
        false,
        'Received an unexpected object in getComponentName(). ' +
          'This is likely a bug in React. Please file an issue.',
      );
    }
  }
  if (typeof type === 'function') {
    return type.displayName || type.name || null;
  }
  if (typeof type === 'string') {
    return type;
  }
  switch (type) {
    case REACT_FRAGMENT_TYPE:
      return 'Fragment';
    case REACT_PORTAL_TYPE:
      return 'Portal';
    case REACT_PROFILER_TYPE:
      return `Profiler`;
    case REACT_STRICT_MODE_TYPE:
      return 'StrictMode';
    case REACT_SUSPENSE_TYPE:
      return 'Suspense';
    case REACT_SUSPENSE_LIST_TYPE:
      return 'SuspenseList';
  }
  if (typeof type === 'object') {
    switch (type.$$typeof) {
      case REACT_CONTEXT_TYPE:
        return 'Context.Consumer';
      case REACT_PROVIDER_TYPE:
        return 'Context.Provider';
      case REACT_FORWARD_REF_TYPE:
        return getWrappedName(type, type.render, 'ForwardRef');
      case REACT_MEMO_TYPE:
        return getComponentName(type.type);
      case REACT_LAZY_TYPE: {
        const thenable: LazyComponent<mixed> = (type: any);
        const resolvedThenable = refineResolvedLazyComponent(thenable);
        if (resolvedThenable) {
          return getComponentName(resolvedThenable);
        }
        break;
      }
      case REACT_EVENT_COMPONENT_TYPE: {
        if (enableEventAPI) {
<<<<<<< HEAD
          return (type: any).displayName;
=======
          const eventComponent = ((type: any): ReactEventComponent);
          return eventComponent.responder.displayName;
>>>>>>> 4f92fbce
        }
        break;
      }
      case REACT_EVENT_TARGET_TYPE: {
        if (enableEventAPI) {
          const eventTarget = ((type: any): ReactEventTarget);
          if (eventTarget.type === REACT_EVENT_TARGET_TOUCH_HIT) {
            return 'TouchHitTarget';
          }
          const displayName = eventTarget.displayName;
          if (displayName !== undefined) {
            return displayName;
          }
        }
      }
    }
  }
  return null;
}

export default getComponentName;<|MERGE_RESOLUTION|>--- conflicted
+++ resolved
@@ -97,12 +97,7 @@
       }
       case REACT_EVENT_COMPONENT_TYPE: {
         if (enableEventAPI) {
-<<<<<<< HEAD
-          return (type: any).displayName;
-=======
-          const eventComponent = ((type: any): ReactEventComponent);
-          return eventComponent.responder.displayName;
->>>>>>> 4f92fbce
+          return (type: any).responder.displayName;
         }
         break;
       }
