--- conflicted
+++ resolved
@@ -68,11 +68,8 @@
 // New API for JSX transforms to target - https://github.com/reactjs/rfcs/pull/107
 export const enableJSXTransformAPI = false;
 
-<<<<<<< HEAD
 // We will enforce mocking scheduler with scheduler/unstable_mock at some point. (v17?)
 // Till then, we warn about the missing mock, but still fallback to a sync mode compatible version
 export const warnAboutMissingMockScheduler = false;
-=======
 // Temporary flag to revert the fix in #15650
-export const revertPassiveEffectsChange = false;
->>>>>>> b899819e
+export const revertPassiveEffectsChange = false;