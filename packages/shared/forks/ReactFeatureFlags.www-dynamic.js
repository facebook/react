/**
 * Copyright (c) Facebook, Inc. and its affiliates.
 *
 * This source code is licensed under the MIT license found in the
 * LICENSE file in the root directory of this source tree.
 *
 * @flow strict
 */

// In www, these flags are controlled by GKs. Because most GKs have some
// population running in either mode, we should run our tests that way, too,
//
// Use __VARIANT__ to simulate a GK. The tests will be run twice: once
// with the __VARIANT__ set to `true`, and once set to `false`.

export const warnAboutSpreadingKeyToJSX = __VARIANT__;
export const disableInputAttributeSyncing = __VARIANT__;
export const enableFilterEmptyStringAttributesDOM = __VARIANT__;
export const enableLegacyFBSupport = __VARIANT__;
// TODO: These features do not currently exist in the new reconciler fork.
export const enableDebugTracing = !__VARIANT__;
<<<<<<< HEAD
export const enableSchedulingProfiler = !__VARIANT__ && __PROFILE__;
=======
export const decoupleUpdatePriorityFromScheduler = __VARIANT__;
>>>>>>> b85b4763

// This only has an effect in the new reconciler. But also, the new reconciler
// is only enabled when __VARIANT__ is true. So this is set to the opposite of
// __VARIANT__ so that it's `false` when running against the new reconciler.
// Ideally we would test both against the new reconciler, but until then, we
// should test the value that is used in www. Which is `false`.
//
// Once Lanes has landed in both reconciler forks, we'll get coverage of
// both branches.
export const deferRenderPhaseUpdateToNextBatch = !__VARIANT__;

// These are already tested in both modes using the build type dimension,
// so we don't need to use __VARIANT__ to get extra coverage.
export const debugRenderPhaseSideEffectsForStrictMode = __DEV__;
export const replayFailedUnitOfWorkWithInvokeGuardedCallback = __DEV__;

// TODO: These flags are hard-coded to the default values used in open source.
// Update the tests so that they pass in either mode, then set these
// to __VARIANT__.
export const enableTrustedTypesIntegration = false;
export const disableSchedulerTimeoutBasedOnReactExpirationTime = false;<|MERGE_RESOLUTION|>--- conflicted
+++ resolved
@@ -17,13 +17,11 @@
 export const disableInputAttributeSyncing = __VARIANT__;
 export const enableFilterEmptyStringAttributesDOM = __VARIANT__;
 export const enableLegacyFBSupport = __VARIANT__;
+export const decoupleUpdatePriorityFromScheduler = __VARIANT__;
+
 // TODO: These features do not currently exist in the new reconciler fork.
 export const enableDebugTracing = !__VARIANT__;
-<<<<<<< HEAD
 export const enableSchedulingProfiler = !__VARIANT__ && __PROFILE__;
-=======
-export const decoupleUpdatePriorityFromScheduler = __VARIANT__;
->>>>>>> b85b4763
 
 // This only has an effect in the new reconciler. But also, the new reconciler
 // is only enabled when __VARIANT__ is true. So this is set to the opposite of
