--- conflicted
+++ resolved
@@ -10,12 +10,7 @@
 import typeof * as FeatureFlagsType from 'shared/ReactFeatureFlags';
 import typeof * as ExportsType from './ReactFeatureFlags.test-renderer';
 
-<<<<<<< HEAD
 export const debugRenderPhaseSideEffectsForStrictMode = __DEV__;
-export const enableDebugTracing = false;
-=======
-export const debugRenderPhaseSideEffectsForStrictMode = false;
->>>>>>> 8dab5920
 export const enableAsyncDebugInfo = false;
 export const enableSchedulingProfiler = false;
 export const enableProfilerTimer = __PROFILE__;
