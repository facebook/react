<<<<<<< HEAD
export default '19.2.0-canary-97cdd5d3-20250710';
=======
/**
 * Copyright (c) Meta Platforms, Inc. and affiliates.
 *
 * This source code is licensed under the MIT license found in the
 * LICENSE file in the root directory of this source tree.
 */

// TODO: this is special because it gets imported during build.
//
// It exists as a placeholder so that DevTools can support work tag changes between releases.
// When we next publish a release, update the matching TODO in backend/renderer.js
// TODO: This module is used both by the release scripts and to expose a version
// at runtime. We should instead inject the version number as part of the build
// process, and use the ReactVersions.js module as the single source of truth.
export default '19.3.0';
>>>>>>> a2329c10
<|MERGE_RESOLUTION|>--- conflicted
+++ resolved
@@ -1,6 +1,3 @@
-<<<<<<< HEAD
-export default '19.2.0-canary-97cdd5d3-20250710';
-=======
 /**
  * Copyright (c) Meta Platforms, Inc. and affiliates.
  *
@@ -15,5 +12,4 @@
 // TODO: This module is used both by the release scripts and to expose a version
 // at runtime. We should instead inject the version number as part of the build
 // process, and use the ReactVersions.js module as the single source of truth.
-export default '19.3.0';
->>>>>>> a2329c10
+export default '19.3.0';