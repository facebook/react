/**
 * Copyright (c) Facebook, Inc. and its affiliates.
 *
 * This source code is licensed under the MIT license found in the
 * LICENSE file in the root directory of this source tree.
 *
 * @flow
 */

import {
  REACT_CONCURRENT_MODE_TYPE,
  REACT_CONTEXT_TYPE,
  REACT_FORWARD_REF_TYPE,
  REACT_FRAGMENT_TYPE,
  REACT_PROFILER_TYPE,
  REACT_PROVIDER_TYPE,
  REACT_STRICT_MODE_TYPE,
  REACT_SUSPENSE_TYPE,
  REACT_SUSPENSE_LIST_TYPE,
  REACT_MEMO_TYPE,
  REACT_LAZY_TYPE,
<<<<<<< HEAD
=======
  REACT_EVENT_COMPONENT_TYPE,
  REACT_FUNDAMENTAL_TYPE,
>>>>>>> 2c4d61e1
} from 'shared/ReactSymbols';

export default function isValidElementType(type: mixed) {
  return (
    typeof type === 'string' ||
    typeof type === 'function' ||
    // Note: its typeof might be other than 'symbol' or 'number' if it's a polyfill.
    type === REACT_FRAGMENT_TYPE ||
    type === REACT_CONCURRENT_MODE_TYPE ||
    type === REACT_PROFILER_TYPE ||
    type === REACT_STRICT_MODE_TYPE ||
    type === REACT_SUSPENSE_TYPE ||
    type === REACT_SUSPENSE_LIST_TYPE ||
    (typeof type === 'object' &&
      type !== null &&
      (type.$$typeof === REACT_LAZY_TYPE ||
        type.$$typeof === REACT_MEMO_TYPE ||
        type.$$typeof === REACT_PROVIDER_TYPE ||
        type.$$typeof === REACT_CONTEXT_TYPE ||
<<<<<<< HEAD
        type.$$typeof === REACT_FORWARD_REF_TYPE))
=======
        type.$$typeof === REACT_FORWARD_REF_TYPE ||
        type.$$typeof === REACT_EVENT_COMPONENT_TYPE ||
        type.$$typeof === REACT_FUNDAMENTAL_TYPE))
>>>>>>> 2c4d61e1
  );
}<|MERGE_RESOLUTION|>--- conflicted
+++ resolved
@@ -19,11 +19,7 @@
   REACT_SUSPENSE_LIST_TYPE,
   REACT_MEMO_TYPE,
   REACT_LAZY_TYPE,
-<<<<<<< HEAD
-=======
-  REACT_EVENT_COMPONENT_TYPE,
   REACT_FUNDAMENTAL_TYPE,
->>>>>>> 2c4d61e1
 } from 'shared/ReactSymbols';
 
 export default function isValidElementType(type: mixed) {
@@ -43,12 +39,7 @@
         type.$$typeof === REACT_MEMO_TYPE ||
         type.$$typeof === REACT_PROVIDER_TYPE ||
         type.$$typeof === REACT_CONTEXT_TYPE ||
-<<<<<<< HEAD
-        type.$$typeof === REACT_FORWARD_REF_TYPE))
-=======
         type.$$typeof === REACT_FORWARD_REF_TYPE ||
-        type.$$typeof === REACT_EVENT_COMPONENT_TYPE ||
         type.$$typeof === REACT_FUNDAMENTAL_TYPE))
->>>>>>> 2c4d61e1
   );
 }