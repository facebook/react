/**
 * Copyright (c) Facebook, Inc. and its affiliates.
 *
 * This source code is licensed under the MIT license found in the
 * LICENSE file in the root directory of this source tree.
 *
 * @flow
 */

export type ReactNode =
  | React$Element<any>
  | ReactPortal
  | ReactText
  | ReactFragment
  | ReactProvider<any>
  | ReactConsumer<any>
  | ReactEventComponent<any, any, any>
  | ReactEventTarget;

export type ReactEmpty = null | void | boolean;

export type ReactFragment = ReactEmpty | Iterable<React$Node>;

export type ReactNodeList = ReactEmpty | React$Node;

export type ReactText = string | number;

export type ReactProvider<T> = {
  $$typeof: Symbol | number,
  type: ReactProviderType<T>,
  key: null | string,
  ref: null,
  props: {
    value: T,
    children?: ReactNodeList,
  },
};

export type ReactProviderType<T> = {
  $$typeof: Symbol | number,
  _context: ReactContext<T>,
};

export type ReactConsumer<T> = {
  $$typeof: Symbol | number,
  type: ReactContext<T>,
  key: null | string,
  ref: null,
  props: {
    children: (value: T) => ReactNodeList,
    unstable_observedBits?: number,
  },
};

export type ReactContext<T> = {
  $$typeof: Symbol | number,
  Consumer: ReactContext<T>,
  Provider: ReactProviderType<T>,

  _calculateChangedBits: ((a: T, b: T) => number) | null,

  _currentValue: T,
  _currentValue2: T,
  _threadCount: number,

  // DEV only
  _currentRenderer?: Object | null,
  _currentRenderer2?: Object | null,
};

export type ReactPortal = {
  $$typeof: Symbol | number,
  key: null | string,
  containerInfo: any,
  children: ReactNodeList,
  // TODO: figure out the API for cross-renderer implementation.
  implementation: any,
};

export type RefObject = {|
  current: any,
|};

export type ReactEventComponentInstance<T, E, C> = {|
  currentFiber: mixed,
<<<<<<< HEAD
  localPropagation: boolean,
  props: null | Object,
=======
  isHook: boolean,
  props: Object,
>>>>>>> d48db594
  responder: ReactEventResponder<T, E, C>,
  rootEventTypes: null | Set<string>,
  rootInstance: null | mixed,
  state: Object,
|};

export type ReactEventResponder<T, E, C> = {
  displayName: string,
  targetEventTypes?: Array<T>,
  rootEventTypes?: Array<T>,
<<<<<<< HEAD
  createInitialState?: (props: null | Object) => Object,
  allowMultipleHostChildren: boolean,
  allowEventHooks: boolean,
  onEvent?: (
    event: E,
    context: C,
    props: null | Object,
    state: null | Object,
  ) => void,
  onEventCapture?: (
    event: E,
    context: C,
    props: null | Object,
    state: null | Object,
  ) => void,
  onRootEvent?: (
    event: E,
    context: C,
    props: null | Object,
    state: null | Object,
  ) => void,
  onMount?: (context: C, props: null | Object, state: null | Object) => void,
  onUnmount?: (context: C, props: null | Object, state: null | Object) => void,
  onOwnershipChange?: (
    context: C,
    props: null | Object,
    state: null | Object,
  ) => void,
=======
  createInitialState?: (props: Object) => Object,
  allowMultipleHostChildren: boolean,
  allowEventHooks: boolean,
  onEvent?: (event: E, context: C, props: Object, state: Object) => void,
  onEventCapture?: (event: E, context: C, props: Object, state: Object) => void,
  onRootEvent?: (event: E, context: C, props: Object, state: Object) => void,
  onMount?: (context: C, props: Object, state: Object) => void,
  onUnmount?: (context: C, props: Object, state: Object) => void,
  onOwnershipChange?: (context: C, props: Object, state: Object) => void,
>>>>>>> d48db594
};

export type ReactEventComponent<T, E, C> = {|
  $$typeof: Symbol | number,
<<<<<<< HEAD
  props: null | Object,
=======
>>>>>>> d48db594
  responder: ReactEventResponder<T, E, C>,
|};

export type ReactEventTarget = {|
  $$typeof: Symbol | number,
  displayName?: string,
  type: Symbol | number,
|};

export opaque type EventPriority = 0 | 1 | 2;

export const DiscreteEvent: EventPriority = 0;
export const UserBlockingEvent: EventPriority = 1;
export const ContinuousEvent: EventPriority = 2;<|MERGE_RESOLUTION|>--- conflicted
+++ resolved
@@ -83,13 +83,8 @@
 
 export type ReactEventComponentInstance<T, E, C> = {|
   currentFiber: mixed,
-<<<<<<< HEAD
-  localPropagation: boolean,
-  props: null | Object,
-=======
   isHook: boolean,
   props: Object,
->>>>>>> d48db594
   responder: ReactEventResponder<T, E, C>,
   rootEventTypes: null | Set<string>,
   rootInstance: null | mixed,
@@ -100,36 +95,6 @@
   displayName: string,
   targetEventTypes?: Array<T>,
   rootEventTypes?: Array<T>,
-<<<<<<< HEAD
-  createInitialState?: (props: null | Object) => Object,
-  allowMultipleHostChildren: boolean,
-  allowEventHooks: boolean,
-  onEvent?: (
-    event: E,
-    context: C,
-    props: null | Object,
-    state: null | Object,
-  ) => void,
-  onEventCapture?: (
-    event: E,
-    context: C,
-    props: null | Object,
-    state: null | Object,
-  ) => void,
-  onRootEvent?: (
-    event: E,
-    context: C,
-    props: null | Object,
-    state: null | Object,
-  ) => void,
-  onMount?: (context: C, props: null | Object, state: null | Object) => void,
-  onUnmount?: (context: C, props: null | Object, state: null | Object) => void,
-  onOwnershipChange?: (
-    context: C,
-    props: null | Object,
-    state: null | Object,
-  ) => void,
-=======
   createInitialState?: (props: Object) => Object,
   allowMultipleHostChildren: boolean,
   allowEventHooks: boolean,
@@ -139,15 +104,10 @@
   onMount?: (context: C, props: Object, state: Object) => void,
   onUnmount?: (context: C, props: Object, state: Object) => void,
   onOwnershipChange?: (context: C, props: Object, state: Object) => void,
->>>>>>> d48db594
 };
 
 export type ReactEventComponent<T, E, C> = {|
   $$typeof: Symbol | number,
-<<<<<<< HEAD
-  props: null | Object,
-=======
->>>>>>> d48db594
   responder: ReactEventResponder<T, E, C>,
 |};
 
