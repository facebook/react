--- conflicted
+++ resolved
@@ -95,10 +95,6 @@
     context: ReactResponderContext,
     props: null | Object,
     state: null | Object,
-<<<<<<< HEAD
-  ) => boolean,
-  onMount: (
-=======
   ) => void,
   onEventCapture?: (
     event: ReactResponderEvent,
@@ -108,17 +104,21 @@
   ) => void,
   onRootEvent?: (
     event: ReactResponderEvent,
->>>>>>> 9c6ff136
     context: ReactResponderContext,
     props: null | Object,
     state: null | Object,
   ) => void,
-  onUnmount: (
+  onMount?: (
     context: ReactResponderContext,
     props: null | Object,
     state: null | Object,
   ) => void,
-  onOwnershipChange: (
+  onUnmount?: (
+    context: ReactResponderContext,
+    props: null | Object,
+    state: null | Object,
+  ) => void,
+  onOwnershipChange?: (
     context: ReactResponderContext,
     props: null | Object,
     state: null | Object,
