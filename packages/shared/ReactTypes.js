--- conflicted
+++ resolved
@@ -14,11 +14,7 @@
   | ReactFragment
   | ReactProvider<any>
   | ReactConsumer<any>
-<<<<<<< HEAD
-  | ReactEventComponent<any, any, any>;
-=======
   | ReactEventComponent<any, any>;
->>>>>>> 23b8a253
 
 export type ReactEmpty = null | void | boolean;
 
@@ -108,11 +104,7 @@
 
 export type ReactEventComponent<E, C> = {|
   $$typeof: Symbol | number,
-<<<<<<< HEAD
-  responder: ReactEventResponder<T, E, C>,
-=======
   responder: ReactEventResponder<E, C>,
->>>>>>> 23b8a253
 |};
 
 export opaque type EventPriority = 0 | 1 | 2;
