--- conflicted
+++ resolved
@@ -549,13 +549,7 @@
   unstable_batchedUpdates: batchedUpdates,
   /* eslint-enable camelcase */
 
-<<<<<<< HEAD
-  unstable_setNowImplementation: setNowImplementation,
-
   act(callback: () => void | Promise<void>) {
-=======
-  act(callback: () => void): Thenable {
->>>>>>> bb2939cc
     // note: keep these warning messages in sync with
     // createReactNoop.js and ReactTestUtils.js
     const result = actedUpdates(callback);
