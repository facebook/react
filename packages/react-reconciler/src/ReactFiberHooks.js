/**
 * Copyright (c) 2013-present, Facebook, Inc.
 *
 * This source code is licensed under the MIT license found in the
 * LICENSE file in the root direcreatey of this source tree.
 *
 * @flow
 */

import type {ReactContext} from 'shared/ReactTypes';
import type {Fiber} from './ReactFiber';
import type {ExpirationTime} from './ReactFiberExpirationTime';
import type {HookEffectTag} from './ReactHookEffectTags';

import {NoWork} from './ReactFiberExpirationTime';
import {enableHooks} from 'shared/ReactFeatureFlags';
import {readContext} from './ReactFiberNewContext';
import {
  Update as UpdateEffect,
  Passive as PassiveEffect,
} from 'shared/ReactSideEffectTags';
import {
  NoEffect as NoHookEffect,
  UnmountMutation,
  MountLayout,
  UnmountPassive,
  MountPassive,
} from './ReactHookEffectTags';
import {
  scheduleWork,
  computeExpirationForFiber,
  flushPassiveEffects,
  requestCurrentTime,
} from './ReactFiberScheduler';

import invariant from 'shared/invariant';
import warning from 'shared/warning';
import getComponentName from 'shared/getComponentName';
import is from 'shared/objectIs';
import {markWorkInProgressReceivedUpdate} from './ReactFiberBeginWork';

type Update<S, A> = {
  expirationTime: ExpirationTime,
  action: A,
  eagerReducer: ((S, A) => S) | null,
  eagerState: S | null,
  next: Update<S, A> | null,
};

type UpdateQueue<S, A> = {
  last: Update<S, A> | null,
  dispatch: (A => mixed) | null,
  eagerReducer: ((S, A) => S) | null,
  eagerState: S | null,
};

export type Hook = {
  memoizedState: any,

  baseState: any,
  baseUpdate: Update<any, any> | null,
  queue: UpdateQueue<any, any> | null,

  next: Hook | null,
};

type Effect = {
  tag: HookEffectTag,
  create: () => mixed,
  destroy: (() => mixed) | null,
  deps: Array<mixed> | null,
  next: Effect,
};

export type FunctionComponentUpdateQueue = {
  lastEffect: Effect | null,
};

type BasicStateAction<S> = (S => S) | S;

type Dispatch<A> = A => void;

// These are set right before calling the component.
let renderExpirationTime: ExpirationTime = NoWork;
// The work-in-progress fiber. I've named it differently to distinguish it from
// the work-in-progress hook.
let currentlyRenderingFiber: Fiber | null = null;

// Hooks are stored as a linked list on the fiber's memoizedState field. The
// current hook list is the list that belongs to the current fiber. The
// work-in-progress hook list is a new list that will be added to the
// work-in-progress fiber.
let firstCurrentHook: Hook | null = null;
let currentHook: Hook | null = null;
let firstWorkInProgressHook: Hook | null = null;
let workInProgressHook: Hook | null = null;

let remainingExpirationTime: ExpirationTime = NoWork;
let componentUpdateQueue: FunctionComponentUpdateQueue | null = null;

// Updates scheduled during render will trigger an immediate re-render at the
// end of the current pass. We can't store these updates on the normal queue,
// because if the work is aborted, they should be discarded. Because this is
// a relatively rare case, we also don't want to add an additional field to
// either the hook or queue object types. So we store them in a lazily create
// map of queue -> render-phase updates, which are discarded once the component
// completes without re-rendering.

// Whether an update was scheduled during the currently executing render pass.
let didScheduleRenderPhaseUpdate: boolean = false;
// Lazily created map of render-phase updates
let renderPhaseUpdates: Map<
  UpdateQueue<any, any>,
  Update<any, any>,
> | null = null;
// Counter to prevent infinite loops.
let numberOfReRenders: number = -1;
const RE_RENDER_LIMIT = 25;

// In DEV, this is the name of the currently executing primitive hook
let currentHookNameInDev: ?string;

function resolveCurrentlyRenderingFiber(): Fiber {
  invariant(
    currentlyRenderingFiber !== null,
    'Hooks can only be called inside the body of a function component.',
  );
  return currentlyRenderingFiber;
}

function areHookInputsEqual(
  nextDeps: Array<mixed>,
  prevDeps: Array<mixed> | null,
) {
  if (prevDeps === null) {
    if (__DEV__) {
      warning(
        false,
        '%s received a final argument during this render, but not during ' +
          'the previous render. Even though the final argument is optional, ' +
          'its type cannot change between renders.',
        currentHookNameInDev,
      );
    }
    return false;
  }

  if (__DEV__) {
    // Don't bother comparing lengths in prod because these arrays should be
    // passed inline.
    if (nextDeps.length !== prevDeps.length) {
      warning(
        false,
        'The final argument passed to %s changed size between renders. The ' +
          'order and size of this array must remain constant.\n\n' +
          'Previous: %s\n' +
          'Incoming: %s',
        currentHookNameInDev,
        `[${nextDeps.join(', ')}]`,
        `[${prevDeps.join(', ')}]`,
      );
    }
  }
  for (let i = 0; i < prevDeps.length && i < nextDeps.length; i++) {
    if (is(nextDeps[i], prevDeps[i])) {
      continue;
    }
    return false;
  }
  return true;
}

export function renderWithHooks(
  current: Fiber | null,
  workInProgress: Fiber,
  Component: any,
  props: any,
  refOrContext: any,
  nextRenderExpirationTime: ExpirationTime,
): any {
  if (!enableHooks) {
    return Component(props, refOrContext);
  }
  renderExpirationTime = nextRenderExpirationTime;
  currentlyRenderingFiber = workInProgress;
  firstCurrentHook = current !== null ? current.memoizedState : null;

  // The following should have already been reset
  // currentHook = null;
  // workInProgressHook = null;

  // remainingExpirationTime = NoWork;
  // componentUpdateQueue = null;

  // didScheduleRenderPhaseUpdate = false;
  // renderPhaseUpdates = null;
  // numberOfReRenders = -1;

  let children;
  do {
    didScheduleRenderPhaseUpdate = false;
    numberOfReRenders += 1;

    // Start over from the beginning of the list
    currentHook = null;
    workInProgressHook = null;
    componentUpdateQueue = null;

    children = Component(props, refOrContext);

    if (__DEV__) {
      if (
        current !== null &&
        workInProgressHook !== null &&
        currentHook === null
      ) {
        warning(
          false,
          '%s: Rendered more hooks than during the previous render. This is ' +
            'not currently supported and may lead to unexpected behavior.',
          getComponentName(Component),
        );
      }
    }
  } while (didScheduleRenderPhaseUpdate);

  renderPhaseUpdates = null;
  numberOfReRenders = -1;

  const renderedWork: Fiber = (currentlyRenderingFiber: any);

  renderedWork.memoizedState = firstWorkInProgressHook;
  renderedWork.expirationTime = remainingExpirationTime;
  renderedWork.updateQueue = componentUpdateQueue;

  const didRenderTooFewHooks =
    currentHook !== null && currentHook.next !== null;

  renderExpirationTime = NoWork;
  currentlyRenderingFiber = null;

  firstCurrentHook = null;
  currentHook = null;
  firstWorkInProgressHook = null;
  workInProgressHook = null;

  remainingExpirationTime = NoWork;
  componentUpdateQueue = null;

  if (__DEV__) {
    currentHookNameInDev = undefined;
  }

  // These were reset above
  // didScheduleRenderPhaseUpdate = false;
  // renderPhaseUpdates = null;
  // numberOfReRenders = -1;

  invariant(
    !didRenderTooFewHooks,
    'Rendered fewer hooks than expected. This may be caused by an accidental ' +
      'early return statement.',
  );

  return children;
}

export function bailoutHooks(
  current: Fiber,
  workInProgress: Fiber,
  expirationTime: ExpirationTime,
) {
  workInProgress.updateQueue = current.updateQueue;
  workInProgress.effectTag &= ~(PassiveEffect | UpdateEffect);
  if (current.expirationTime <= expirationTime) {
    current.expirationTime = NoWork;
  }
}

export function resetHooks(): void {
  if (!enableHooks) {
    return;
  }

  // This is used to reset the state of this module when a component throws.
  // It's also called inside mountIndeterminateComponent if we determine the
  // component is a module-style component.
  renderExpirationTime = NoWork;
  currentlyRenderingFiber = null;

  firstCurrentHook = null;
  currentHook = null;
  firstWorkInProgressHook = null;
  workInProgressHook = null;

  remainingExpirationTime = NoWork;
  componentUpdateQueue = null;

  if (__DEV__) {
    currentHookNameInDev = undefined;
  }

  didScheduleRenderPhaseUpdate = false;
  renderPhaseUpdates = null;
  numberOfReRenders = -1;
}

function createHook(): Hook {
  return {
    memoizedState: null,

    baseState: null,
    queue: null,
    baseUpdate: null,

    next: null,
  };
}

function cloneHook(hook: Hook): Hook {
  return {
    memoizedState: hook.memoizedState,

    baseState: hook.baseState,
    queue: hook.queue,
    baseUpdate: hook.baseUpdate,

    next: null,
  };
}

function createWorkInProgressHook(): Hook {
  if (workInProgressHook === null) {
    // This is the first hook in the list
    if (firstWorkInProgressHook === null) {
      currentHook = firstCurrentHook;
      if (currentHook === null) {
        // This is a newly mounted hook
        workInProgressHook = createHook();
      } else {
        // Clone the current hook.
        workInProgressHook = cloneHook(currentHook);
      }
      firstWorkInProgressHook = workInProgressHook;
    } else {
      // There's already a work-in-progress. Reuse it.
      currentHook = firstCurrentHook;
      workInProgressHook = firstWorkInProgressHook;
    }
  } else {
    if (workInProgressHook.next === null) {
      let hook;
      if (currentHook === null) {
        // This is a newly mounted hook
        hook = createHook();
      } else {
        currentHook = currentHook.next;
        if (currentHook === null) {
          // This is a newly mounted hook
          hook = createHook();
        } else {
          // Clone the current hook.
          hook = cloneHook(currentHook);
        }
      }
      // Append to the end of the list
      workInProgressHook = workInProgressHook.next = hook;
    } else {
      // There's already a work-in-progress. Reuse it.
      workInProgressHook = workInProgressHook.next;
      currentHook = currentHook !== null ? currentHook.next : null;
    }
  }
  return workInProgressHook;
}

function createFunctionComponentUpdateQueue(): FunctionComponentUpdateQueue {
  return {
    lastEffect: null,
  };
}

function basicStateReducer<S>(state: S, action: BasicStateAction<S>): S {
  return typeof action === 'function' ? action(state) : action;
}

export function useContext<T>(
  context: ReactContext<T>,
  observedBits: void | number | boolean,
): T {
  if (__DEV__) {
    currentHookNameInDev = 'useContext';
  }
  // Ensure we're in a function component (class components support only the
  // .unstable_read() form)
  resolveCurrentlyRenderingFiber();
  return readContext(context, observedBits);
}

export function useState<S>(
  initialState: (() => S) | S,
): [S, Dispatch<BasicStateAction<S>>] {
  if (__DEV__) {
    currentHookNameInDev = 'useState';
  }
  return useReducer(
    basicStateReducer,
    // useReducer has a special case to support lazy useState initializers
    (initialState: any),
  );
}

export function useReducer<S, A>(
  reducer: (S, A) => S,
  initialState: S,
  initialAction: A | void | null,
): [S, Dispatch<A>] {
<<<<<<< HEAD
  let fiber = (currentlyRenderingFiber = resolveCurrentlyRenderingFiber());
=======
  if (__DEV__) {
    if (reducer !== basicStateReducer) {
      currentHookNameInDev = 'useReducer';
    }
  }
  currentlyRenderingFiber = resolveCurrentlyRenderingFiber();
>>>>>>> 48468093
  workInProgressHook = createWorkInProgressHook();
  let queue: UpdateQueue<S, A> | null = (workInProgressHook.queue: any);
  if (queue !== null) {
    // Already have a queue, so this is an update.
    if (numberOfReRenders > 0) {
      // This is a re-render. Apply the new render phase updates to the previous
      // work-in-progress hook.
      const dispatch: Dispatch<A> = (queue.dispatch: any);
      if (renderPhaseUpdates !== null) {
        // Render phase updates are stored in a map of queue -> linked list
        const firstRenderPhaseUpdate = renderPhaseUpdates.get(queue);
        if (firstRenderPhaseUpdate !== undefined) {
          renderPhaseUpdates.delete(queue);
          let newState = workInProgressHook.memoizedState;
          let update = firstRenderPhaseUpdate;
          do {
            // Process this render phase update. We don't have to check the
            // priority because it will always be the same as the current
            // render's.
            const action = update.action;
            // Temporarily clear to forbid calling nested Hooks.
            currentlyRenderingFiber = null;
            // now, it'll throw if you try to call a hook inside the reducer
            newState = reducer(newState, action);
            currentlyRenderingFiber = fiber;
            update = update.next;
          } while (update !== null);

          workInProgressHook.memoizedState = newState;

          // Don't persist the state accumlated from the render phase updates to
          // the base state unless the queue is empty.
          // TODO: Not sure if this is the desired semantics, but it's what we
          // do for gDSFP. I can't remember why.
          if (workInProgressHook.baseUpdate === queue.last) {
            workInProgressHook.baseState = newState;
          }

          return [newState, dispatch];
        }
      }
      return [workInProgressHook.memoizedState, dispatch];
    }

    // The last update in the entire queue
    const last = queue.last;
    // The last update that is part of the base state.
    const baseUpdate = workInProgressHook.baseUpdate;
    const baseState = workInProgressHook.baseState;

    // Find the first unprocessed update.
    let first;
    if (baseUpdate !== null) {
      if (last !== null) {
        // For the first update, the queue is a circular linked list where
        // `queue.last.next = queue.first`. Once the first update commits, and
        // the `baseUpdate` is no longer empty, we can unravel the list.
        last.next = null;
      }
      first = baseUpdate.next;
    } else {
      first = last !== null ? last.next : null;
    }
    if (first !== null) {
      let newState = baseState;
      let newBaseState = null;
      let newBaseUpdate = null;
      let prevUpdate = baseUpdate;
      let update = first;
      let didSkip = false;
      do {
        const updateExpirationTime = update.expirationTime;
        if (updateExpirationTime < renderExpirationTime) {
          // Priority is insufficient. Skip this update. If this is the first
          // skipped update, the previous update/state is the new base
          // update/state.
          if (!didSkip) {
            didSkip = true;
            newBaseUpdate = prevUpdate;
            newBaseState = newState;
          }
          // Update the remaining priority in the queue.
          if (updateExpirationTime > remainingExpirationTime) {
            remainingExpirationTime = updateExpirationTime;
          }
        } else {
          // Process this update.
<<<<<<< HEAD
          const action = update.action;
          currentlyRenderingFiber = null;
          newState = reducer(newState, action);
          currentlyRenderingFiber = fiber;
=======
          if (update.eagerReducer === reducer) {
            // If this update was processed eagerly, and its reducer matches the
            // current reducer, we can use the eagerly computed state.
            newState = ((update.eagerState: any): S);
          } else {
            const action = update.action;
            newState = reducer(newState, action);
          }
>>>>>>> 48468093
        }
        prevUpdate = update;
        update = update.next;
      } while (update !== null && update !== first);

      if (!didSkip) {
        newBaseUpdate = prevUpdate;
        newBaseState = newState;
      }

      workInProgressHook.memoizedState = newState;
      workInProgressHook.baseUpdate = newBaseUpdate;
      workInProgressHook.baseState = newBaseState;

      // Mark that the fiber performed work, but only if the new state is
      // different from the current state.
      if (newState !== (currentHook: any).memoizedState) {
        markWorkInProgressReceivedUpdate();
      }

      queue.eagerReducer = reducer;
      queue.eagerState = newState;
    }

    const dispatch: Dispatch<A> = (queue.dispatch: any);
    return [workInProgressHook.memoizedState, dispatch];
  }

  currentlyRenderingFiber = null;
  // There's no existing queue, so this is the initial render.
  if (reducer === basicStateReducer) {
    // Special case for `useState`.
    if (typeof initialState === 'function') {
      initialState = initialState();
    }
  } else if (initialAction !== undefined && initialAction !== null) {
    initialState = reducer(initialState, initialAction);
  }
  currentlyRenderingFiber = fiber;
  workInProgressHook.memoizedState = workInProgressHook.baseState = initialState;
  queue = workInProgressHook.queue = {
    last: null,
    dispatch: null,
    eagerReducer: reducer,
    eagerState: initialState,
  };
  const dispatch: Dispatch<A> = (queue.dispatch = (dispatchAction.bind(
    null,
    currentlyRenderingFiber,
    queue,
  ): any));
  return [workInProgressHook.memoizedState, dispatch];
}

function pushEffect(tag, create, destroy, deps) {
  const effect: Effect = {
    tag,
    create,
    destroy,
    deps,
    // Circular
    next: (null: any),
  };
  if (componentUpdateQueue === null) {
    componentUpdateQueue = createFunctionComponentUpdateQueue();
    componentUpdateQueue.lastEffect = effect.next = effect;
  } else {
    const lastEffect = componentUpdateQueue.lastEffect;
    if (lastEffect === null) {
      componentUpdateQueue.lastEffect = effect.next = effect;
    } else {
      const firstEffect = lastEffect.next;
      lastEffect.next = effect;
      effect.next = firstEffect;
      componentUpdateQueue.lastEffect = effect;
    }
  }
  return effect;
}

export function useRef<T>(initialValue: T): {current: T} {
  currentlyRenderingFiber = resolveCurrentlyRenderingFiber();
  workInProgressHook = createWorkInProgressHook();
  let ref;

  if (workInProgressHook.memoizedState === null) {
    ref = {current: initialValue};
    if (__DEV__) {
      Object.seal(ref);
    }
    workInProgressHook.memoizedState = ref;
  } else {
    ref = workInProgressHook.memoizedState;
  }
  return ref;
}

export function useLayoutEffect(
  create: () => mixed,
  deps: Array<mixed> | void | null,
): void {
  if (__DEV__) {
    currentHookNameInDev = 'useLayoutEffect';
  }
  useEffectImpl(UpdateEffect, UnmountMutation | MountLayout, create, deps);
}

export function useEffect(
  create: () => mixed,
  deps: Array<mixed> | void | null,
): void {
  if (__DEV__) {
    currentHookNameInDev = 'useEffect';
  }
  useEffectImpl(
    UpdateEffect | PassiveEffect,
    UnmountPassive | MountPassive,
    create,
    deps,
  );
}

function useEffectImpl(fiberEffectTag, hookEffectTag, create, deps): void {
  currentlyRenderingFiber = resolveCurrentlyRenderingFiber();
  workInProgressHook = createWorkInProgressHook();

  const nextDeps = deps === undefined ? null : deps;
  let destroy = null;
  if (currentHook !== null) {
    const prevEffect = currentHook.memoizedState;
    destroy = prevEffect.destroy;
    if (nextDeps !== null) {
      const prevDeps = prevEffect.deps;
      if (areHookInputsEqual(nextDeps, prevDeps)) {
        pushEffect(NoHookEffect, create, destroy, nextDeps);
        return;
      }
    }
  }

  currentlyRenderingFiber.effectTag |= fiberEffectTag;
  workInProgressHook.memoizedState = pushEffect(
    hookEffectTag,
    create,
    destroy,
    nextDeps,
  );
}

export function useImperativeHandle<T>(
  ref: {current: T | null} | ((inst: T | null) => mixed) | null | void,
  create: () => T,
  deps: Array<mixed> | void | null,
): void {
  if (__DEV__) {
    currentHookNameInDev = 'useImperativeHandle';
  }
  // TODO: If deps are provided, should we skip comparing the ref itself?
  const nextDeps =
    deps !== null && deps !== undefined ? deps.concat([ref]) : [ref];

  // TODO: I've implemented this on top of useEffect because it's almost the
  // same thing, and it would require an equal amount of code. It doesn't seem
  // like a common enough use case to justify the additional size.
  useLayoutEffect(() => {
    if (typeof ref === 'function') {
      const refCallback = ref;
      const inst = create();
      refCallback(inst);
      return () => refCallback(null);
    } else if (ref !== null && ref !== undefined) {
      const refObject = ref;
      const inst = create();
      refObject.current = inst;
      return () => {
        refObject.current = null;
      };
    }
  }, nextDeps);
}

export function useDebugValue(
  value: any,
  formatterFn: ?(value: any) => any,
): void {
  if (__DEV__) {
    currentHookNameInDev = 'useDebugValue';
  }

  // This will trigger a warning if the hook is used in a non-Function component.
  resolveCurrentlyRenderingFiber();

  // This hook is normally a no-op.
  // The react-debug-hooks package injects its own implementation
  // so that e.g. DevTools can display custom hook values.
}

export function useCallback<T>(
  callback: T,
  deps: Array<mixed> | void | null,
): T {
  if (__DEV__) {
    currentHookNameInDev = 'useCallback';
  }
  currentlyRenderingFiber = resolveCurrentlyRenderingFiber();
  workInProgressHook = createWorkInProgressHook();

  const nextDeps = deps === undefined ? null : deps;

  const prevState = workInProgressHook.memoizedState;
  if (prevState !== null) {
    if (nextDeps !== null) {
      const prevDeps: Array<mixed> | null = prevState[1];
      if (areHookInputsEqual(nextDeps, prevDeps)) {
        return prevState[0];
      }
    }
  }
  workInProgressHook.memoizedState = [callback, nextDeps];
  return callback;
}

export function useMemo<T>(
  nextCreate: () => T,
  deps: Array<mixed> | void | null,
): T {
<<<<<<< HEAD
  let fiber = (currentlyRenderingFiber = resolveCurrentlyRenderingFiber());
=======
  if (__DEV__) {
    currentHookNameInDev = 'useMemo';
  }
  currentlyRenderingFiber = resolveCurrentlyRenderingFiber();
>>>>>>> 48468093
  workInProgressHook = createWorkInProgressHook();

  const nextDeps = deps === undefined ? null : deps;

  const prevState = workInProgressHook.memoizedState;
  if (prevState !== null) {
    // Assume these are defined. If they're not, areHookInputsEqual will warn.
    if (nextDeps !== null) {
      const prevDeps: Array<mixed> | null = prevState[1];
      if (areHookInputsEqual(nextDeps, prevDeps)) {
        return prevState[0];
      }
    }
  }

  // Temporarily clear to forbid calling Hooks.
  currentlyRenderingFiber = null;
  const nextValue = nextCreate();
<<<<<<< HEAD
  currentlyRenderingFiber = fiber;
  workInProgressHook.memoizedState = [nextValue, nextInputs];
=======
  workInProgressHook.memoizedState = [nextValue, nextDeps];
>>>>>>> 48468093
  return nextValue;
}

function dispatchAction<S, A>(
  fiber: Fiber,
  queue: UpdateQueue<S, A>,
  action: A,
) {
  invariant(
    numberOfReRenders < RE_RENDER_LIMIT,
    'Too many re-renders. React limits the number of renders to prevent ' +
      'an infinite loop.',
  );

  const alternate = fiber.alternate;
  if (
    fiber === currentlyRenderingFiber ||
    (alternate !== null && alternate === currentlyRenderingFiber)
  ) {
    // This is a render phase update. Stash it in a lazily-created map of
    // queue -> linked list of updates. After this render pass, we'll restart
    // and apply the stashed updates on top of the work-in-progress hook.
    didScheduleRenderPhaseUpdate = true;
    const update: Update<S, A> = {
      expirationTime: renderExpirationTime,
      action,
      eagerReducer: null,
      eagerState: null,
      next: null,
    };
    if (renderPhaseUpdates === null) {
      renderPhaseUpdates = new Map();
    }
    const firstRenderPhaseUpdate = renderPhaseUpdates.get(queue);
    if (firstRenderPhaseUpdate === undefined) {
      renderPhaseUpdates.set(queue, update);
    } else {
      // Append the update to the end of the list.
      let lastRenderPhaseUpdate = firstRenderPhaseUpdate;
      while (lastRenderPhaseUpdate.next !== null) {
        lastRenderPhaseUpdate = lastRenderPhaseUpdate.next;
      }
      lastRenderPhaseUpdate.next = update;
    }
  } else {
    flushPassiveEffects();

    const currentTime = requestCurrentTime();
    const expirationTime = computeExpirationForFiber(currentTime, fiber);

    const update: Update<S, A> = {
      expirationTime,
      action,
      eagerReducer: null,
      eagerState: null,
      next: null,
    };

    // Append the update to the end of the list.
    const last = queue.last;
    if (last === null) {
      // This is the first update. Create a circular list.
      update.next = update;
    } else {
      const first = last.next;
      if (first !== null) {
        // Still circular.
        update.next = first;
      }
      last.next = update;
    }
    queue.last = update;

    if (
      fiber.expirationTime === NoWork &&
      (alternate === null || alternate.expirationTime === NoWork)
    ) {
      // The queue is currently empty, which means we can eagerly compute the
      // next state before entering the render phase. If the new state is the
      // same as the current state, we may be able to bail out entirely.
      const eagerReducer = queue.eagerReducer;
      if (eagerReducer !== null) {
        try {
          const currentState: S = (queue.eagerState: any);
          const eagerState = eagerReducer(currentState, action);
          // Stash the eagerly computed state, and the reducer used to compute
          // it, on the update object. If the reducer hasn't changed by the
          // time we enter the render phase, then the eager state can be used
          // without calling the reducer again.
          update.eagerReducer = eagerReducer;
          update.eagerState = eagerState;
          if (eagerState === currentState) {
            // Fast path. We can bail out without scheduling React to re-render.
            // It's still possible that we'll need to rebase this update later,
            // if the component re-renders for a different reason and by that
            // time the reducer has changed.
            return;
          }
        } catch (error) {
          // Suppress the error. It will throw again in the render phase.
        }
      }
    }
    scheduleWork(fiber, expirationTime);
  }
}<|MERGE_RESOLUTION|>--- conflicted
+++ resolved
@@ -415,16 +415,12 @@
   initialState: S,
   initialAction: A | void | null,
 ): [S, Dispatch<A>] {
-<<<<<<< HEAD
-  let fiber = (currentlyRenderingFiber = resolveCurrentlyRenderingFiber());
-=======
   if (__DEV__) {
     if (reducer !== basicStateReducer) {
       currentHookNameInDev = 'useReducer';
     }
   }
-  currentlyRenderingFiber = resolveCurrentlyRenderingFiber();
->>>>>>> 48468093
+  let fiber = (currentlyRenderingFiber = resolveCurrentlyRenderingFiber());
   workInProgressHook = createWorkInProgressHook();
   let queue: UpdateQueue<S, A> | null = (workInProgressHook.queue: any);
   if (queue !== null) {
@@ -512,12 +508,6 @@
           }
         } else {
           // Process this update.
-<<<<<<< HEAD
-          const action = update.action;
-          currentlyRenderingFiber = null;
-          newState = reducer(newState, action);
-          currentlyRenderingFiber = fiber;
-=======
           if (update.eagerReducer === reducer) {
             // If this update was processed eagerly, and its reducer matches the
             // current reducer, we can use the eagerly computed state.
@@ -526,7 +516,7 @@
             const action = update.action;
             newState = reducer(newState, action);
           }
->>>>>>> 48468093
+          currentlyRenderingFiber = fiber;
         }
         prevUpdate = update;
         update = update.next;
@@ -753,14 +743,10 @@
   nextCreate: () => T,
   deps: Array<mixed> | void | null,
 ): T {
-<<<<<<< HEAD
+  if (__DEV__) {
+    currentHookNameInDev = 'useMemo';
+  }
   let fiber = (currentlyRenderingFiber = resolveCurrentlyRenderingFiber());
-=======
-  if (__DEV__) {
-    currentHookNameInDev = 'useMemo';
-  }
-  currentlyRenderingFiber = resolveCurrentlyRenderingFiber();
->>>>>>> 48468093
   workInProgressHook = createWorkInProgressHook();
 
   const nextDeps = deps === undefined ? null : deps;
@@ -779,12 +765,8 @@
   // Temporarily clear to forbid calling Hooks.
   currentlyRenderingFiber = null;
   const nextValue = nextCreate();
-<<<<<<< HEAD
   currentlyRenderingFiber = fiber;
-  workInProgressHook.memoizedState = [nextValue, nextInputs];
-=======
   workInProgressHook.memoizedState = [nextValue, nextDeps];
->>>>>>> 48468093
   return nextValue;
 }
 
