--- conflicted
+++ resolved
@@ -14,6 +14,33 @@
 import warning from 'fbjs/lib/warning';
 import {now} from './ReactFiberHostConfig';
 
+export type ProfilerTimer = {
+  checkActualRenderTimeStackEmpty(): void,
+  getCommitTime(): number,
+  markActualRenderTimeStarted(fiber: Fiber): void,
+  pauseActualRenderTimerIfRunning(): void,
+  recordElapsedActualRenderTime(fiber: Fiber): void,
+  resetActualRenderTimer(): void,
+  resumeActualRenderTimerIfPaused(): void,
+  recordCommitTime(): void,
+  recordElapsedBaseRenderTimeIfRunning(fiber: Fiber): void,
+  startBaseRenderTimer(): void,
+  stopBaseRenderTimerIfRunning(): void,
+};
+
+let commitTime: number = 0;
+
+function getCommitTime(): number {
+  return commitTime;
+}
+
+function recordCommitTime(): void {
+  if (!enableProfilerTimer) {
+    return;
+  }
+  commitTime = now();
+}
+
 /**
  * The "actual" render time is total time required to render the descendants of a Profiler component.
  * This time is stored as a stack, since Profilers can be nested.
@@ -21,43 +48,14 @@
  * It is paused (and accumulated) in the event of an interruption or an aborted render.
  */
 
-export type ProfilerTimer = {
-  getCommitTime(): number,
-  recordCommitTime(): void,
-  checkActualRenderTimeStackEmpty(): void,
-  markActualRenderTimeStarted(fiber: Fiber): void,
-  pauseActualRenderTimerIfRunning(): void,
-  recordElapsedActualRenderTime(fiber: Fiber): void,
-  resetActualRenderTimer(): void,
-  resumeActualRenderTimerIfPaused(): void,
-  recordElapsedBaseRenderTimeIfRunning(fiber: Fiber): void,
-  startBaseRenderTimer(): void,
-  stopBaseRenderTimerIfRunning(): void,
-};
-
 let fiberStack: Array<Fiber | null>;
 
 if (__DEV__) {
   fiberStack = [];
 }
 
-<<<<<<< HEAD
-  let commitTime: number = 0;
-
-  function getCommitTime(): number {
-    return commitTime;
-  }
-
-  function recordCommitTime(): void {
-    commitTime = now();
-  }
-
-  let timerPausedAt: number = 0;
-  let totalElapsedPauseTime: number = 0;
-=======
 let timerPausedAt: number = 0;
 let totalElapsedPauseTime: number = 0;
->>>>>>> 397d6115
 
 function checkActualRenderTimeStackEmpty(): void {
   if (!enableProfilerTimer) {
@@ -71,24 +69,16 @@
   }
 }
 
-<<<<<<< HEAD
-  function markActualRenderTimeStarted(fiber: Fiber): void {
-    if (__DEV__) {
-      fiberStack.push(fiber);
-    }
-    const stateNode = fiber.stateNode;
-    stateNode.elapsedPauseTimeAtStart = totalElapsedPauseTime;
-    stateNode.startTime = now();
-=======
 function markActualRenderTimeStarted(fiber: Fiber): void {
   if (!enableProfilerTimer) {
     return;
   }
   if (__DEV__) {
     fiberStack.push(fiber);
->>>>>>> 397d6115
   }
-  fiber.stateNode.startTime = now() - totalElapsedPauseTime;
+  const stateNode = fiber.stateNode;
+  stateNode.elapsedPauseTimeAtStart = totalElapsedPauseTime;
+  stateNode.startTime = now();
 }
 
 function pauseActualRenderTimerIfRunning(): void {
@@ -100,27 +90,18 @@
   }
 }
 
-<<<<<<< HEAD
-  function recordElapsedActualRenderTime(fiber: Fiber): void {
-    if (__DEV__) {
-      warning(fiber === fiberStack.pop(), 'Unexpected Fiber popped.');
-    }
-    const stateNode = fiber.stateNode;
-    stateNode.duration +=
-      now() -
-      (totalElapsedPauseTime - stateNode.elapsedPauseTimeAtStart) -
-      stateNode.startTime;
-=======
 function recordElapsedActualRenderTime(fiber: Fiber): void {
   if (!enableProfilerTimer) {
     return;
   }
   if (__DEV__) {
     warning(fiber === fiberStack.pop(), 'Unexpected Fiber popped.');
->>>>>>> 397d6115
   }
-  fiber.stateNode.duration +=
-    now() - totalElapsedPauseTime - fiber.stateNode.startTime;
+  const stateNode = fiber.stateNode;
+  stateNode.duration +=
+    now() -
+    (totalElapsedPauseTime - stateNode.elapsedPauseTimeAtStart) -
+    stateNode.startTime;
 }
 
 function resetActualRenderTimer(): void {
@@ -175,58 +156,6 @@
   baseStartTime = now();
 }
 
-<<<<<<< HEAD
-  function startBaseRenderTimer(): void {
-    if (__DEV__) {
-      if (baseStartTime !== -1) {
-        warning(
-          false,
-          'Cannot start base timer that is already running. ' +
-            'This error is likely caused by a bug in React. ' +
-            'Please file an issue.',
-        );
-      }
-    }
-    baseStartTime = now();
-  }
-
-  function stopBaseRenderTimerIfRunning(): void {
-    baseStartTime = -1;
-  }
-
-  if (enableProfilerTimer) {
-    return {
-      getCommitTime,
-      recordCommitTime,
-      checkActualRenderTimeStackEmpty,
-      markActualRenderTimeStarted,
-      pauseActualRenderTimerIfRunning,
-      recordElapsedActualRenderTime,
-      resetActualRenderTimer,
-      resumeActualRenderTimerIfPaused,
-      recordElapsedBaseRenderTimeIfRunning,
-      startBaseRenderTimer,
-      stopBaseRenderTimerIfRunning,
-    };
-  } else {
-    return {
-      getCommitTime(): number {
-        return 0;
-      },
-      recordCommitTime(): void {},
-      checkActualRenderTimeStackEmpty(): void {},
-      markActualRenderTimeStarted(fiber: Fiber): void {},
-      pauseActualRenderTimerIfRunning(): void {},
-      recordElapsedActualRenderTime(fiber: Fiber): void {},
-      resetActualRenderTimer(): void {},
-      resumeActualRenderTimerIfPaused(): void {},
-      recordElapsedBaseRenderTimeIfRunning(fiber: Fiber): void {},
-      startBaseRenderTimer(): void {},
-      stopBaseRenderTimerIfRunning(): void {},
-    };
-  }
-}
-=======
 function stopBaseRenderTimerIfRunning(): void {
   if (!enableProfilerTimer) {
     return;
@@ -236,13 +165,14 @@
 
 export {
   checkActualRenderTimeStackEmpty,
+  getCommitTime,
   markActualRenderTimeStarted,
   pauseActualRenderTimerIfRunning,
+  recordCommitTime,
   recordElapsedActualRenderTime,
   resetActualRenderTimer,
   resumeActualRenderTimerIfPaused,
   recordElapsedBaseRenderTimeIfRunning,
   startBaseRenderTimer,
   stopBaseRenderTimerIfRunning,
-};
->>>>>>> 397d6115
+};