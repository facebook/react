--- conflicted
+++ resolved
@@ -41,24 +41,16 @@
 let didWarnAboutStateAssignmentForComponent;
 let didWarnAboutUndefinedDerivedState;
 let didWarnAboutUninitializedState;
-<<<<<<< HEAD
-let didWarnAboutWillReceivePropsAndDerivedState;
 let didWarnAboutGetSnapshotBeforeUpdateWithoutDidUpdate;
-=======
 let didWarnAboutLegacyLifecyclesAndDerivedState;
->>>>>>> c1308adb
 let warnOnInvalidCallback;
 
 if (__DEV__) {
   didWarnAboutStateAssignmentForComponent = {};
   didWarnAboutUndefinedDerivedState = {};
   didWarnAboutUninitializedState = {};
-<<<<<<< HEAD
-  didWarnAboutWillReceivePropsAndDerivedState = {};
   didWarnAboutGetSnapshotBeforeUpdateWithoutDidUpdate = new Set();
-=======
   didWarnAboutLegacyLifecyclesAndDerivedState = {};
->>>>>>> c1308adb
 
   const didWarnOnInvalidCallback = {};
 
@@ -374,7 +366,6 @@
         name,
         name,
       );
-<<<<<<< HEAD
 
       if (
         typeof instance.getSnapshotBeforeUpdate === 'function' &&
@@ -389,14 +380,9 @@
           getComponentName(workInProgress),
         );
       }
-    }
-
-    const state = instance.state;
-    if (state && (typeof state !== 'object' || isArray(state))) {
-=======
+
       const noInstanceGetDerivedStateFromProps =
         typeof instance.getDerivedStateFromProps !== 'function';
->>>>>>> c1308adb
       warning(
         noInstanceGetDerivedStateFromProps,
         '%s: getDerivedStateFromProps() is defined as an instance method ' +
