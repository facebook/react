/**
 * Copyright (c) Facebook, Inc. and its affiliates.
 *
 * This source code is licensed under the MIT license found in the
 * LICENSE file in the root directory of this source tree.
 *
 * @flow
 */

import type {Thenable, Wakeable} from 'shared/ReactTypes';
import type {Fiber, FiberRoot} from './ReactInternalTypes';
import type {Lanes, Lane} from './ReactFiberLane';
import type {ReactPriorityLevel} from './ReactInternalTypes';
import type {Interaction} from 'scheduler/src/Tracing';
import type {SuspenseConfig} from './ReactFiberSuspenseConfig';
import type {SuspenseState} from './ReactFiberSuspenseComponent.old';
import type {Effect as HookEffect} from './ReactFiberHooks.old';
import type {StackCursor} from './ReactFiberStack.old';

import {
  warnAboutDeprecatedLifecycles,
  enableSuspenseServerRenderer,
  replayFailedUnitOfWorkWithInvokeGuardedCallback,
  enableProfilerTimer,
  enableProfilerCommitHooks,
  enableSchedulerTracing,
  warnAboutUnmockedScheduler,
  deferRenderPhaseUpdateToNextBatch,
  enableDebugTracing,
  enableSchedulingProfiling,
} from 'shared/ReactFeatureFlags';
import ReactSharedInternals from 'shared/ReactSharedInternals';
import invariant from 'shared/invariant';

import {
  scheduleCallback,
  cancelCallback,
  getCurrentPriorityLevel,
  runWithPriority,
  shouldYield,
  requestPaint,
  now,
  NoPriority as NoSchedulerPriority,
  ImmediatePriority as ImmediateSchedulerPriority,
  UserBlockingPriority as UserBlockingSchedulerPriority,
  NormalPriority as NormalSchedulerPriority,
  flushSyncCallbackQueue,
  scheduleSyncCallback,
} from './SchedulerWithReactIntegration.old';
import {
  logCommitStarted,
  logCommitStopped,
  logLayoutEffectsStarted,
  logLayoutEffectsStopped,
  logPassiveEffectsStarted,
  logPassiveEffectsStopped,
  logRenderStarted,
  logRenderStopped,
} from './DebugTracing';
import {
  markCommitStarted,
  markCommitStopped,
  markLayoutEffectsStarted,
  markLayoutEffectsStopped,
  markPassiveEffectsStarted,
  markPassiveEffectsStopped,
  markRenderStarted,
  markRenderYielded,
  markRenderStopped,
  markRenderAbandoned,
} from './SchedulingProfiling';

// The scheduler is imported here *only* to detect whether it's been mocked
import * as Scheduler from 'scheduler';

import {__interactionsRef, __subscriberRef} from 'scheduler/tracing';

import {
  prepareForCommit,
  resetAfterCommit,
  scheduleTimeout,
  cancelTimeout,
  noTimeout,
  warnsIfNotActing,
  beforeActiveInstanceBlur,
  afterActiveInstanceBlur,
  clearContainer,
} from './ReactFiberHostConfig';

import {
  createWorkInProgress,
  assignFiberPropertiesInDEV,
} from './ReactFiber.old';
import {
  NoMode,
  StrictMode,
  ProfileMode,
  BlockingMode,
  ConcurrentMode,
} from './ReactTypeOfMode';
import {
  HostRoot,
  IndeterminateComponent,
  ClassComponent,
  SuspenseComponent,
  SuspenseListComponent,
  FunctionComponent,
  ForwardRef,
  MemoComponent,
  SimpleMemoComponent,
  Block,
  OffscreenComponent,
  LegacyHiddenComponent,
} from './ReactWorkTags';
import {LegacyRoot} from './ReactRootTags';
import {
  NoEffect,
  PerformedWork,
  Placement,
  Update,
  PlacementAndUpdate,
  Deletion,
  Ref,
  ContentReset,
  Snapshot,
  Callback,
  Passive,
  PassiveUnmountPendingDev,
  Incomplete,
  HostEffectMask,
  Hydrating,
  HydratingAndUpdate,
} from './ReactSideEffectTags';
import {
  NoLanePriority,
  SyncLanePriority,
  InputDiscreteLanePriority,
  TransitionShortLanePriority,
  TransitionLongLanePriority,
  NoLanes,
  NoLane,
  SyncLane,
  SyncBatchedLane,
  OffscreenLane,
  NoTimestamp,
  findUpdateLane,
  findTransitionLane,
  includesSomeLane,
  isSubsetOfLanes,
  mergeLanes,
  removeLanes,
  pickArbitraryLane,
  hasDiscreteLanes,
  hasUpdatePriority,
  getNextLanes,
  returnNextLanesPriority,
  markStarvedLanesAsExpired,
  getLanesToRetrySynchronouslyOnError,
  markRootUpdated,
  markRootSuspended as markRootSuspended_dontCallThisOneDirectly,
  markRootPinged,
  markRootExpired,
  markDiscreteUpdatesExpired,
  markRootFinished,
  schedulerPriorityToLanePriority,
  lanePriorityToSchedulerPriority,
} from './ReactFiberLane';
import {beginWork as originalBeginWork} from './ReactFiberBeginWork.old';
import {completeWork} from './ReactFiberCompleteWork.old';
import {unwindWork, unwindInterruptedWork} from './ReactFiberUnwindWork.old';
import {
  throwException,
  createRootErrorUpdate,
  createClassErrorUpdate,
} from './ReactFiberThrow.old';
import {
  commitBeforeMutationLifeCycles as commitBeforeMutationEffectOnFiber,
  commitLifeCycles as commitLayoutEffectOnFiber,
  commitPlacement,
  commitWork,
  commitDeletion,
  commitDetachRef,
  commitAttachRef,
  commitPassiveEffectDurations,
  commitResetTextContent,
  isSuspenseBoundaryBeingHidden,
} from './ReactFiberCommitWork.old';
import {enqueueUpdate} from './ReactUpdateQueue.old';
import {resetContextDependencies} from './ReactFiberNewContext.old';
import {
  resetHooksAfterThrow,
  ContextOnlyDispatcher,
  getIsUpdatingOpaqueValueInRenderPhaseInDEV,
} from './ReactFiberHooks.old';
import {createCapturedValue} from './ReactCapturedValue';
import {
  push as pushToStack,
  pop as popFromStack,
  createCursor,
} from './ReactFiberStack.old';

import {
  recordCommitTime,
  recordPassiveEffectDuration,
  startPassiveEffectTimer,
  startProfilerTimer,
  stopProfilerTimerIfRunningAndRecordDelta,
} from './ReactProfilerTimer.old';

// DEV stuff
import getComponentName from 'shared/getComponentName';
import ReactStrictModeWarnings from './ReactStrictModeWarnings.old';
import {
  isRendering as ReactCurrentDebugFiberIsRenderingInDEV,
  current as ReactCurrentFiberCurrent,
  resetCurrentFiber as resetCurrentDebugFiberInDEV,
  setCurrentFiber as setCurrentDebugFiberInDEV,
} from './ReactCurrentFiber';
import {
  invokeGuardedCallback,
  hasCaughtError,
  clearCaughtError,
} from 'shared/ReactErrorUtils';
import {onCommitRoot as onCommitRootDevTools} from './ReactFiberDevToolsHook.old';
import {onCommitRoot as onCommitRootTestSelector} from './ReactTestSelectors';

// Used by `act`
import enqueueTask from 'shared/enqueueTask';
import {doesFiberContain} from './ReactFiberTreeReflection';

const ceil = Math.ceil;

const {
  ReactCurrentDispatcher,
  ReactCurrentOwner,
  IsSomeRendererActing,
} = ReactSharedInternals;

type ExecutionContext = number;

export const NoContext = /*             */ 0b0000000;
const BatchedContext = /*               */ 0b0000001;
const EventContext = /*                 */ 0b0000010;
const DiscreteEventContext = /*         */ 0b0000100;
const LegacyUnbatchedContext = /*       */ 0b0001000;
const RenderContext = /*                */ 0b0010000;
const CommitContext = /*                */ 0b0100000;
export const RetryAfterError = /*       */ 0b1000000;

type RootExitStatus = 0 | 1 | 2 | 3 | 4 | 5;
const RootIncomplete = 0;
const RootFatalErrored = 1;
const RootErrored = 2;
const RootSuspended = 3;
const RootSuspendedWithDelay = 4;
const RootCompleted = 5;

// Describes where we are in the React execution stack
let executionContext: ExecutionContext = NoContext;
// The root we're working on
let workInProgressRoot: FiberRoot | null = null;
// The fiber we're working on
let workInProgress: Fiber | null = null;
// The lanes we're rendering
let workInProgressRootRenderLanes: Lanes = NoLanes;

// Stack that allows components to change the render lanes for its subtree
// This is a superset of the lanes we started working on at the root. The only
// case where it's different from `workInProgressRootRenderLanes` is when we
// enter a subtree that is hidden and needs to be unhidden: Suspense and
// Offscreen component.
//
// Most things in the work loop should deal with workInProgressRootRenderLanes.
// Most things in begin/complete phases should deal with subtreeRenderLanes.
let subtreeRenderLanes: Lanes = NoLanes;
const subtreeRenderLanesCursor: StackCursor<Lanes> = createCursor(NoLanes);

// Whether to root completed, errored, suspended, etc.
let workInProgressRootExitStatus: RootExitStatus = RootIncomplete;
// A fatal error, if one is thrown
let workInProgressRootFatalError: mixed = null;
// Most recent event time among processed updates during this render.
let workInProgressRootLatestProcessedEventTime: number = NoTimestamp;
let workInProgressRootLatestSuspenseTimeout: number = NoTimestamp;
let workInProgressRootCanSuspendUsingConfig: null | SuspenseConfig = null;
// "Included" lanes refer to lanes that were worked on during this render. It's
// slightly different than `renderLanes` because `renderLanes` can change as you
// enter and exit an Offscreen tree. This value is the combination of all render
// lanes for the entire render phase.
let workInProgressRootIncludedLanes: Lanes = NoLanes;
// The work left over by components that were visited during this render. Only
// includes unprocessed updates, not work in bailed out children.
let workInProgressRootSkippedLanes: Lanes = NoLanes;
// Lanes that were updated (in an interleaved event) during this render.
let workInProgressRootUpdatedLanes: Lanes = NoLanes;
// Lanes that were pinged (in an interleaved event) during this render.
let workInProgressRootPingedLanes: Lanes = NoLanes;

let mostRecentlyUpdatedRoot: FiberRoot | null = null;

// The most recent time we committed a fallback. This lets us ensure a train
// model where we don't commit new loading states in too quick succession.
let globalMostRecentFallbackTime: number = 0;
const FALLBACK_THROTTLE_MS: number = 500;
const DEFAULT_TIMEOUT_MS: number = 5000;

let nextEffect: Fiber | null = null;
let hasUncaughtError = false;
let firstUncaughtError = null;
let legacyErrorBoundariesThatAlreadyFailed: Set<mixed> | null = null;

let rootDoesHavePassiveEffects: boolean = false;
let rootWithPendingPassiveEffects: FiberRoot | null = null;
let pendingPassiveEffectsRenderPriority: ReactPriorityLevel = NoSchedulerPriority;
let pendingPassiveEffectsLanes: Lanes = NoLanes;
let pendingPassiveHookEffectsMount: Array<HookEffect | Fiber> = [];
let pendingPassiveHookEffectsUnmount: Array<HookEffect | Fiber> = [];
let pendingPassiveProfilerEffects: Array<Fiber> = [];

let rootsWithPendingDiscreteUpdates: Set<FiberRoot> | null = null;

// Use these to prevent an infinite loop of nested updates
const NESTED_UPDATE_LIMIT = 50;
let nestedUpdateCount: number = 0;
let rootWithNestedUpdates: FiberRoot | null = null;

const NESTED_PASSIVE_UPDATE_LIMIT = 50;
let nestedPassiveUpdateCount: number = 0;

// Marks the need to reschedule pending interactions at these lanes
// during the commit phase. This enables them to be traced across components
// that spawn new work during render. E.g. hidden boundaries, suspended SSR
// hydration or SuspenseList.
// TODO: Can use a bitmask instead of an array
let spawnedWorkDuringRender: null | Array<Lane | Lanes> = null;

// If two updates are scheduled within the same event, we should treat their
// event times as simultaneous, even if the actual clock time has advanced
// between the first and second call.
let currentEventTime: number = NoTimestamp;
let currentEventWipLanes: Lanes = NoLanes;
let currentEventPendingLanes: Lanes = NoLanes;

// Dev only flag that tracks if passive effects are currently being flushed.
// We warn about state updates for unmounted components differently in this case.
let isFlushingPassiveEffects = false;

let focusedInstanceHandle: null | Fiber = null;
let shouldFireAfterActiveInstanceBlur: boolean = false;

export function getWorkInProgressRoot(): FiberRoot | null {
  return workInProgressRoot;
}

export function requestEventTime() {
  if ((executionContext & (RenderContext | CommitContext)) !== NoContext) {
    // We're inside React, so it's fine to read the actual time.
    return now();
  }
  // We're not inside React, so we may be in the middle of a browser event.
  if (currentEventTime !== NoTimestamp) {
    // Use the same start time for all updates until we enter React again.
    return currentEventTime;
  }
  // This is the first update since React yielded. Compute a new start time.
  currentEventTime = now();
  return currentEventTime;
}

export function getCurrentTime() {
  return now();
}

export function requestUpdateLane(
  fiber: Fiber,
  suspenseConfig: SuspenseConfig | null,
): Lane {
  // Special cases
  const mode = fiber.mode;
  if ((mode & BlockingMode) === NoMode) {
    return (SyncLane: Lane);
  } else if ((mode & ConcurrentMode) === NoMode) {
    return getCurrentPriorityLevel() === ImmediateSchedulerPriority
      ? (SyncLane: Lane)
      : (SyncBatchedLane: Lane);
  } else if (
    !deferRenderPhaseUpdateToNextBatch &&
    (executionContext & RenderContext) !== NoContext &&
    workInProgressRootRenderLanes !== NoLanes
  ) {
    // This is a render phase update. These are not officially supported. The
    // old behavior is to give this the same "thread" (expiration time) as
    // whatever is currently rendering. So if you call `setState` on a component
    // that happens later in the same render, it will flush. Ideally, we want to
    // remove the special case and treat them as if they came from an
    // interleaved event. Regardless, this pattern is not officially supported.
    // This behavior is only a fallback. The flag only exists until we can roll
    // out the setState warning, since existing code might accidentally rely on
    // the current behavior.
    return pickArbitraryLane(workInProgressRootRenderLanes);
  }

  // The algorithm for assigning an update to a lane should be stable for all
  // updates at the same priority within the same event. To do this, the inputs
  // to the algorithm must be the same. For example, we use the `renderLanes`
  // to avoid choosing a lane that is already in the middle of rendering.
  //
  // However, the "included" lanes could be mutated in between updates in the
  // same event, like if you perform an update inside `flushSync`. Or any other
  // code path that might call `prepareFreshStack`.
  //
  // The trick we use is to cache the first of each of these inputs within an
  // event. Then reset the cached values once we can be sure the event is over.
  // Our heuristic for that is whenever we enter a concurrent work loop.
  //
  // We'll do the same for `currentEventPendingLanes` below.
  if (currentEventWipLanes === NoLanes) {
    currentEventWipLanes = workInProgressRootIncludedLanes;
  }

  let lane;
  if (suspenseConfig !== null) {
    // Use the size of the timeout as a heuristic to prioritize shorter
    // transitions over longer ones.
    // TODO: This will coerce numbers larger than 31 bits to 0.
    const timeoutMs = suspenseConfig.timeoutMs;
    const transitionLanePriority =
      timeoutMs === undefined || (timeoutMs | 0) < 10000
        ? TransitionShortLanePriority
        : TransitionLongLanePriority;

    if (currentEventPendingLanes !== NoLanes) {
      currentEventPendingLanes =
        mostRecentlyUpdatedRoot !== null
          ? mostRecentlyUpdatedRoot.pendingLanes
          : NoLanes;
    }

    lane = findTransitionLane(
      transitionLanePriority,
      currentEventWipLanes,
      currentEventPendingLanes,
    );
  } else {
    // TODO: If we're not inside `runWithPriority`, this returns the priority
    // of the currently running task. That's probably not what we want.
    const schedulerPriority = getCurrentPriorityLevel();

    if (
      // TODO: Temporary. We're removing the concept of discrete updates.
      (executionContext & DiscreteEventContext) !== NoContext &&
      schedulerPriority === UserBlockingSchedulerPriority
    ) {
      lane = findUpdateLane(InputDiscreteLanePriority, currentEventWipLanes);
    } else {
      const lanePriority = schedulerPriorityToLanePriority(schedulerPriority);
      lane = findUpdateLane(lanePriority, currentEventWipLanes);
    }
  }

  return lane;
}

export function scheduleUpdateOnFiber(
  fiber: Fiber,
  lane: Lane,
  eventTime: number,
) {
  checkForNestedUpdates();
  warnAboutRenderPhaseUpdatesInDEV(fiber);

  const root = markUpdateLaneFromFiberToRoot(fiber, lane);
  if (root === null) {
    warnAboutUpdateOnUnmountedFiberInDEV(fiber);
    return null;
  }

  if (enableSchedulingProfiling) {
    if (
      workInProgressRoot !== null &&
      // TODO: Confirm that this makes sense
      !includesSomeLane(workInProgressRootRenderLanes, lane)
      // Original criterion: expirationTime > renderExpirationTime
      // Location: https://github.com/bvaughn/react/blob/root-event-marks/packages/react-reconciler/src/ReactFiberWorkLoop.js#L2846
    ) {
      markRenderAbandoned();
    }
  }

  // TODO: requestUpdateLanePriority also reads the priority. Pass the
  // priority as an argument to that function and this one.
  const priorityLevel = getCurrentPriorityLevel();

  if (lane === SyncLane) {
    if (
      // Check if we're inside unbatchedUpdates
      (executionContext & LegacyUnbatchedContext) !== NoContext &&
      // Check if we're not already rendering
      (executionContext & (RenderContext | CommitContext)) === NoContext
    ) {
      // Register pending interactions on the root to avoid losing traced interaction data.
      schedulePendingInteractions(root, lane);

      // This is a legacy edge case. The initial mount of a ReactDOM.render-ed
      // root inside of batchedUpdates should be synchronous, but layout updates
      // should be deferred until the end of the batch.
      performSyncWorkOnRoot(root);
    } else {
      ensureRootIsScheduled(root, eventTime);
      schedulePendingInteractions(root, lane);
      if (executionContext === NoContext) {
        // Flush the synchronous work now, unless we're already working or inside
        // a batch. This is intentionally inside scheduleUpdateOnFiber instead of
        // scheduleCallbackForFiber to preserve the ability to schedule a callback
        // without immediately flushing it. We only do this for user-initiated
        // updates, to preserve historical behavior of legacy mode.
        flushSyncCallbackQueue();
      }
    }
  } else {
    // Schedule a discrete update but only if it's not Sync.
    if (
      (executionContext & DiscreteEventContext) !== NoContext &&
      // Only updates at user-blocking priority or greater are considered
      // discrete, even inside a discrete event.
      (priorityLevel === UserBlockingSchedulerPriority ||
        priorityLevel === ImmediateSchedulerPriority)
    ) {
      // This is the result of a discrete event. Track the lowest priority
      // discrete update per root so we can flush them early, if needed.
      if (rootsWithPendingDiscreteUpdates === null) {
        rootsWithPendingDiscreteUpdates = new Set([root]);
      } else {
        rootsWithPendingDiscreteUpdates.add(root);
      }
    }
    // Schedule other updates after in case the callback is sync.
    ensureRootIsScheduled(root, eventTime);
    schedulePendingInteractions(root, lane);
  }

  // We use this when assigning a lane for a transition inside
  // `requestUpdateLane`. We assume it's the same as the root being updated,
  // since in the common case of a single root app it probably is. If it's not
  // the same root, then it's not a huge deal, we just might batch more stuff
  // together more than necessary.
  mostRecentlyUpdatedRoot = root;
}

// This is split into a separate function so we can mark a fiber with pending
// work without treating it as a typical update that originates from an event;
// e.g. retrying a Suspense boundary isn't an update, but it does schedule work
// on a fiber.
function markUpdateLaneFromFiberToRoot(
  fiber: Fiber,
  lane: Lane,
): FiberRoot | null {
  // Update the source fiber's lanes
  fiber.lanes = mergeLanes(fiber.lanes, lane);
  let alternate = fiber.alternate;
  if (alternate !== null) {
    alternate.lanes = mergeLanes(alternate.lanes, lane);
  }
  if (__DEV__) {
    if (
      alternate === null &&
      (fiber.effectTag & (Placement | Hydrating)) !== NoEffect
    ) {
      warnAboutUpdateOnNotYetMountedFiberInDEV(fiber);
    }
  }
  // Walk the parent path to the root and update the child expiration time.
  let node = fiber.return;
  let root = null;
  if (node === null && fiber.tag === HostRoot) {
    root = fiber.stateNode;
  } else {
    while (node !== null) {
      alternate = node.alternate;
      if (__DEV__) {
        if (
          alternate === null &&
          (node.effectTag & (Placement | Hydrating)) !== NoEffect
        ) {
          warnAboutUpdateOnNotYetMountedFiberInDEV(fiber);
        }
      }
      node.childLanes = mergeLanes(node.childLanes, lane);
      if (alternate !== null) {
        alternate.childLanes = mergeLanes(alternate.childLanes, lane);
      }
      if (node.return === null && node.tag === HostRoot) {
        root = node.stateNode;
        break;
      }
      node = node.return;
    }
  }

  if (root !== null) {
    // Mark that the root has a pending update.
    markRootUpdated(root, lane);
    if (workInProgressRoot === root) {
      // Received an update to a tree that's in the middle of rendering. Mark
      // that there was an interleaved update work on this root. Unless the
      // `deferRenderPhaseUpdateToNextBatch` flag is off and this is a render
      // phase update. In that case, we don't treat render phase updates as if
      // they were interleaved, for backwards compat reasons.
      if (
        deferRenderPhaseUpdateToNextBatch ||
        (executionContext & RenderContext) === NoContext
      ) {
        workInProgressRootUpdatedLanes = mergeLanes(
          workInProgressRootUpdatedLanes,
          lane,
        );
      }
      if (workInProgressRootExitStatus === RootSuspendedWithDelay) {
        // The root already suspended with a delay, which means this render
        // definitely won't finish. Since we have a new update, let's mark it as
        // suspended now, right before marking the incoming update. This has the
        // effect of interrupting the current render and switching to the update.
        // TODO: Make sure this doesn't override pings that happen while we've
        // already started rendering.
        markRootSuspended(root, workInProgressRootRenderLanes);
      }
    }
  }

  return root;
}

// Use this function to schedule a task for a root. There's only one task per
// root; if a task was already scheduled, we'll check to make sure the
// expiration time of the existing task is the same as the expiration time of
// the next level that the root has work on. This function is called on every
// update, and right before exiting a task.
function ensureRootIsScheduled(root: FiberRoot, currentTime: number) {
  const existingCallbackNode = root.callbackNode;

  // Check if any lanes are being starved by other work. If so, mark them as
  // expired so we know to work on those next.
  markStarvedLanesAsExpired(root, currentTime);

  // Determine the next lanes to work on, and their priority.
  const newCallbackId = getNextLanes(
    root,
    root === workInProgressRoot ? workInProgressRootRenderLanes : NoLanes,
  );
  // This returns the priority level computed during the `getNextLanes` call.
  const newCallbackPriority = returnNextLanesPriority();

  if (newCallbackId === NoLanes) {
    // Special case: There's nothing to work on.
    if (existingCallbackNode !== null) {
      cancelCallback(existingCallbackNode);
      root.callbackNode = null;
      root.callbackPriority = NoLanePriority;
      root.callbackId = NoLanes;
    }
    return;
  }

  // Check if there's an existing task. We may be able to reuse it.
  const existingCallbackId = root.callbackId;
  const existingCallbackPriority = root.callbackPriority;
  if (existingCallbackId !== NoLanes) {
    if (newCallbackId === existingCallbackId) {
      // This task is already scheduled. Let's check its priority.
      if (existingCallbackPriority === newCallbackPriority) {
        // The priority hasn't changed. Exit.
        return;
      }
      // The task ID is the same but the priority changed. Cancel the existing
      // callback. We'll schedule a new one below.
    }
    cancelCallback(existingCallbackNode);
  }

  // Schedule a new callback.
  let newCallbackNode;
  if (newCallbackPriority === SyncLanePriority) {
    // Special case: Sync React callbacks are scheduled on a special
    // internal queue
    newCallbackNode = scheduleSyncCallback(
      performSyncWorkOnRoot.bind(null, root),
    );
  } else {
    const schedulerPriorityLevel = lanePriorityToSchedulerPriority(
      newCallbackPriority,
    );
    newCallbackNode = scheduleCallback(
      schedulerPriorityLevel,
      performConcurrentWorkOnRoot.bind(null, root),
    );
  }

  root.callbackId = newCallbackId;
  root.callbackPriority = newCallbackPriority;
  root.callbackNode = newCallbackNode;
}

// This is the entry point for every concurrent task, i.e. anything that
// goes through Scheduler.
function performConcurrentWorkOnRoot(root, didTimeout) {
  // Since we know we're in a React event, we can clear the current
  // event time. The next update will compute a new event time.
  currentEventTime = NoTimestamp;
  currentEventWipLanes = NoLanes;
  currentEventPendingLanes = NoLanes;

  invariant(
    (executionContext & (RenderContext | CommitContext)) === NoContext,
    'Should not already be working.',
  );

  // Flush any pending passive effects before deciding which lanes to work on,
  // in case they schedule additional work.
  flushPassiveEffects();

  // Determine the next expiration time to work on, using the fields stored
  // on the root.
  let lanes = getNextLanes(
    root,
    root === workInProgressRoot ? workInProgressRootRenderLanes : NoLanes,
  );
  if (lanes === NoLanes) {
    return null;
  }

  // TODO: We only check `didTimeout` defensively, to account for a Scheduler
  // bug where `shouldYield` sometimes returns `true` even if `didTimeout` is
  // true, which leads to an infinite loop. Once the bug in Scheduler is
  // fixed, we can remove this, since we track expiration ourselves.
  if (didTimeout) {
    // Something expired. Flush synchronously until there's no expired
    // work left.
    markRootExpired(root, lanes);
    // This will schedule a synchronous callback.
    ensureRootIsScheduled(root, now());
    return null;
  }

  const originalCallbackNode = root.callbackNode;

  let exitStatus = renderRootConcurrent(root, lanes);

  if (
    includesSomeLane(
      workInProgressRootIncludedLanes,
      workInProgressRootUpdatedLanes,
    )
  ) {
    // The render included lanes that were updated during the render phase.
    // For example, when unhiding a hidden tree, we include all the lanes
    // that were previously skipped when the tree was hidden. That set of
    // lanes is a superset of the lanes we started rendering with.
    //
    // So we'll throw out the current work and restart.
    prepareFreshStack(root, NoLanes);
  } else if (exitStatus !== RootIncomplete) {
    if (exitStatus === RootErrored) {
      executionContext |= RetryAfterError;

      // If an error occurred during hydration,
      // discard server response and fall back to client side render.
      if (root.hydrate) {
        root.hydrate = false;
        clearContainer(root.containerInfo);
      }

      // If something threw an error, try rendering one more time. We'll render
      // synchronously to block concurrent data mutations, and we'll includes
      // all pending updates are included. If it still fails after the second
      // attempt, we'll give up and commit the resulting tree.
      lanes = getLanesToRetrySynchronouslyOnError(root);
      if (lanes !== NoLanes) {
        exitStatus = renderRootSync(root, lanes);
      }
    }

    if (exitStatus === RootFatalErrored) {
      const fatalError = workInProgressRootFatalError;
      prepareFreshStack(root, NoLanes);
      markRootSuspended(root, lanes);
      ensureRootIsScheduled(root, now());
      throw fatalError;
    }

    // We now have a consistent tree. The next step is either to commit it,
    // or, if something suspended, wait to commit it after a timeout.
    const finishedWork: Fiber = (root.current.alternate: any);
    root.finishedWork = finishedWork;
    root.finishedLanes = lanes;
    finishConcurrentRender(root, finishedWork, exitStatus, lanes);
  }

  ensureRootIsScheduled(root, now());
  if (root.callbackNode === originalCallbackNode) {
    // The task node scheduled for this root is the same one that's
    // currently executed. Need to return a continuation.
    return performConcurrentWorkOnRoot.bind(null, root);
  }
  return null;
}

function finishConcurrentRender(root, finishedWork, exitStatus, lanes) {
  switch (exitStatus) {
    case RootIncomplete:
    case RootFatalErrored: {
      invariant(false, 'Root did not complete. This is a bug in React.');
    }
    // Flow knows about invariant, so it complains if I add a break
    // statement, but eslint doesn't know about invariant, so it complains
    // if I do. eslint-disable-next-line no-fallthrough
    case RootErrored: {
      // We should have already attempted to retry this tree. If we reached
      // this point, it errored again. Commit it.
      commitRoot(root);
      break;
    }
    case RootSuspended: {
      markRootSuspended(root, lanes);

      // We have an acceptable loading state. We need to figure out if we
      // should immediately commit it or wait a bit.

      // If we have processed new updates during this render, we may now
      // have a new loading state ready. We want to ensure that we commit
      // that as soon as possible.
      const hasNotProcessedNewUpdates =
        workInProgressRootLatestProcessedEventTime === NoTimestamp;
      if (
        hasNotProcessedNewUpdates &&
        // do not delay if we're inside an act() scope
        !shouldForceFlushFallbacksInDEV()
      ) {
        // If we have not processed any new updates during this pass, then
        // this is either a retry of an existing fallback state or a
        // hidden tree. Hidden trees shouldn't be batched with other work
        // and after that's fixed it can only be a retry. We're going to
        // throttle committing retries so that we don't show too many
        // loading states too quickly.
        const msUntilTimeout =
          globalMostRecentFallbackTime + FALLBACK_THROTTLE_MS - now();
        // Don't bother with a very short suspense time.
        if (msUntilTimeout > 10) {
          const nextLanes = getNextLanes(root, NoLanes);
          if (nextLanes !== NoLanes) {
            // There's additional work on this root.
            break;
          }
          const suspendedLanes = root.suspendedLanes;
          if (!isSubsetOfLanes(suspendedLanes, lanes)) {
            // We should prefer to render the fallback of at the last
            // suspended level. Ping the last suspended level to try
            // rendering it again.
            // FIXME: What if the suspended lanes are Idle? Should not restart.
            const eventTime = requestEventTime();
            markRootPinged(root, suspendedLanes, eventTime);
            break;
          }

          // The render is suspended, it hasn't timed out, and there's no
          // lower priority work to do. Instead of committing the fallback
          // immediately, wait for more data to arrive.
          root.timeoutHandle = scheduleTimeout(
            commitRoot.bind(null, root),
            msUntilTimeout,
          );
          break;
        }
      }
      // The work expired. Commit immediately.
      commitRoot(root);
      break;
    }
    case RootSuspendedWithDelay: {
      markRootSuspended(root, lanes);

      if (
        // do not delay if we're inside an act() scope
        !shouldForceFlushFallbacksInDEV()
      ) {
        // We're suspended in a state that should be avoided. We'll try to
        // avoid committing it for as long as the timeouts let us.
        const nextLanes = getNextLanes(root, NoLanes);
        if (nextLanes !== NoLanes) {
          // There's additional work on this root.
          break;
        }
        const suspendedLanes = root.suspendedLanes;
        if (!isSubsetOfLanes(suspendedLanes, lanes)) {
          // We should prefer to render the fallback of at the last
          // suspended level. Ping the last suspended level to try
          // rendering it again.
          // FIXME: What if the suspended lanes are Idle? Should not restart.
          const eventTime = requestEventTime();
          markRootPinged(root, suspendedLanes, eventTime);
          break;
        }

        let msUntilTimeout;
        if (workInProgressRootLatestSuspenseTimeout !== NoTimestamp) {
          // We have processed a suspense config whose expiration time we
          // can use as the timeout.
          msUntilTimeout = workInProgressRootLatestSuspenseTimeout - now();
        } else if (workInProgressRootLatestProcessedEventTime === NoTimestamp) {
          // This should never normally happen because only new updates
          // cause delayed states, so we should have processed something.
          // However, this could also happen in an offscreen tree.
          msUntilTimeout = 0;
        } else {
          // If we didn't process a suspense config, compute a JND based on
          // the amount of time elapsed since the most recent event time.
          const eventTimeMs = workInProgressRootLatestProcessedEventTime;
          const timeElapsedMs = now() - eventTimeMs;
          msUntilTimeout = jnd(timeElapsedMs) - timeElapsedMs;
        }

        // Don't bother with a very short suspense time.
        if (msUntilTimeout > 10) {
          // The render is suspended, it hasn't timed out, and there's no
          // lower priority work to do. Instead of committing the fallback
          // immediately, wait for more data to arrive.
          root.timeoutHandle = scheduleTimeout(
            commitRoot.bind(null, root),
            msUntilTimeout,
          );
          break;
        }
      }
      // The work expired. Commit immediately.
      commitRoot(root);
      break;
    }
    case RootCompleted: {
      // The work completed. Ready to commit.
      if (
        // do not delay if we're inside an act() scope
        !shouldForceFlushFallbacksInDEV() &&
        workInProgressRootLatestProcessedEventTime !== NoTimestamp &&
        workInProgressRootCanSuspendUsingConfig !== null
      ) {
        // If we have exceeded the minimum loading delay, which probably
        // means we have shown a spinner already, we might have to suspend
        // a bit longer to ensure that the spinner is shown for
        // enough time.
        const msUntilTimeout = computeMsUntilSuspenseLoadingDelay(
          workInProgressRootLatestProcessedEventTime,
          workInProgressRootCanSuspendUsingConfig,
        );
        if (msUntilTimeout > 10) {
          markRootSuspended(root, lanes);
          root.timeoutHandle = scheduleTimeout(
            commitRoot.bind(null, root),
            msUntilTimeout,
          );
          break;
        }
      }
      commitRoot(root);
      break;
    }
    default: {
      invariant(false, 'Unknown root exit status.');
    }
  }
}

function markRootSuspended(root, suspendedLanes) {
  // When suspending, we should always exclude lanes that were pinged or (more
  // rarely, since we try to avoid it) updated during the render phase.
  // TODO: Lol maybe there's a better way to factor this besides this
  // obnoxiously named function :)
  suspendedLanes = removeLanes(suspendedLanes, workInProgressRootPingedLanes);
  suspendedLanes = removeLanes(suspendedLanes, workInProgressRootUpdatedLanes);
  markRootSuspended_dontCallThisOneDirectly(root, suspendedLanes);
}

// This is the entry point for synchronous tasks that don't go
// through Scheduler
function performSyncWorkOnRoot(root) {
  invariant(
    (executionContext & (RenderContext | CommitContext)) === NoContext,
    'Should not already be working.',
  );

  flushPassiveEffects();

  let lanes;
  let exitStatus;
  if (
    root === workInProgressRoot &&
    includesSomeLane(root.expiredLanes, workInProgressRootRenderLanes)
  ) {
    // There's a partial tree, and at least one of its lanes has expired. Finish
    // rendering it before rendering the rest of the expired work.
    lanes = workInProgressRootRenderLanes;
    exitStatus = renderRootSync(root, lanes);
    if (
      includesSomeLane(
        workInProgressRootIncludedLanes,
        workInProgressRootUpdatedLanes,
      )
    ) {
      // The render included lanes that were updated during the render phase.
      // For example, when unhiding a hidden tree, we include all the lanes
      // that were previously skipped when the tree was hidden. That set of
      // lanes is a superset of the lanes we started rendering with.
      //
      // Note that this only happens when part of the tree is rendered
      // concurrently. If the whole tree is rendered synchronously, then there
      // are no interleaved events.
      lanes = getNextLanes(root, lanes);
      exitStatus = renderRootSync(root, lanes);
    }
  } else {
    lanes = getNextLanes(root, NoLanes);
    exitStatus = renderRootSync(root, lanes);
  }

  if (root.tag !== LegacyRoot && exitStatus === RootErrored) {
    executionContext |= RetryAfterError;

    // If an error occurred during hydration,
    // discard server response and fall back to client side render.
    if (root.hydrate) {
      root.hydrate = false;
      clearContainer(root.containerInfo);
    }

    // If something threw an error, try rendering one more time. We'll render
    // synchronously to block concurrent data mutations, and we'll includes
    // all pending updates are included. If it still fails after the second
    // attempt, we'll give up and commit the resulting tree.
    lanes = getLanesToRetrySynchronouslyOnError(root);
    if (lanes !== NoLanes) {
      exitStatus = renderRootSync(root, lanes);
    }
  }

  if (exitStatus === RootFatalErrored) {
    const fatalError = workInProgressRootFatalError;
    prepareFreshStack(root, NoLanes);
    markRootSuspended(root, lanes);
    ensureRootIsScheduled(root, now());
    throw fatalError;
  }

  // We now have a consistent tree. Because this is a sync render, we
  // will commit it even if something suspended.
  const finishedWork: Fiber = (root.current.alternate: any);
  root.finishedWork = finishedWork;
  root.finishedLanes = lanes;
  commitRoot(root);

  // Before exiting, make sure there's a callback scheduled for the next
  // pending level.
  ensureRootIsScheduled(root, now());

  return null;
}

export function flushRoot(root: FiberRoot, lanes: Lanes) {
  markRootExpired(root, lanes);
  ensureRootIsScheduled(root, now());
  if ((executionContext & (RenderContext | CommitContext)) === NoContext) {
    flushSyncCallbackQueue();
  }
}

export function getExecutionContext(): ExecutionContext {
  return executionContext;
}

export function flushDiscreteUpdates() {
  // TODO: Should be able to flush inside batchedUpdates, but not inside `act`.
  // However, `act` uses `batchedUpdates`, so there's no way to distinguish
  // those two cases. Need to fix this before exposing flushDiscreteUpdates
  // as a public API.
  if (
    (executionContext & (BatchedContext | RenderContext | CommitContext)) !==
    NoContext
  ) {
    if (__DEV__) {
      if ((executionContext & RenderContext) !== NoContext) {
        console.error(
          'unstable_flushDiscreteUpdates: Cannot flush updates when React is ' +
            'already rendering.',
        );
      }
    }
    // We're already rendering, so we can't synchronously flush pending work.
    // This is probably a nested event dispatch triggered by a lifecycle/effect,
    // like `el.focus()`. Exit.
    return;
  }
  flushPendingDiscreteUpdates();
  // If the discrete updates scheduled passive effects, flush them now so that
  // they fire before the next serial event.
  flushPassiveEffects();
}

export function deferredUpdates<A>(fn: () => A): A {
  // TODO: Remove in favor of Scheduler.next
  return runWithPriority(NormalSchedulerPriority, fn);
}

function flushPendingDiscreteUpdates() {
  if (rootsWithPendingDiscreteUpdates !== null) {
    // For each root with pending discrete updates, schedule a callback to
    // immediately flush them.
    const roots = rootsWithPendingDiscreteUpdates;
    rootsWithPendingDiscreteUpdates = null;
    roots.forEach(root => {
      markDiscreteUpdatesExpired(root);
      ensureRootIsScheduled(root, now());
    });
  }
  // Now flush the immediate queue.
  flushSyncCallbackQueue();
}

export function batchedUpdates<A, R>(fn: A => R, a: A): R {
  const prevExecutionContext = executionContext;
  executionContext |= BatchedContext;
  try {
    return fn(a);
  } finally {
    executionContext = prevExecutionContext;
    if (executionContext === NoContext) {
      // Flush the immediate callbacks that were scheduled during this batch
      flushSyncCallbackQueue();
    }
  }
}

export function batchedEventUpdates<A, R>(fn: A => R, a: A): R {
  const prevExecutionContext = executionContext;
  executionContext |= EventContext;
  try {
    return fn(a);
  } finally {
    executionContext = prevExecutionContext;
    if (executionContext === NoContext) {
      // Flush the immediate callbacks that were scheduled during this batch
      flushSyncCallbackQueue();
    }
  }
}

export function discreteUpdates<A, B, C, D, R>(
  fn: (A, B, C) => R,
  a: A,
  b: B,
  c: C,
  d: D,
): R {
  const prevExecutionContext = executionContext;
  executionContext |= DiscreteEventContext;
  try {
    // Should this
    return runWithPriority(
      UserBlockingSchedulerPriority,
      fn.bind(null, a, b, c, d),
    );
  } finally {
    executionContext = prevExecutionContext;
    if (executionContext === NoContext) {
      // Flush the immediate callbacks that were scheduled during this batch
      flushSyncCallbackQueue();
    }
  }
}

export function unbatchedUpdates<A, R>(fn: (a: A) => R, a: A): R {
  const prevExecutionContext = executionContext;
  executionContext &= ~BatchedContext;
  executionContext |= LegacyUnbatchedContext;
  try {
    return fn(a);
  } finally {
    executionContext = prevExecutionContext;
    if (executionContext === NoContext) {
      // Flush the immediate callbacks that were scheduled during this batch
      flushSyncCallbackQueue();
    }
  }
}

export function flushSync<A, R>(fn: A => R, a: A): R {
  const prevExecutionContext = executionContext;
  if ((prevExecutionContext & (RenderContext | CommitContext)) !== NoContext) {
    if (__DEV__) {
      console.error(
        'flushSync was called from inside a lifecycle method. React cannot ' +
          'flush when React is already rendering. Consider moving this call to ' +
          'a scheduler task or micro task.',
      );
    }
    return fn(a);
  }
  executionContext |= BatchedContext;
  try {
    if (fn) {
      return runWithPriority(ImmediateSchedulerPriority, fn.bind(null, a));
    } else {
      return (undefined: $FlowFixMe);
    }
  } finally {
    executionContext = prevExecutionContext;
    // Flush the immediate callbacks that were scheduled during this batch.
    // Note that this will happen even if batchedUpdates is higher up
    // the stack.
    flushSyncCallbackQueue();
  }
}

export function flushControlled(fn: () => mixed): void {
  const prevExecutionContext = executionContext;
  executionContext |= BatchedContext;
  try {
    runWithPriority(ImmediateSchedulerPriority, fn);
  } finally {
    executionContext = prevExecutionContext;
    if (executionContext === NoContext) {
      // Flush the immediate callbacks that were scheduled during this batch
      flushSyncCallbackQueue();
    }
  }
}

export function pushRenderLanes(fiber: Fiber, lanes: Lanes) {
  pushToStack(subtreeRenderLanesCursor, subtreeRenderLanes, fiber);
  subtreeRenderLanes = mergeLanes(subtreeRenderLanes, lanes);
  workInProgressRootIncludedLanes = mergeLanes(
    workInProgressRootIncludedLanes,
    lanes,
  );
}

export function popRenderLanes(fiber: Fiber) {
  subtreeRenderLanes = subtreeRenderLanesCursor.current;
  popFromStack(subtreeRenderLanesCursor, fiber);
}

function prepareFreshStack(root: FiberRoot, lanes: Lanes) {
  root.finishedWork = null;
  root.finishedLanes = NoLanes;

  const timeoutHandle = root.timeoutHandle;
  if (timeoutHandle !== noTimeout) {
    // The root previous suspended and scheduled a timeout to commit a fallback
    // state. Now that we have additional work, cancel the timeout.
    root.timeoutHandle = noTimeout;
    // $FlowFixMe Complains noTimeout is not a TimeoutID, despite the check above
    cancelTimeout(timeoutHandle);
  }

  if (workInProgress !== null) {
    let interruptedWork = workInProgress.return;
    while (interruptedWork !== null) {
      unwindInterruptedWork(interruptedWork);
      interruptedWork = interruptedWork.return;
    }
  }
  workInProgressRoot = root;
  workInProgress = createWorkInProgress(root.current, null);
  workInProgressRootRenderLanes = subtreeRenderLanes = workInProgressRootIncludedLanes = lanes;
  workInProgressRootExitStatus = RootIncomplete;
  workInProgressRootFatalError = null;
  workInProgressRootLatestProcessedEventTime = NoTimestamp;
  workInProgressRootLatestSuspenseTimeout = NoTimestamp;
  workInProgressRootCanSuspendUsingConfig = null;
  workInProgressRootSkippedLanes = NoLanes;
  workInProgressRootUpdatedLanes = NoLanes;
  workInProgressRootPingedLanes = NoLanes;

  if (enableSchedulerTracing) {
    spawnedWorkDuringRender = null;
  }

  if (__DEV__) {
    ReactStrictModeWarnings.discardPendingWarnings();
  }
}

function handleError(root, thrownValue): void {
  do {
    let erroredWork = workInProgress;
    try {
      // Reset module-level state that was set during the render phase.
      resetContextDependencies();
      resetHooksAfterThrow();
      resetCurrentDebugFiberInDEV();
      // TODO: I found and added this missing line while investigating a
      // separate issue. Write a regression test using string refs.
      ReactCurrentOwner.current = null;

      if (erroredWork === null || erroredWork.return === null) {
        // Expected to be working on a non-root fiber. This is a fatal error
        // because there's no ancestor that can handle it; the root is
        // supposed to capture all errors that weren't caught by an error
        // boundary.
        workInProgressRootExitStatus = RootFatalErrored;
        workInProgressRootFatalError = thrownValue;
        // Set `workInProgress` to null. This represents advancing to the next
        // sibling, or the parent if there are no siblings. But since the root
        // has no siblings nor a parent, we set it to null. Usually this is
        // handled by `completeUnitOfWork` or `unwindWork`, but since we're
        // interntionally not calling those, we need set it here.
        // TODO: Consider calling `unwindWork` to pop the contexts.
        workInProgress = null;
        return;
      }

      if (enableProfilerTimer && erroredWork.mode & ProfileMode) {
        // Record the time spent rendering before an error was thrown. This
        // avoids inaccurate Profiler durations in the case of a
        // suspended render.
        stopProfilerTimerIfRunningAndRecordDelta(erroredWork, true);
      }

      throwException(
        root,
        erroredWork.return,
        erroredWork,
        thrownValue,
        workInProgressRootRenderLanes,
      );
      completeUnitOfWork(erroredWork);
    } catch (yetAnotherThrownValue) {
      // Something in the return path also threw.
      thrownValue = yetAnotherThrownValue;
      if (workInProgress === erroredWork && erroredWork !== null) {
        // If this boundary has already errored, then we had trouble processing
        // the error. Bubble it to the next boundary.
        erroredWork = erroredWork.return;
        workInProgress = erroredWork;
      } else {
        erroredWork = workInProgress;
      }
      continue;
    }
    // Return to the normal work loop.
    return;
  } while (true);
}

function pushDispatcher(root) {
  const prevDispatcher = ReactCurrentDispatcher.current;
  ReactCurrentDispatcher.current = ContextOnlyDispatcher;
  if (prevDispatcher === null) {
    // The React isomorphic package does not include a default dispatcher.
    // Instead the first renderer will lazily attach one, in order to give
    // nicer error messages.
    return ContextOnlyDispatcher;
  } else {
    return prevDispatcher;
  }
}

function popDispatcher(prevDispatcher) {
  ReactCurrentDispatcher.current = prevDispatcher;
}

function pushInteractions(root) {
  if (enableSchedulerTracing) {
    const prevInteractions: Set<Interaction> | null = __interactionsRef.current;
    __interactionsRef.current = root.memoizedInteractions;
    return prevInteractions;
  }
  return null;
}

function popInteractions(prevInteractions) {
  if (enableSchedulerTracing) {
    __interactionsRef.current = prevInteractions;
  }
}

export function markCommitTimeOfFallback() {
  globalMostRecentFallbackTime = now();
}

export function markRenderEventTimeAndConfig(
  eventTime: number,
  suspenseConfig: null | SuspenseConfig,
): void {
  // Track the most recent event time of all updates processed in this batch.
  if (workInProgressRootLatestProcessedEventTime < eventTime) {
    workInProgressRootLatestProcessedEventTime = eventTime;
  }

  // Track the largest/latest timeout deadline in this batch.
  // TODO: If there are two transitions in the same batch, shouldn't we
  // choose the smaller one? Maybe this is because when an intermediate
  // transition is superseded, we should ignore its suspense config, but
  // we don't currently.
  if (suspenseConfig !== null) {
    // If `timeoutMs` is not specified, we default to 5 seconds. We have to
    // resolve this default here because `suspenseConfig` is owned
    // by userspace.
    // TODO: Store this on the root instead (transition -> timeoutMs)
    // TODO: Should this default to a JND instead?
    const timeoutMs = suspenseConfig.timeoutMs | 0 || DEFAULT_TIMEOUT_MS;
    const timeoutTime = eventTime + timeoutMs;
    if (timeoutTime > workInProgressRootLatestSuspenseTimeout) {
      workInProgressRootLatestSuspenseTimeout = timeoutTime;
      workInProgressRootCanSuspendUsingConfig = suspenseConfig;
    }
  }
}

export function markSkippedUpdateLanes(lane: Lane | Lanes): void {
  workInProgressRootSkippedLanes = mergeLanes(
    lane,
    workInProgressRootSkippedLanes,
  );
}

export function renderDidSuspend(): void {
  if (workInProgressRootExitStatus === RootIncomplete) {
    workInProgressRootExitStatus = RootSuspended;
  }
}

export function renderDidSuspendDelayIfPossible(): void {
  if (
    workInProgressRootExitStatus === RootIncomplete ||
    workInProgressRootExitStatus === RootSuspended
  ) {
    workInProgressRootExitStatus = RootSuspendedWithDelay;
  }

  // Check if there are updates that we skipped tree that might have unblocked
  // this render.
  if (
    workInProgressRoot !== null &&
    (hasUpdatePriority(workInProgressRootSkippedLanes) ||
      hasUpdatePriority(workInProgressRootUpdatedLanes))
  ) {
    // Mark the current render as suspended so that we switch to working on
    // the updates that were skipped. Usually we only suspend at the end of
    // the render phase.
    // TODO: We should probably always mark the root as suspended immediately
    // (inside this function), since by suspending at the end of the render
    // phase introduces a potential mistake where we suspend lanes that were
    // pinged or updated while we were rendering.
    markRootSuspended(workInProgressRoot, workInProgressRootRenderLanes);
  }
}

export function renderDidError() {
  if (workInProgressRootExitStatus !== RootCompleted) {
    workInProgressRootExitStatus = RootErrored;
  }
}

// Called during render to determine if anything has suspended.
// Returns false if we're not sure.
export function renderHasNotSuspendedYet(): boolean {
  // If something errored or completed, we can't really be sure,
  // so those are false.
  return workInProgressRootExitStatus === RootIncomplete;
}

function renderRootSync(root: FiberRoot, lanes: Lanes) {
  const prevExecutionContext = executionContext;
  executionContext |= RenderContext;
  const prevDispatcher = pushDispatcher(root);

  // If the root or lanes have changed, throw out the existing stack
  // and prepare a fresh one. Otherwise we'll continue where we left off.
  if (workInProgressRoot !== root || workInProgressRootRenderLanes !== lanes) {
    prepareFreshStack(root, lanes);
    startWorkOnPendingInteractions(root, lanes);
  }

  const prevInteractions = pushInteractions(root);

  if (__DEV__) {
    if (enableDebugTracing) {
      logRenderStarted(lanes);
    }
  }

  if (enableSchedulingProfiling) {
    markRenderStarted(lanes);
  }

  do {
    try {
      workLoopSync();
      break;
    } catch (thrownValue) {
      handleError(root, thrownValue);
    }
  } while (true);
  resetContextDependencies();
  if (enableSchedulerTracing) {
    popInteractions(((prevInteractions: any): Set<Interaction>));
  }

  executionContext = prevExecutionContext;
  popDispatcher(prevDispatcher);

  if (workInProgress !== null) {
    // This is a sync render, so we should have finished the whole tree.
    invariant(
      false,
      'Cannot commit an incomplete root. This error is likely caused by a ' +
        'bug in React. Please file an issue.',
    );
  }

  if (__DEV__) {
    if (enableDebugTracing) {
      logRenderStopped();
    }
  }

  if (enableSchedulingProfiling) {
    markRenderStopped();
  }

  // Set this to null to indicate there's no in-progress render.
  workInProgressRoot = null;
  workInProgressRootRenderLanes = NoLanes;

  return workInProgressRootExitStatus;
}

// The work loop is an extremely hot path. Tell Closure not to inline it.
/** @noinline */
function workLoopSync() {
  // Already timed out, so perform work without checking if we need to yield.
  while (workInProgress !== null) {
    performUnitOfWork(workInProgress);
  }
}

function renderRootConcurrent(root: FiberRoot, lanes: Lanes) {
  const prevExecutionContext = executionContext;
  executionContext |= RenderContext;
  const prevDispatcher = pushDispatcher(root);

  // If the root or lanes have changed, throw out the existing stack
  // and prepare a fresh one. Otherwise we'll continue where we left off.
  if (workInProgressRoot !== root || workInProgressRootRenderLanes !== lanes) {
    prepareFreshStack(root, lanes);
    startWorkOnPendingInteractions(root, lanes);
  }

  const prevInteractions = pushInteractions(root);

  if (__DEV__) {
    if (enableDebugTracing) {
      logRenderStarted(lanes);
    }
  }

  if (enableSchedulingProfiling) {
    markRenderStarted(lanes);
  }

  do {
    try {
      workLoopConcurrent();
      break;
    } catch (thrownValue) {
      handleError(root, thrownValue);
    }
  } while (true);
  resetContextDependencies();
  if (enableSchedulerTracing) {
    popInteractions(((prevInteractions: any): Set<Interaction>));
  }

  popDispatcher(prevDispatcher);
  executionContext = prevExecutionContext;

  if (__DEV__) {
    if (enableDebugTracing) {
      logRenderStopped();
    }
  }

  // Check if the tree has completed.
  if (workInProgress !== null) {
    // Still work remaining.
    if (enableSchedulingProfiling) {
      markRenderYielded();
    }
    return RootIncomplete;
  } else {
    // Completed the tree.
    if (enableSchedulingProfiling) {
      markRenderStopped();
    }

    // Set this to null to indicate there's no in-progress render.
    workInProgressRoot = null;
    workInProgressRootRenderLanes = NoLanes;

    // Return the final exit status.
    return workInProgressRootExitStatus;
  }
}

/** @noinline */
function workLoopConcurrent() {
  // Perform work until Scheduler asks us to yield
  while (workInProgress !== null && !shouldYield()) {
    performUnitOfWork(workInProgress);
  }
}

function performUnitOfWork(unitOfWork: Fiber): void {
  // The current, flushed, state of this fiber is the alternate. Ideally
  // nothing should rely on this, but relying on it here means that we don't
  // need an additional field on the work in progress.
  const current = unitOfWork.alternate;
  setCurrentDebugFiberInDEV(unitOfWork);

  let next;
  if (enableProfilerTimer && (unitOfWork.mode & ProfileMode) !== NoMode) {
    startProfilerTimer(unitOfWork);
    next = beginWork(current, unitOfWork, subtreeRenderLanes);
    stopProfilerTimerIfRunningAndRecordDelta(unitOfWork, true);
  } else {
    next = beginWork(current, unitOfWork, subtreeRenderLanes);
  }

  resetCurrentDebugFiberInDEV();
  unitOfWork.memoizedProps = unitOfWork.pendingProps;
  if (next === null) {
    // If this doesn't spawn new work, complete the current work.
    completeUnitOfWork(unitOfWork);
  } else {
    workInProgress = next;
  }

  ReactCurrentOwner.current = null;
}

function completeUnitOfWork(unitOfWork: Fiber): void {
  // Attempt to complete the current unit of work, then move to the next
  // sibling. If there are no more siblings, return to the parent fiber.
  let completedWork = unitOfWork;
  do {
    // The current, flushed, state of this fiber is the alternate. Ideally
    // nothing should rely on this, but relying on it here means that we don't
    // need an additional field on the work in progress.
    const current = completedWork.alternate;
    const returnFiber = completedWork.return;

    // Check if the work completed or if something threw.
    if ((completedWork.effectTag & Incomplete) === NoEffect) {
      setCurrentDebugFiberInDEV(completedWork);
      let next;
      if (
        !enableProfilerTimer ||
        (completedWork.mode & ProfileMode) === NoMode
      ) {
        next = completeWork(current, completedWork, subtreeRenderLanes);
      } else {
        startProfilerTimer(completedWork);
        next = completeWork(current, completedWork, subtreeRenderLanes);
        // Update render duration assuming we didn't error.
        stopProfilerTimerIfRunningAndRecordDelta(completedWork, false);
      }
      resetCurrentDebugFiberInDEV();

      if (next !== null) {
        // Completing this fiber spawned new work. Work on that next.
        workInProgress = next;
        return;
      }

      resetChildLanes(completedWork);

      if (
        returnFiber !== null &&
        // Do not append effects to parents if a sibling failed to complete
        (returnFiber.effectTag & Incomplete) === NoEffect
      ) {
        // Append all the effects of the subtree and this fiber onto the effect
        // list of the parent. The completion order of the children affects the
        // side-effect order.
        if (returnFiber.firstEffect === null) {
          returnFiber.firstEffect = completedWork.firstEffect;
        }
        if (completedWork.lastEffect !== null) {
          if (returnFiber.lastEffect !== null) {
            returnFiber.lastEffect.nextEffect = completedWork.firstEffect;
          }
          returnFiber.lastEffect = completedWork.lastEffect;
        }

        // If this fiber had side-effects, we append it AFTER the children's
        // side-effects. We can perform certain side-effects earlier if needed,
        // by doing multiple passes over the effect list. We don't want to
        // schedule our own side-effect on our own list because if end up
        // reusing children we'll schedule this effect onto itself since we're
        // at the end.
        const effectTag = completedWork.effectTag;

        // Skip both NoWork and PerformedWork tags when creating the effect
        // list. PerformedWork effect is read by React DevTools but shouldn't be
        // committed.
        if (effectTag > PerformedWork) {
          if (returnFiber.lastEffect !== null) {
            returnFiber.lastEffect.nextEffect = completedWork;
          } else {
            returnFiber.firstEffect = completedWork;
          }
          returnFiber.lastEffect = completedWork;
        }
      }
    } else {
      // This fiber did not complete because something threw. Pop values off
      // the stack without entering the complete phase. If this is a boundary,
      // capture values if possible.
      const next = unwindWork(completedWork, subtreeRenderLanes);

      // Because this fiber did not complete, don't reset its expiration time.

      if (next !== null) {
        // If completing this work spawned new work, do that next. We'll come
        // back here again.
        // Since we're restarting, remove anything that is not a host effect
        // from the effect tag.
        next.effectTag &= HostEffectMask;
        workInProgress = next;
        return;
      }

      if (
        enableProfilerTimer &&
        (completedWork.mode & ProfileMode) !== NoMode
      ) {
        // Record the render duration for the fiber that errored.
        stopProfilerTimerIfRunningAndRecordDelta(completedWork, false);

        // Include the time spent working on failed children before continuing.
        let actualDuration = completedWork.actualDuration;
        let child = completedWork.child;
        while (child !== null) {
          actualDuration += child.actualDuration;
          child = child.sibling;
        }
        completedWork.actualDuration = actualDuration;
      }

      if (returnFiber !== null) {
        // Mark the parent fiber as incomplete and clear its effect list.
        returnFiber.firstEffect = returnFiber.lastEffect = null;
        returnFiber.effectTag |= Incomplete;
      }
    }

    const siblingFiber = completedWork.sibling;
    if (siblingFiber !== null) {
      // If there is more work to do in this returnFiber, do that next.
      workInProgress = siblingFiber;
      return;
    }
    // Otherwise, return to the parent
    completedWork = returnFiber;
    // Update the next thing we're working on in case something throws.
    workInProgress = completedWork;
  } while (completedWork !== null);

  // We've reached the root.
  if (workInProgressRootExitStatus === RootIncomplete) {
    workInProgressRootExitStatus = RootCompleted;
  }
}

function resetChildLanes(completedWork: Fiber) {
  if (
    // TODO: Move this check out of the hot path by moving `resetChildLanes`
    // to switch statement in `completeWork`.
    (completedWork.tag === LegacyHiddenComponent ||
      completedWork.tag === OffscreenComponent) &&
    completedWork.memoizedState !== null &&
    !includesSomeLane(subtreeRenderLanes, (OffscreenLane: Lane)) &&
    (completedWork.mode & ConcurrentMode) !== NoLanes
  ) {
    // The children of this component are hidden. Don't bubble their
    // expiration times.
    return;
  }

  let newChildLanes = NoLanes;

  // Bubble up the earliest expiration time.
  if (enableProfilerTimer && (completedWork.mode & ProfileMode) !== NoMode) {
    // In profiling mode, resetChildExpirationTime is also used to reset
    // profiler durations.
    let actualDuration = completedWork.actualDuration;
    let treeBaseDuration = ((completedWork.selfBaseDuration: any): number);

    // When a fiber is cloned, its actualDuration is reset to 0. This value will
    // only be updated if work is done on the fiber (i.e. it doesn't bailout).
    // When work is done, it should bubble to the parent's actualDuration. If
    // the fiber has not been cloned though, (meaning no work was done), then
    // this value will reflect the amount of time spent working on a previous
    // render. In that case it should not bubble. We determine whether it was
    // cloned by comparing the child pointer.
    const shouldBubbleActualDurations =
      completedWork.alternate === null ||
      completedWork.child !== completedWork.alternate.child;

    let child = completedWork.child;
    while (child !== null) {
      newChildLanes = mergeLanes(
        newChildLanes,
        mergeLanes(child.lanes, child.childLanes),
      );
      if (shouldBubbleActualDurations) {
        actualDuration += child.actualDuration;
      }
      treeBaseDuration += child.treeBaseDuration;
      child = child.sibling;
    }

    const isTimedOutSuspense =
      completedWork.tag === SuspenseComponent &&
      completedWork.memoizedState !== null;
    if (isTimedOutSuspense) {
      // Don't count time spent in a timed out Suspense subtree as part of the base duration.
      const primaryChildFragment = completedWork.child;
      if (primaryChildFragment !== null) {
        treeBaseDuration -= ((primaryChildFragment.treeBaseDuration: any): number);
      }
    }

    completedWork.actualDuration = actualDuration;
    completedWork.treeBaseDuration = treeBaseDuration;
  } else {
    let child = completedWork.child;
    while (child !== null) {
      newChildLanes = mergeLanes(
        newChildLanes,
        mergeLanes(child.lanes, child.childLanes),
      );
      child = child.sibling;
    }
  }

  completedWork.childLanes = newChildLanes;
}

function commitRoot(root) {
  const renderPriorityLevel = getCurrentPriorityLevel();
  runWithPriority(
    ImmediateSchedulerPriority,
    commitRootImpl.bind(null, root, renderPriorityLevel),
  );
  return null;
}

function commitRootImpl(root, renderPriorityLevel) {
<<<<<<< HEAD
  const finishedWork = root.finishedWork;
  const lanes = root.finishedLanes;

  if (__DEV__) {
    if (enableDebugTracing) {
      logCommitStarted(lanes);
    }
  }

  if (enableSchedulingProfiling) {
    markCommitStarted(lanes);
  }

=======
>>>>>>> ffe516f3
  do {
    // `flushPassiveEffects` will call `flushSyncUpdateQueue` at the end, which
    // means `flushPassiveEffects` will sometimes result in additional
    // passive effects. So we need to keep flushing in a loop until there are
    // no more pending effects.
    // TODO: Might be better if `flushPassiveEffects` did not automatically
    // flush synchronous work at the end, to avoid factoring hazards like this.
    flushPassiveEffects();
  } while (rootWithPendingPassiveEffects !== null);
  flushRenderPhaseStrictModeWarningsInDEV();

  invariant(
    (executionContext & (RenderContext | CommitContext)) === NoContext,
    'Should not already be working.',
  );

  const finishedWork = root.finishedWork;
  const lanes = root.finishedLanes;

  if (__DEV__) {
    if (enableDebugTracing) {
      logCommitStarted(lanes);
    }
  }

  if (finishedWork === null) {
    if (__DEV__) {
      if (enableDebugTracing) {
        logCommitStopped();
      }
    }

    if (enableSchedulingProfiling) {
      markCommitStopped();
    }

    return null;
  }
  root.finishedWork = null;
  root.finishedLanes = NoLanes;

  invariant(
    finishedWork !== root.current,
    'Cannot commit the same tree as before. This error is likely caused by ' +
      'a bug in React. Please file an issue.',
  );

  // commitRoot never returns a continuation; it always finishes synchronously.
  // So we can clear these now to allow a new callback to be scheduled.
  root.callbackNode = null;
  root.callbackId = NoLanes;

  // Update the first and last pending times on this root. The new first
  // pending time is whatever is left on the root fiber.
  let remainingLanes = mergeLanes(finishedWork.lanes, finishedWork.childLanes);
  markRootFinished(root, remainingLanes);

  // Clear already finished discrete updates in case that a later call of
  // `flushDiscreteUpdates` starts a useless render pass which may cancels
  // a scheduled timeout.
  if (rootsWithPendingDiscreteUpdates !== null) {
    if (
      !hasDiscreteLanes(remainingLanes) &&
      rootsWithPendingDiscreteUpdates.has(root)
    ) {
      rootsWithPendingDiscreteUpdates.delete(root);
    }
  }

  if (root === workInProgressRoot) {
    // We can reset these now that they are finished.
    workInProgressRoot = null;
    workInProgress = null;
    workInProgressRootRenderLanes = NoLanes;
  } else {
    // This indicates that the last root we worked on is not the same one that
    // we're committing now. This most commonly happens when a suspended root
    // times out.
  }

  // Get the list of effects.
  let firstEffect;
  if (finishedWork.effectTag > PerformedWork) {
    // A fiber's effect list consists only of its children, not itself. So if
    // the root has an effect, we need to add it to the end of the list. The
    // resulting list is the set that would belong to the root's parent, if it
    // had one; that is, all the effects in the tree including the root.
    if (finishedWork.lastEffect !== null) {
      finishedWork.lastEffect.nextEffect = finishedWork;
      firstEffect = finishedWork.firstEffect;
    } else {
      firstEffect = finishedWork;
    }
  } else {
    // There is no effect on the root.
    firstEffect = finishedWork.firstEffect;
  }

  if (firstEffect !== null) {
    const prevExecutionContext = executionContext;
    executionContext |= CommitContext;
    const prevInteractions = pushInteractions(root);

    // Reset this to null before calling lifecycles
    ReactCurrentOwner.current = null;

    // The commit phase is broken into several sub-phases. We do a separate pass
    // of the effect list for each phase: all mutation effects come before all
    // layout effects, and so on.

    // The first phase a "before mutation" phase. We use this phase to read the
    // state of the host tree right before we mutate it. This is where
    // getSnapshotBeforeUpdate is called.
    focusedInstanceHandle = prepareForCommit(root.containerInfo);
    shouldFireAfterActiveInstanceBlur = false;

    nextEffect = firstEffect;
    do {
      if (__DEV__) {
        invokeGuardedCallback(null, commitBeforeMutationEffects, null);
        if (hasCaughtError()) {
          invariant(nextEffect !== null, 'Should be working on an effect.');
          const error = clearCaughtError();
          captureCommitPhaseError(nextEffect, error);
          nextEffect = nextEffect.nextEffect;
        }
      } else {
        try {
          commitBeforeMutationEffects();
        } catch (error) {
          invariant(nextEffect !== null, 'Should be working on an effect.');
          captureCommitPhaseError(nextEffect, error);
          nextEffect = nextEffect.nextEffect;
        }
      }
    } while (nextEffect !== null);

    // We no longer need to track the active instance fiber
    focusedInstanceHandle = null;

    if (enableProfilerTimer) {
      // Mark the current commit time to be shared by all Profilers in this
      // batch. This enables them to be grouped later.
      recordCommitTime();
    }

    // The next phase is the mutation phase, where we mutate the host tree.
    nextEffect = firstEffect;
    do {
      if (__DEV__) {
        invokeGuardedCallback(
          null,
          commitMutationEffects,
          null,
          root,
          renderPriorityLevel,
        );
        if (hasCaughtError()) {
          invariant(nextEffect !== null, 'Should be working on an effect.');
          const error = clearCaughtError();
          captureCommitPhaseError(nextEffect, error);
          nextEffect = nextEffect.nextEffect;
        }
      } else {
        try {
          commitMutationEffects(root, renderPriorityLevel);
        } catch (error) {
          invariant(nextEffect !== null, 'Should be working on an effect.');
          captureCommitPhaseError(nextEffect, error);
          nextEffect = nextEffect.nextEffect;
        }
      }
    } while (nextEffect !== null);

    if (shouldFireAfterActiveInstanceBlur) {
      afterActiveInstanceBlur();
    }
    resetAfterCommit(root.containerInfo);

    // The work-in-progress tree is now the current tree. This must come after
    // the mutation phase, so that the previous tree is still current during
    // componentWillUnmount, but before the layout phase, so that the finished
    // work is current during componentDidMount/Update.
    root.current = finishedWork;

    // The next phase is the layout phase, where we call effects that read
    // the host tree after it's been mutated. The idiomatic use case for this is
    // layout, but class component lifecycles also fire here for legacy reasons.
    nextEffect = firstEffect;
    do {
      if (__DEV__) {
        invokeGuardedCallback(null, commitLayoutEffects, null, root, lanes);
        if (hasCaughtError()) {
          invariant(nextEffect !== null, 'Should be working on an effect.');
          const error = clearCaughtError();
          captureCommitPhaseError(nextEffect, error);
          nextEffect = nextEffect.nextEffect;
        }
      } else {
        try {
          commitLayoutEffects(root, lanes);
        } catch (error) {
          invariant(nextEffect !== null, 'Should be working on an effect.');
          captureCommitPhaseError(nextEffect, error);
          nextEffect = nextEffect.nextEffect;
        }
      }
    } while (nextEffect !== null);

    nextEffect = null;

    // Tell Scheduler to yield at the end of the frame, so the browser has an
    // opportunity to paint.
    requestPaint();

    if (enableSchedulerTracing) {
      popInteractions(((prevInteractions: any): Set<Interaction>));
    }
    executionContext = prevExecutionContext;
  } else {
    // No effects.
    root.current = finishedWork;
    // Measure these anyway so the flamegraph explicitly shows that there were
    // no effects.
    // TODO: Maybe there's a better way to report this.
    if (enableProfilerTimer) {
      recordCommitTime();
    }
  }

  const rootDidHavePassiveEffects = rootDoesHavePassiveEffects;

  if (rootDoesHavePassiveEffects) {
    // This commit has passive effects. Stash a reference to them. But don't
    // schedule a callback until after flushing layout work.
    rootDoesHavePassiveEffects = false;
    rootWithPendingPassiveEffects = root;
    pendingPassiveEffectsLanes = lanes;
    pendingPassiveEffectsRenderPriority = renderPriorityLevel;
  } else {
    // We are done with the effect chain at this point so let's clear the
    // nextEffect pointers to assist with GC. If we have passive effects, we'll
    // clear this in flushPassiveEffects.
    nextEffect = firstEffect;
    while (nextEffect !== null) {
      const nextNextEffect = nextEffect.nextEffect;
      nextEffect.nextEffect = null;
      if (nextEffect.effectTag & Deletion) {
        detachFiberAfterEffects(nextEffect);
      }
      nextEffect = nextNextEffect;
    }
  }

  // Read this again, since an effect might have updated it
  remainingLanes = root.pendingLanes;

  // Check if there's remaining work on this root
  if (remainingLanes !== NoLanes) {
    if (enableSchedulerTracing) {
      if (spawnedWorkDuringRender !== null) {
        const expirationTimes = spawnedWorkDuringRender;
        spawnedWorkDuringRender = null;
        for (let i = 0; i < expirationTimes.length; i++) {
          scheduleInteractions(
            root,
            expirationTimes[i],
            root.memoizedInteractions,
          );
        }
      }
      schedulePendingInteractions(root, remainingLanes);
    }
  } else {
    // If there's no remaining work, we can clear the set of already failed
    // error boundaries.
    legacyErrorBoundariesThatAlreadyFailed = null;
  }

  if (enableSchedulerTracing) {
    if (!rootDidHavePassiveEffects) {
      // If there are no passive effects, then we can complete the pending interactions.
      // Otherwise, we'll wait until after the passive effects are flushed.
      // Wait to do this until after remaining work has been scheduled,
      // so that we don't prematurely signal complete for interactions when there's e.g. hidden work.
      finishPendingInteractions(root, lanes);
    }
  }

  if (remainingLanes === SyncLane) {
    // Count the number of times the root synchronously re-renders without
    // finishing. If there are too many, it indicates an infinite update loop.
    if (root === rootWithNestedUpdates) {
      nestedUpdateCount++;
    } else {
      nestedUpdateCount = 0;
      rootWithNestedUpdates = root;
    }
  } else {
    nestedUpdateCount = 0;
  }

  onCommitRootDevTools(finishedWork.stateNode, renderPriorityLevel);

  if (__DEV__) {
    onCommitRootTestSelector();
  }

  // Always call this before exiting `commitRoot`, to ensure that any
  // additional work on this root is scheduled.
  ensureRootIsScheduled(root, now());

  if (hasUncaughtError) {
    hasUncaughtError = false;
    const error = firstUncaughtError;
    firstUncaughtError = null;
    throw error;
  }

  if ((executionContext & LegacyUnbatchedContext) !== NoContext) {
    if (__DEV__) {
      if (enableDebugTracing) {
        logCommitStopped();
      }
    }

    if (enableSchedulingProfiling) {
      markCommitStopped();
    }

    // This is a legacy edge case. We just committed the initial mount of
    // a ReactDOM.render-ed root inside of batchedUpdates. The commit fired
    // synchronously, but layout updates should be deferred until the end
    // of the batch.
    return null;
  }

  // If layout work was scheduled, flush it now.
  flushSyncCallbackQueue();

  if (__DEV__) {
    if (enableDebugTracing) {
      logCommitStopped();
    }
  }

  if (enableSchedulingProfiling) {
    markCommitStopped();
  }

  return null;
}

function commitBeforeMutationEffects() {
  while (nextEffect !== null) {
    const current = nextEffect.alternate;

    if (!shouldFireAfterActiveInstanceBlur && focusedInstanceHandle !== null) {
      if ((nextEffect.effectTag & Deletion) !== NoEffect) {
        if (doesFiberContain(nextEffect, focusedInstanceHandle)) {
          shouldFireAfterActiveInstanceBlur = true;
          beforeActiveInstanceBlur();
        }
      } else {
        // TODO: Move this out of the hot path using a dedicated effect tag.
        if (
          nextEffect.tag === SuspenseComponent &&
          isSuspenseBoundaryBeingHidden(current, nextEffect) &&
          doesFiberContain(nextEffect, focusedInstanceHandle)
        ) {
          shouldFireAfterActiveInstanceBlur = true;
          beforeActiveInstanceBlur();
        }
      }
    }

    const effectTag = nextEffect.effectTag;
    if ((effectTag & Snapshot) !== NoEffect) {
      setCurrentDebugFiberInDEV(nextEffect);

      commitBeforeMutationEffectOnFiber(current, nextEffect);

      resetCurrentDebugFiberInDEV();
    }
    if ((effectTag & Passive) !== NoEffect) {
      // If there are passive effects, schedule a callback to flush at
      // the earliest opportunity.
      if (!rootDoesHavePassiveEffects) {
        rootDoesHavePassiveEffects = true;
        scheduleCallback(NormalSchedulerPriority, () => {
          flushPassiveEffects();
          return null;
        });
      }
    }
    nextEffect = nextEffect.nextEffect;
  }
}

function commitMutationEffects(root: FiberRoot, renderPriorityLevel) {
  // TODO: Should probably move the bulk of this function to commitWork.
  while (nextEffect !== null) {
    setCurrentDebugFiberInDEV(nextEffect);

    const effectTag = nextEffect.effectTag;

    if (effectTag & ContentReset) {
      commitResetTextContent(nextEffect);
    }

    if (effectTag & Ref) {
      const current = nextEffect.alternate;
      if (current !== null) {
        commitDetachRef(current);
      }
    }

    // The following switch statement is only concerned about placement,
    // updates, and deletions. To avoid needing to add a case for every possible
    // bitmap value, we remove the secondary effects from the effect tag and
    // switch on that value.
    const primaryEffectTag =
      effectTag & (Placement | Update | Deletion | Hydrating);
    switch (primaryEffectTag) {
      case Placement: {
        commitPlacement(nextEffect);
        // Clear the "placement" from effect tag so that we know that this is
        // inserted, before any life-cycles like componentDidMount gets called.
        // TODO: findDOMNode doesn't rely on this any more but isMounted does
        // and isMounted is deprecated anyway so we should be able to kill this.
        nextEffect.effectTag &= ~Placement;
        break;
      }
      case PlacementAndUpdate: {
        // Placement
        commitPlacement(nextEffect);
        // Clear the "placement" from effect tag so that we know that this is
        // inserted, before any life-cycles like componentDidMount gets called.
        nextEffect.effectTag &= ~Placement;

        // Update
        const current = nextEffect.alternate;
        commitWork(current, nextEffect);
        break;
      }
      case Hydrating: {
        nextEffect.effectTag &= ~Hydrating;
        break;
      }
      case HydratingAndUpdate: {
        nextEffect.effectTag &= ~Hydrating;

        // Update
        const current = nextEffect.alternate;
        commitWork(current, nextEffect);
        break;
      }
      case Update: {
        const current = nextEffect.alternate;
        commitWork(current, nextEffect);
        break;
      }
      case Deletion: {
        commitDeletion(root, nextEffect, renderPriorityLevel);
        break;
      }
    }

    resetCurrentDebugFiberInDEV();
    nextEffect = nextEffect.nextEffect;
  }
}

function commitLayoutEffects(root: FiberRoot, committedLanes: Lanes) {
  if (__DEV__) {
    if (enableDebugTracing) {
      logLayoutEffectsStarted(committedLanes);
    }
  }

  if (enableSchedulingProfiling) {
    markLayoutEffectsStarted(committedLanes);
  }

  // TODO: Should probably move the bulk of this function to commitWork.
  while (nextEffect !== null) {
    setCurrentDebugFiberInDEV(nextEffect);

    const effectTag = nextEffect.effectTag;

    if (effectTag & (Update | Callback)) {
      const current = nextEffect.alternate;
      commitLayoutEffectOnFiber(root, current, nextEffect, committedLanes);
    }

    if (effectTag & Ref) {
      commitAttachRef(nextEffect);
    }

    resetCurrentDebugFiberInDEV();
    nextEffect = nextEffect.nextEffect;
  }

  if (__DEV__) {
    if (enableDebugTracing) {
      logLayoutEffectsStopped();
    }
  }

  if (enableSchedulingProfiling) {
    markLayoutEffectsStopped();
  }
}

export function flushPassiveEffects() {
  if (pendingPassiveEffectsRenderPriority !== NoSchedulerPriority) {
    const priorityLevel =
      pendingPassiveEffectsRenderPriority > NormalSchedulerPriority
        ? NormalSchedulerPriority
        : pendingPassiveEffectsRenderPriority;
    pendingPassiveEffectsRenderPriority = NoSchedulerPriority;
    return runWithPriority(priorityLevel, flushPassiveEffectsImpl);
  }
}

export function enqueuePendingPassiveProfilerEffect(fiber: Fiber): void {
  if (enableProfilerTimer && enableProfilerCommitHooks) {
    pendingPassiveProfilerEffects.push(fiber);
    if (!rootDoesHavePassiveEffects) {
      rootDoesHavePassiveEffects = true;
      scheduleCallback(NormalSchedulerPriority, () => {
        flushPassiveEffects();
        return null;
      });
    }
  }
}

export function enqueuePendingPassiveHookEffectMount(
  fiber: Fiber,
  effect: HookEffect,
): void {
  pendingPassiveHookEffectsMount.push(effect, fiber);
  if (!rootDoesHavePassiveEffects) {
    rootDoesHavePassiveEffects = true;
    scheduleCallback(NormalSchedulerPriority, () => {
      flushPassiveEffects();
      return null;
    });
  }
}

export function enqueuePendingPassiveHookEffectUnmount(
  fiber: Fiber,
  effect: HookEffect,
): void {
  pendingPassiveHookEffectsUnmount.push(effect, fiber);
  if (__DEV__) {
    fiber.effectTag |= PassiveUnmountPendingDev;
    const alternate = fiber.alternate;
    if (alternate !== null) {
      alternate.effectTag |= PassiveUnmountPendingDev;
    }
  }
  if (!rootDoesHavePassiveEffects) {
    rootDoesHavePassiveEffects = true;
    scheduleCallback(NormalSchedulerPriority, () => {
      flushPassiveEffects();
      return null;
    });
  }
}

function invokePassiveEffectCreate(effect: HookEffect): void {
  const create = effect.create;
  effect.destroy = create();
}

function flushPassiveEffectsImpl() {
  if (rootWithPendingPassiveEffects === null) {
    return false;
  }

  const root = rootWithPendingPassiveEffects;
  const lanes = pendingPassiveEffectsLanes;
  rootWithPendingPassiveEffects = null;
  pendingPassiveEffectsLanes = NoLanes;

  invariant(
    (executionContext & (RenderContext | CommitContext)) === NoContext,
    'Cannot flush passive effects while already rendering.',
  );

  if (__DEV__) {
    if (enableDebugTracing) {
      logPassiveEffectsStarted(lanes);
    }
  }

  if (enableSchedulingProfiling) {
    markPassiveEffectsStarted(lanes);
  }

  if (__DEV__) {
    isFlushingPassiveEffects = true;
  }

  const prevExecutionContext = executionContext;
  executionContext |= CommitContext;
  const prevInteractions = pushInteractions(root);

  // It's important that ALL pending passive effect destroy functions are called
  // before ANY passive effect create functions are called.
  // Otherwise effects in sibling components might interfere with each other.
  // e.g. a destroy function in one component may unintentionally override a ref
  // value set by a create function in another component.
  // Layout effects have the same constraint.

  // First pass: Destroy stale passive effects.
  const unmountEffects = pendingPassiveHookEffectsUnmount;
  pendingPassiveHookEffectsUnmount = [];
  for (let i = 0; i < unmountEffects.length; i += 2) {
    const effect = ((unmountEffects[i]: any): HookEffect);
    const fiber = ((unmountEffects[i + 1]: any): Fiber);
    const destroy = effect.destroy;
    effect.destroy = undefined;

    if (__DEV__) {
      fiber.effectTag &= ~PassiveUnmountPendingDev;
      const alternate = fiber.alternate;
      if (alternate !== null) {
        alternate.effectTag &= ~PassiveUnmountPendingDev;
      }
    }

    if (typeof destroy === 'function') {
      if (__DEV__) {
        setCurrentDebugFiberInDEV(fiber);
        if (
          enableProfilerTimer &&
          enableProfilerCommitHooks &&
          fiber.mode & ProfileMode
        ) {
          startPassiveEffectTimer();
          invokeGuardedCallback(null, destroy, null);
          recordPassiveEffectDuration(fiber);
        } else {
          invokeGuardedCallback(null, destroy, null);
        }
        if (hasCaughtError()) {
          invariant(fiber !== null, 'Should be working on an effect.');
          const error = clearCaughtError();
          captureCommitPhaseError(fiber, error);
        }
        resetCurrentDebugFiberInDEV();
      } else {
        try {
          if (
            enableProfilerTimer &&
            enableProfilerCommitHooks &&
            fiber.mode & ProfileMode
          ) {
            try {
              startPassiveEffectTimer();
              destroy();
            } finally {
              recordPassiveEffectDuration(fiber);
            }
          } else {
            destroy();
          }
        } catch (error) {
          invariant(fiber !== null, 'Should be working on an effect.');
          captureCommitPhaseError(fiber, error);
        }
      }
    }
  }
  // Second pass: Create new passive effects.
  const mountEffects = pendingPassiveHookEffectsMount;
  pendingPassiveHookEffectsMount = [];
  for (let i = 0; i < mountEffects.length; i += 2) {
    const effect = ((mountEffects[i]: any): HookEffect);
    const fiber = ((mountEffects[i + 1]: any): Fiber);
    if (__DEV__) {
      setCurrentDebugFiberInDEV(fiber);
      if (
        enableProfilerTimer &&
        enableProfilerCommitHooks &&
        fiber.mode & ProfileMode
      ) {
        startPassiveEffectTimer();
        invokeGuardedCallback(null, invokePassiveEffectCreate, null, effect);
        recordPassiveEffectDuration(fiber);
      } else {
        invokeGuardedCallback(null, invokePassiveEffectCreate, null, effect);
      }
      if (hasCaughtError()) {
        invariant(fiber !== null, 'Should be working on an effect.');
        const error = clearCaughtError();
        captureCommitPhaseError(fiber, error);
      }
      resetCurrentDebugFiberInDEV();
    } else {
      try {
        const create = effect.create;
        if (
          enableProfilerTimer &&
          enableProfilerCommitHooks &&
          fiber.mode & ProfileMode
        ) {
          try {
            startPassiveEffectTimer();
            effect.destroy = create();
          } finally {
            recordPassiveEffectDuration(fiber);
          }
        } else {
          effect.destroy = create();
        }
      } catch (error) {
        invariant(fiber !== null, 'Should be working on an effect.');
        captureCommitPhaseError(fiber, error);
      }
    }
  }

  // Note: This currently assumes there are no passive effects on the root fiber
  // because the root is not part of its own effect list.
  // This could change in the future.
  let effect = root.current.firstEffect;
  while (effect !== null) {
    const nextNextEffect = effect.nextEffect;
    // Remove nextEffect pointer to assist GC
    effect.nextEffect = null;
    if (effect.effectTag & Deletion) {
      detachFiberAfterEffects(effect);
    }
    effect = nextNextEffect;
  }

  if (enableProfilerTimer && enableProfilerCommitHooks) {
    const profilerEffects = pendingPassiveProfilerEffects;
    pendingPassiveProfilerEffects = [];
    for (let i = 0; i < profilerEffects.length; i++) {
      const fiber = ((profilerEffects[i]: any): Fiber);
      commitPassiveEffectDurations(root, fiber);
    }
  }

  if (enableSchedulerTracing) {
    popInteractions(((prevInteractions: any): Set<Interaction>));
    finishPendingInteractions(root, lanes);
  }

  if (__DEV__) {
    isFlushingPassiveEffects = false;
  }

  if (__DEV__) {
    if (enableDebugTracing) {
      logPassiveEffectsStopped();
    }
  }

  if (enableSchedulingProfiling) {
    markPassiveEffectsStopped();
  }

  executionContext = prevExecutionContext;

  flushSyncCallbackQueue();

  // If additional passive effects were scheduled, increment a counter. If this
  // exceeds the limit, we'll fire a warning.
  nestedPassiveUpdateCount =
    rootWithPendingPassiveEffects === null ? 0 : nestedPassiveUpdateCount + 1;

  return true;
}

export function isAlreadyFailedLegacyErrorBoundary(instance: mixed): boolean {
  return (
    legacyErrorBoundariesThatAlreadyFailed !== null &&
    legacyErrorBoundariesThatAlreadyFailed.has(instance)
  );
}

export function markLegacyErrorBoundaryAsFailed(instance: mixed) {
  if (legacyErrorBoundariesThatAlreadyFailed === null) {
    legacyErrorBoundariesThatAlreadyFailed = new Set([instance]);
  } else {
    legacyErrorBoundariesThatAlreadyFailed.add(instance);
  }
}

function prepareToThrowUncaughtError(error: mixed) {
  if (!hasUncaughtError) {
    hasUncaughtError = true;
    firstUncaughtError = error;
  }
}
export const onUncaughtError = prepareToThrowUncaughtError;

function captureCommitPhaseErrorOnRoot(
  rootFiber: Fiber,
  sourceFiber: Fiber,
  error: mixed,
) {
  const errorInfo = createCapturedValue(error, sourceFiber);
  const update = createRootErrorUpdate(rootFiber, errorInfo, (SyncLane: Lane));
  enqueueUpdate(rootFiber, update);
  const eventTime = requestEventTime();
  const root = markUpdateLaneFromFiberToRoot(rootFiber, (SyncLane: Lane));
  if (root !== null) {
    ensureRootIsScheduled(root, eventTime);
    schedulePendingInteractions(root, SyncLane);
  }
}

export function captureCommitPhaseError(sourceFiber: Fiber, error: mixed) {
  if (sourceFiber.tag === HostRoot) {
    // Error was thrown at the root. There is no parent, so the root
    // itself should capture it.
    captureCommitPhaseErrorOnRoot(sourceFiber, sourceFiber, error);
    return;
  }

  let fiber = sourceFiber.return;
  while (fiber !== null) {
    if (fiber.tag === HostRoot) {
      captureCommitPhaseErrorOnRoot(fiber, sourceFiber, error);
      return;
    } else if (fiber.tag === ClassComponent) {
      const ctor = fiber.type;
      const instance = fiber.stateNode;
      if (
        typeof ctor.getDerivedStateFromError === 'function' ||
        (typeof instance.componentDidCatch === 'function' &&
          !isAlreadyFailedLegacyErrorBoundary(instance))
      ) {
        const errorInfo = createCapturedValue(error, sourceFiber);
        const update = createClassErrorUpdate(
          fiber,
          errorInfo,
          (SyncLane: Lane),
        );
        enqueueUpdate(fiber, update);
        const eventTime = requestEventTime();
        const root = markUpdateLaneFromFiberToRoot(fiber, (SyncLane: Lane));
        if (root !== null) {
          ensureRootIsScheduled(root, eventTime);
          schedulePendingInteractions(root, SyncLane);
        }
        return;
      }
    }
    fiber = fiber.return;
  }
}

export function pingSuspendedRoot(
  root: FiberRoot,
  wakeable: Wakeable,
  pingedLanes: Lanes,
) {
  const pingCache = root.pingCache;
  if (pingCache !== null) {
    // The wakeable resolved, so we no longer need to memoize, because it will
    // never be thrown again.
    pingCache.delete(wakeable);
  }

  const eventTime = requestEventTime();
  markRootPinged(root, pingedLanes, eventTime);

  if (
    workInProgressRoot === root &&
    isSubsetOfLanes(workInProgressRootRenderLanes, pingedLanes)
  ) {
    // Received a ping at the same priority level at which we're currently
    // rendering. We might want to restart this render. This should mirror
    // the logic of whether or not a root suspends once it completes.

    // TODO: If we're rendering sync either due to Sync, Batched or expired,
    // we should probably never restart.

    // If we're suspended with delay, we'll always suspend so we can always
    // restart. If we're suspended without any updates, it might be a retry.
    // If it's early in the retry we can restart. We can't know for sure
    // whether we'll eventually process an update during this render pass,
    // but it's somewhat unlikely that we get to a ping before that, since
    // getting to the root most update is usually very fast.
    if (
      workInProgressRootExitStatus === RootSuspendedWithDelay ||
      (workInProgressRootExitStatus === RootSuspended &&
        workInProgressRootLatestProcessedEventTime === NoTimestamp &&
        now() - globalMostRecentFallbackTime < FALLBACK_THROTTLE_MS)
    ) {
      // Restart from the root.
      prepareFreshStack(root, NoLanes);
    } else {
      // Even though we can't restart right now, we might get an
      // opportunity later. So we mark this render as having a ping.
      workInProgressRootPingedLanes = mergeLanes(
        workInProgressRootPingedLanes,
        pingedLanes,
      );
    }
  }

  ensureRootIsScheduled(root, eventTime);
  schedulePendingInteractions(root, pingedLanes);
}

function retryTimedOutBoundary(boundaryFiber: Fiber, retryLane: Lane) {
  // The boundary fiber (a Suspense component or SuspenseList component)
  // previously was rendered in its fallback state. One of the promises that
  // suspended it has resolved, which means at least part of the tree was
  // likely unblocked. Try rendering again, at a new expiration time.
  if (retryLane === NoLane) {
    const suspenseConfig = null; // Retries don't carry over the already committed update.
    // TODO: Should retries get their own lane? Maybe it could share with
    // transitions.
    retryLane = requestUpdateLane(boundaryFiber, suspenseConfig);
  }
  // TODO: Special case idle priority?
  const eventTime = requestEventTime();
  const root = markUpdateLaneFromFiberToRoot(boundaryFiber, retryLane);
  if (root !== null) {
    ensureRootIsScheduled(root, eventTime);
    schedulePendingInteractions(root, retryLane);
  }
}

export function retryDehydratedSuspenseBoundary(boundaryFiber: Fiber) {
  const suspenseState: null | SuspenseState = boundaryFiber.memoizedState;
  let retryLane = NoLane;
  if (suspenseState !== null) {
    retryLane = suspenseState.retryLane;
  }
  retryTimedOutBoundary(boundaryFiber, retryLane);
}

export function resolveRetryWakeable(boundaryFiber: Fiber, wakeable: Wakeable) {
  let retryLane = NoLane; // Default
  let retryCache: WeakSet<Wakeable> | Set<Wakeable> | null;
  if (enableSuspenseServerRenderer) {
    switch (boundaryFiber.tag) {
      case SuspenseComponent:
        retryCache = boundaryFiber.stateNode;
        const suspenseState: null | SuspenseState = boundaryFiber.memoizedState;
        if (suspenseState !== null) {
          retryLane = suspenseState.retryLane;
        }
        break;
      case SuspenseListComponent:
        retryCache = boundaryFiber.stateNode;
        break;
      default:
        invariant(
          false,
          'Pinged unknown suspense boundary type. ' +
            'This is probably a bug in React.',
        );
    }
  } else {
    retryCache = boundaryFiber.stateNode;
  }

  if (retryCache !== null) {
    // The wakeable resolved, so we no longer need to memoize, because it will
    // never be thrown again.
    retryCache.delete(wakeable);
  }

  retryTimedOutBoundary(boundaryFiber, retryLane);
}

// Computes the next Just Noticeable Difference (JND) boundary.
// The theory is that a person can't tell the difference between small differences in time.
// Therefore, if we wait a bit longer than necessary that won't translate to a noticeable
// difference in the experience. However, waiting for longer might mean that we can avoid
// showing an intermediate loading state. The longer we have already waited, the harder it
// is to tell small differences in time. Therefore, the longer we've already waited,
// the longer we can wait additionally. At some point we have to give up though.
// We pick a train model where the next boundary commits at a consistent schedule.
// These particular numbers are vague estimates. We expect to adjust them based on research.
function jnd(timeElapsed: number) {
  return timeElapsed < 120
    ? 120
    : timeElapsed < 480
    ? 480
    : timeElapsed < 1080
    ? 1080
    : timeElapsed < 1920
    ? 1920
    : timeElapsed < 3000
    ? 3000
    : timeElapsed < 4320
    ? 4320
    : ceil(timeElapsed / 1960) * 1960;
}

function computeMsUntilSuspenseLoadingDelay(
  mostRecentEventTime: number,
  suspenseConfig: SuspenseConfig,
) {
  const busyMinDurationMs = (suspenseConfig.busyMinDurationMs: any) | 0;
  if (busyMinDurationMs <= 0) {
    return 0;
  }
  const busyDelayMs = (suspenseConfig.busyDelayMs: any) | 0;

  // Compute the time until this render pass would expire.
  const currentTimeMs: number = now();
  const eventTimeMs: number = mostRecentEventTime;
  const timeElapsed = currentTimeMs - eventTimeMs;
  if (timeElapsed <= busyDelayMs) {
    // If we haven't yet waited longer than the initial delay, we don't
    // have to wait any additional time.
    return 0;
  }
  const msUntilTimeout = busyDelayMs + busyMinDurationMs - timeElapsed;
  // This is the value that is passed to `setTimeout`.
  return msUntilTimeout;
}

function checkForNestedUpdates() {
  if (nestedUpdateCount > NESTED_UPDATE_LIMIT) {
    nestedUpdateCount = 0;
    rootWithNestedUpdates = null;
    invariant(
      false,
      'Maximum update depth exceeded. This can happen when a component ' +
        'repeatedly calls setState inside componentWillUpdate or ' +
        'componentDidUpdate. React limits the number of nested updates to ' +
        'prevent infinite loops.',
    );
  }

  if (__DEV__) {
    if (nestedPassiveUpdateCount > NESTED_PASSIVE_UPDATE_LIMIT) {
      nestedPassiveUpdateCount = 0;
      console.error(
        'Maximum update depth exceeded. This can happen when a component ' +
          "calls setState inside useEffect, but useEffect either doesn't " +
          'have a dependency array, or one of the dependencies changes on ' +
          'every render.',
      );
    }
  }
}

function flushRenderPhaseStrictModeWarningsInDEV() {
  if (__DEV__) {
    ReactStrictModeWarnings.flushLegacyContextWarning();

    if (warnAboutDeprecatedLifecycles) {
      ReactStrictModeWarnings.flushPendingUnsafeLifecycleWarnings();
    }
  }
}

let didWarnStateUpdateForNotYetMountedComponent: Set<string> | null = null;
function warnAboutUpdateOnNotYetMountedFiberInDEV(fiber) {
  if (__DEV__) {
    if ((executionContext & RenderContext) !== NoContext) {
      // We let the other warning about render phase updates deal with this one.
      return;
    }

    if (!(fiber.mode & (BlockingMode | ConcurrentMode))) {
      return;
    }

    const tag = fiber.tag;
    if (
      tag !== IndeterminateComponent &&
      tag !== HostRoot &&
      tag !== ClassComponent &&
      tag !== FunctionComponent &&
      tag !== ForwardRef &&
      tag !== MemoComponent &&
      tag !== SimpleMemoComponent &&
      tag !== Block
    ) {
      // Only warn for user-defined components, not internal ones like Suspense.
      return;
    }

    // We show the whole stack but dedupe on the top component's name because
    // the problematic code almost always lies inside that component.
    const componentName = getComponentName(fiber.type) || 'ReactComponent';
    if (didWarnStateUpdateForNotYetMountedComponent !== null) {
      if (didWarnStateUpdateForNotYetMountedComponent.has(componentName)) {
        return;
      }
      didWarnStateUpdateForNotYetMountedComponent.add(componentName);
    } else {
      didWarnStateUpdateForNotYetMountedComponent = new Set([componentName]);
    }

    const previousFiber = ReactCurrentFiberCurrent;
    try {
      setCurrentDebugFiberInDEV(fiber);
      console.error(
        "Can't perform a React state update on a component that hasn't mounted yet. " +
          'This indicates that you have a side-effect in your render function that ' +
          'asynchronously later calls tries to update the component. Move this work to ' +
          'useEffect instead.',
      );
    } finally {
      if (previousFiber) {
        setCurrentDebugFiberInDEV(fiber);
      } else {
        resetCurrentDebugFiberInDEV();
      }
    }
  }
}

let didWarnStateUpdateForUnmountedComponent: Set<string> | null = null;
function warnAboutUpdateOnUnmountedFiberInDEV(fiber) {
  if (__DEV__) {
    const tag = fiber.tag;
    if (
      tag !== HostRoot &&
      tag !== ClassComponent &&
      tag !== FunctionComponent &&
      tag !== ForwardRef &&
      tag !== MemoComponent &&
      tag !== SimpleMemoComponent &&
      tag !== Block
    ) {
      // Only warn for user-defined components, not internal ones like Suspense.
      return;
    }

    // If there are pending passive effects unmounts for this Fiber,
    // we can assume that they would have prevented this update.
    if ((fiber.effectTag & PassiveUnmountPendingDev) !== NoEffect) {
      return;
    }

    // We show the whole stack but dedupe on the top component's name because
    // the problematic code almost always lies inside that component.
    const componentName = getComponentName(fiber.type) || 'ReactComponent';
    if (didWarnStateUpdateForUnmountedComponent !== null) {
      if (didWarnStateUpdateForUnmountedComponent.has(componentName)) {
        return;
      }
      didWarnStateUpdateForUnmountedComponent.add(componentName);
    } else {
      didWarnStateUpdateForUnmountedComponent = new Set([componentName]);
    }

    if (isFlushingPassiveEffects) {
      // Do not warn if we are currently flushing passive effects!
      //
      // React can't directly detect a memory leak, but there are some clues that warn about one.
      // One of these clues is when an unmounted React component tries to update its state.
      // For example, if a component forgets to remove an event listener when unmounting,
      // that listener may be called later and try to update state,
      // at which point React would warn about the potential leak.
      //
      // Warning signals are the most useful when they're strong.
      // (So we should avoid false positive warnings.)
      // Updating state from within an effect cleanup function is sometimes a necessary pattern, e.g.:
      // 1. Updating an ancestor that a component had registered itself with on mount.
      // 2. Resetting state when a component is hidden after going offscreen.
    } else {
      const previousFiber = ReactCurrentFiberCurrent;
      try {
        setCurrentDebugFiberInDEV(fiber);
        console.error(
          "Can't perform a React state update on an unmounted component. This " +
            'is a no-op, but it indicates a memory leak in your application. To ' +
            'fix, cancel all subscriptions and asynchronous tasks in %s.',
          tag === ClassComponent
            ? 'the componentWillUnmount method'
            : 'a useEffect cleanup function',
        );
      } finally {
        if (previousFiber) {
          setCurrentDebugFiberInDEV(fiber);
        } else {
          resetCurrentDebugFiberInDEV();
        }
      }
    }
  }
}

let beginWork;
if (__DEV__ && replayFailedUnitOfWorkWithInvokeGuardedCallback) {
  const dummyFiber = null;
  beginWork = (current, unitOfWork, lanes) => {
    // If a component throws an error, we replay it again in a synchronously
    // dispatched event, so that the debugger will treat it as an uncaught
    // error See ReactErrorUtils for more information.

    // Before entering the begin phase, copy the work-in-progress onto a dummy
    // fiber. If beginWork throws, we'll use this to reset the state.
    const originalWorkInProgressCopy = assignFiberPropertiesInDEV(
      dummyFiber,
      unitOfWork,
    );
    try {
      return originalBeginWork(current, unitOfWork, lanes);
    } catch (originalError) {
      if (
        originalError !== null &&
        typeof originalError === 'object' &&
        typeof originalError.then === 'function'
      ) {
        // Don't replay promises. Treat everything else like an error.
        throw originalError;
      }

      // Keep this code in sync with handleError; any changes here must have
      // corresponding changes there.
      resetContextDependencies();
      resetHooksAfterThrow();
      // Don't reset current debug fiber, since we're about to work on the
      // same fiber again.

      // Unwind the failed stack frame
      unwindInterruptedWork(unitOfWork);

      // Restore the original properties of the fiber.
      assignFiberPropertiesInDEV(unitOfWork, originalWorkInProgressCopy);

      if (enableProfilerTimer && unitOfWork.mode & ProfileMode) {
        // Reset the profiler timer.
        startProfilerTimer(unitOfWork);
      }

      // Run beginWork again.
      invokeGuardedCallback(
        null,
        originalBeginWork,
        null,
        current,
        unitOfWork,
        lanes,
      );

      if (hasCaughtError()) {
        const replayError = clearCaughtError();
        // `invokeGuardedCallback` sometimes sets an expando `_suppressLogging`.
        // Rethrow this error instead of the original one.
        throw replayError;
      } else {
        // This branch is reachable if the render phase is impure.
        throw originalError;
      }
    }
  };
} else {
  beginWork = originalBeginWork;
}

let didWarnAboutUpdateInRender = false;
let didWarnAboutUpdateInRenderForAnotherComponent;
if (__DEV__) {
  didWarnAboutUpdateInRenderForAnotherComponent = new Set();
}

function warnAboutRenderPhaseUpdatesInDEV(fiber) {
  if (__DEV__) {
    if (
      ReactCurrentDebugFiberIsRenderingInDEV &&
      (executionContext & RenderContext) !== NoContext &&
      !getIsUpdatingOpaqueValueInRenderPhaseInDEV()
    ) {
      switch (fiber.tag) {
        case FunctionComponent:
        case ForwardRef:
        case SimpleMemoComponent: {
          const renderingComponentName =
            (workInProgress && getComponentName(workInProgress.type)) ||
            'Unknown';
          // Dedupe by the rendering component because it's the one that needs to be fixed.
          const dedupeKey = renderingComponentName;
          if (!didWarnAboutUpdateInRenderForAnotherComponent.has(dedupeKey)) {
            didWarnAboutUpdateInRenderForAnotherComponent.add(dedupeKey);
            const setStateComponentName =
              getComponentName(fiber.type) || 'Unknown';
            console.error(
              'Cannot update a component (`%s`) while rendering a ' +
                'different component (`%s`). To locate the bad setState() call inside `%s`, ' +
                'follow the stack trace as described in https://fb.me/setstate-in-render',
              setStateComponentName,
              renderingComponentName,
              renderingComponentName,
            );
          }
          break;
        }
        case ClassComponent: {
          if (!didWarnAboutUpdateInRender) {
            console.error(
              'Cannot update during an existing state transition (such as ' +
                'within `render`). Render methods should be a pure ' +
                'function of props and state.',
            );
            didWarnAboutUpdateInRender = true;
          }
          break;
        }
      }
    }
  }
}

// a 'shared' variable that changes when act() opens/closes in tests.
export const IsThisRendererActing = {current: (false: boolean)};

export function warnIfNotScopedWithMatchingAct(fiber: Fiber): void {
  if (__DEV__) {
    if (
      warnsIfNotActing === true &&
      IsSomeRendererActing.current === true &&
      IsThisRendererActing.current !== true
    ) {
      const previousFiber = ReactCurrentFiberCurrent;
      try {
        setCurrentDebugFiberInDEV(fiber);
        console.error(
          "It looks like you're using the wrong act() around your test interactions.\n" +
            'Be sure to use the matching version of act() corresponding to your renderer:\n\n' +
            '// for react-dom:\n' +
            // Break up imports to avoid accidentally parsing them as dependencies.
            'import {act} fr' +
            "om 'react-dom/test-utils';\n" +
            '// ...\n' +
            'act(() => ...);\n\n' +
            '// for react-test-renderer:\n' +
            // Break up imports to avoid accidentally parsing them as dependencies.
            'import TestRenderer fr' +
            "om react-test-renderer';\n" +
            'const {act} = TestRenderer;\n' +
            '// ...\n' +
            'act(() => ...);',
        );
      } finally {
        if (previousFiber) {
          setCurrentDebugFiberInDEV(fiber);
        } else {
          resetCurrentDebugFiberInDEV();
        }
      }
    }
  }
}

export function warnIfNotCurrentlyActingEffectsInDEV(fiber: Fiber): void {
  if (__DEV__) {
    if (
      warnsIfNotActing === true &&
      (fiber.mode & StrictMode) !== NoMode &&
      IsSomeRendererActing.current === false &&
      IsThisRendererActing.current === false
    ) {
      console.error(
        'An update to %s ran an effect, but was not wrapped in act(...).\n\n' +
          'When testing, code that causes React state updates should be ' +
          'wrapped into act(...):\n\n' +
          'act(() => {\n' +
          '  /* fire events that update state */\n' +
          '});\n' +
          '/* assert on the output */\n\n' +
          "This ensures that you're testing the behavior the user would see " +
          'in the browser.' +
          ' Learn more at https://fb.me/react-wrap-tests-with-act',
        getComponentName(fiber.type),
      );
    }
  }
}

function warnIfNotCurrentlyActingUpdatesInDEV(fiber: Fiber): void {
  if (__DEV__) {
    if (
      warnsIfNotActing === true &&
      executionContext === NoContext &&
      IsSomeRendererActing.current === false &&
      IsThisRendererActing.current === false
    ) {
      const previousFiber = ReactCurrentFiberCurrent;
      try {
        setCurrentDebugFiberInDEV(fiber);
        console.error(
          'An update to %s inside a test was not wrapped in act(...).\n\n' +
            'When testing, code that causes React state updates should be ' +
            'wrapped into act(...):\n\n' +
            'act(() => {\n' +
            '  /* fire events that update state */\n' +
            '});\n' +
            '/* assert on the output */\n\n' +
            "This ensures that you're testing the behavior the user would see " +
            'in the browser.' +
            ' Learn more at https://fb.me/react-wrap-tests-with-act',
          getComponentName(fiber.type),
        );
      } finally {
        if (previousFiber) {
          setCurrentDebugFiberInDEV(fiber);
        } else {
          resetCurrentDebugFiberInDEV();
        }
      }
    }
  }
}

export const warnIfNotCurrentlyActingUpdatesInDev = warnIfNotCurrentlyActingUpdatesInDEV;

// In tests, we want to enforce a mocked scheduler.
let didWarnAboutUnmockedScheduler = false;
// TODO Before we release concurrent mode, revisit this and decide whether a mocked
// scheduler is the actual recommendation. The alternative could be a testing build,
// a new lib, or whatever; we dunno just yet. This message is for early adopters
// to get their tests right.

export function warnIfUnmockedScheduler(fiber: Fiber) {
  if (__DEV__) {
    if (
      didWarnAboutUnmockedScheduler === false &&
      Scheduler.unstable_flushAllWithoutAsserting === undefined
    ) {
      if (fiber.mode & BlockingMode || fiber.mode & ConcurrentMode) {
        didWarnAboutUnmockedScheduler = true;
        console.error(
          'In Concurrent or Sync modes, the "scheduler" module needs to be mocked ' +
            'to guarantee consistent behaviour across tests and browsers. ' +
            'For example, with jest: \n' +
            // Break up requires to avoid accidentally parsing them as dependencies.
            "jest.mock('scheduler', () => require" +
            "('scheduler/unstable_mock'));\n\n" +
            'For more info, visit https://fb.me/react-mock-scheduler',
        );
      } else if (warnAboutUnmockedScheduler === true) {
        didWarnAboutUnmockedScheduler = true;
        console.error(
          'Starting from React v18, the "scheduler" module will need to be mocked ' +
            'to guarantee consistent behaviour across tests and browsers. ' +
            'For example, with jest: \n' +
            // Break up requires to avoid accidentally parsing them as dependencies.
            "jest.mock('scheduler', () => require" +
            "('scheduler/unstable_mock'));\n\n" +
            'For more info, visit https://fb.me/react-mock-scheduler',
        );
      }
    }
  }
}

function computeThreadID(root: FiberRoot, lane: Lane | Lanes) {
  // Interaction threads are unique per root and expiration time.
  // NOTE: Intentionally unsound cast. All that matters is that it's a number
  // and it represents a batch of work. Could make a helper function instead,
  // but meh this is fine for now.
  return (lane: any) * 1000 + root.interactionThreadID;
}

export function markSpawnedWork(lane: Lane | Lanes) {
  if (!enableSchedulerTracing) {
    return;
  }
  if (spawnedWorkDuringRender === null) {
    spawnedWorkDuringRender = [lane];
  } else {
    spawnedWorkDuringRender.push(lane);
  }
}

function scheduleInteractions(
  root: FiberRoot,
  lane: Lane | Lanes,
  interactions: Set<Interaction>,
) {
  if (!enableSchedulerTracing) {
    return;
  }

  if (interactions.size > 0) {
    const pendingInteractionMap = root.pendingInteractionMap;
    const pendingInteractions = pendingInteractionMap.get(lane);
    if (pendingInteractions != null) {
      interactions.forEach(interaction => {
        if (!pendingInteractions.has(interaction)) {
          // Update the pending async work count for previously unscheduled interaction.
          interaction.__count++;
        }

        pendingInteractions.add(interaction);
      });
    } else {
      pendingInteractionMap.set(lane, new Set(interactions));

      // Update the pending async work count for the current interactions.
      interactions.forEach(interaction => {
        interaction.__count++;
      });
    }

    const subscriber = __subscriberRef.current;
    if (subscriber !== null) {
      const threadID = computeThreadID(root, lane);
      subscriber.onWorkScheduled(interactions, threadID);
    }
  }
}

function schedulePendingInteractions(root: FiberRoot, lane: Lane | Lanes) {
  // This is called when work is scheduled on a root.
  // It associates the current interactions with the newly-scheduled expiration.
  // They will be restored when that expiration is later committed.
  if (!enableSchedulerTracing) {
    return;
  }

  scheduleInteractions(root, lane, __interactionsRef.current);
}

function startWorkOnPendingInteractions(root: FiberRoot, lanes: Lanes) {
  // This is called when new work is started on a root.
  if (!enableSchedulerTracing) {
    return;
  }

  // Determine which interactions this batch of work currently includes, So that
  // we can accurately attribute time spent working on it, And so that cascading
  // work triggered during the render phase will be associated with it.
  const interactions: Set<Interaction> = new Set();
  root.pendingInteractionMap.forEach((scheduledInteractions, scheduledLane) => {
    if (includesSomeLane(lanes, scheduledLane)) {
      scheduledInteractions.forEach(interaction =>
        interactions.add(interaction),
      );
    }
  });

  // Store the current set of interactions on the FiberRoot for a few reasons:
  // We can re-use it in hot functions like performConcurrentWorkOnRoot()
  // without having to recalculate it. We will also use it in commitWork() to
  // pass to any Profiler onRender() hooks. This also provides DevTools with a
  // way to access it when the onCommitRoot() hook is called.
  root.memoizedInteractions = interactions;

  if (interactions.size > 0) {
    const subscriber = __subscriberRef.current;
    if (subscriber !== null) {
      const threadID = computeThreadID(root, lanes);
      try {
        subscriber.onWorkStarted(interactions, threadID);
      } catch (error) {
        // If the subscriber throws, rethrow it in a separate task
        scheduleCallback(ImmediateSchedulerPriority, () => {
          throw error;
        });
      }
    }
  }
}

function finishPendingInteractions(root, committedLanes) {
  if (!enableSchedulerTracing) {
    return;
  }

  const remainingLanesAfterCommit = root.pendingLanes;

  let subscriber;

  try {
    subscriber = __subscriberRef.current;
    if (subscriber !== null && root.memoizedInteractions.size > 0) {
      // FIXME: More than one lane can finish in a single commit.
      const threadID = computeThreadID(root, committedLanes);
      subscriber.onWorkStopped(root.memoizedInteractions, threadID);
    }
  } catch (error) {
    // If the subscriber throws, rethrow it in a separate task
    scheduleCallback(ImmediateSchedulerPriority, () => {
      throw error;
    });
  } finally {
    // Clear completed interactions from the pending Map.
    // Unless the render was suspended or cascading work was scheduled,
    // In which case– leave pending interactions until the subsequent render.
    const pendingInteractionMap = root.pendingInteractionMap;
    pendingInteractionMap.forEach((scheduledInteractions, lane) => {
      // Only decrement the pending interaction count if we're done.
      // If there's still work at the current priority,
      // That indicates that we are waiting for suspense data.
      if (!includesSomeLane(remainingLanesAfterCommit, lane)) {
        pendingInteractionMap.delete(lane);

        scheduledInteractions.forEach(interaction => {
          interaction.__count--;

          if (subscriber !== null && interaction.__count === 0) {
            try {
              subscriber.onInteractionScheduledWorkCompleted(interaction);
            } catch (error) {
              // If the subscriber throws, rethrow it in a separate task
              scheduleCallback(ImmediateSchedulerPriority, () => {
                throw error;
              });
            }
          }
        });
      }
    });
  }
}

// `act` testing API
//
// TODO: This is mostly a copy-paste from the legacy `act`, which does not have
// access to the same internals that we do here. Some trade offs in the
// implementation no longer make sense.

let isFlushingAct = false;
let isInsideThisAct = false;

// TODO: Yes, this is confusing. See above comment. We'll refactor it.
function shouldForceFlushFallbacksInDEV() {
  if (!__DEV__) {
    // Never force flush in production. This function should get stripped out.
    return false;
  }
  // `IsThisRendererActing.current` is used by ReactTestUtils version of `act`.
  if (IsThisRendererActing.current) {
    // `isInsideAct` is only used by the reconciler implementation of `act`.
    // We don't want to flush suspense fallbacks until the end.
    return !isInsideThisAct;
  }
  // Flush callbacks at the end.
  return isFlushingAct;
}

const flushMockScheduler = Scheduler.unstable_flushAllWithoutAsserting;
const isSchedulerMocked = typeof flushMockScheduler === 'function';

// Returns whether additional work was scheduled. Caller should keep flushing
// until there's no work left.
function flushActWork(): boolean {
  if (flushMockScheduler !== undefined) {
    const prevIsFlushing = isFlushingAct;
    isFlushingAct = true;
    try {
      return flushMockScheduler();
    } finally {
      isFlushingAct = prevIsFlushing;
    }
  } else {
    // No mock scheduler available. However, the only type of pending work is
    // passive effects, which we control. So we can flush that.
    const prevIsFlushing = isFlushingAct;
    isFlushingAct = true;
    try {
      let didFlushWork = false;
      while (flushPassiveEffects()) {
        didFlushWork = true;
      }
      return didFlushWork;
    } finally {
      isFlushingAct = prevIsFlushing;
    }
  }
}

function flushWorkAndMicroTasks(onDone: (err: ?Error) => void) {
  try {
    flushActWork();
    enqueueTask(() => {
      if (flushActWork()) {
        flushWorkAndMicroTasks(onDone);
      } else {
        onDone();
      }
    });
  } catch (err) {
    onDone(err);
  }
}

// we track the 'depth' of the act() calls with this counter,
// so we can tell if any async act() calls try to run in parallel.

let actingUpdatesScopeDepth = 0;
let didWarnAboutUsingActInProd = false;

export function act(callback: () => Thenable<mixed>): Thenable<void> {
  if (!__DEV__) {
    if (didWarnAboutUsingActInProd === false) {
      didWarnAboutUsingActInProd = true;
      // eslint-disable-next-line react-internal/no-production-logging
      console.error(
        'act(...) is not supported in production builds of React, and might not behave as expected.',
      );
    }
  }

  const previousActingUpdatesScopeDepth = actingUpdatesScopeDepth;
  actingUpdatesScopeDepth++;

  const previousIsSomeRendererActing = IsSomeRendererActing.current;
  const previousIsThisRendererActing = IsThisRendererActing.current;
  const previousIsInsideThisAct = isInsideThisAct;
  IsSomeRendererActing.current = true;
  IsThisRendererActing.current = true;
  isInsideThisAct = true;

  function onDone() {
    actingUpdatesScopeDepth--;
    IsSomeRendererActing.current = previousIsSomeRendererActing;
    IsThisRendererActing.current = previousIsThisRendererActing;
    isInsideThisAct = previousIsInsideThisAct;
    if (__DEV__) {
      if (actingUpdatesScopeDepth > previousActingUpdatesScopeDepth) {
        // if it's _less than_ previousActingUpdatesScopeDepth, then we can assume the 'other' one has warned
        console.error(
          'You seem to have overlapping act() calls, this is not supported. ' +
            'Be sure to await previous act() calls before making a new one. ',
        );
      }
    }
  }

  let result;
  try {
    result = batchedUpdates(callback);
  } catch (error) {
    // on sync errors, we still want to 'cleanup' and decrement actingUpdatesScopeDepth
    onDone();
    throw error;
  }

  if (
    result !== null &&
    typeof result === 'object' &&
    typeof result.then === 'function'
  ) {
    // setup a boolean that gets set to true only
    // once this act() call is await-ed
    let called = false;
    if (__DEV__) {
      if (typeof Promise !== 'undefined') {
        //eslint-disable-next-line no-undef
        Promise.resolve()
          .then(() => {})
          .then(() => {
            if (called === false) {
              console.error(
                'You called act(async () => ...) without await. ' +
                  'This could lead to unexpected testing behaviour, interleaving multiple act ' +
                  'calls and mixing their scopes. You should - await act(async () => ...);',
              );
            }
          });
      }
    }

    // in the async case, the returned thenable runs the callback, flushes
    // effects and  microtasks in a loop until flushPassiveEffects() === false,
    // and cleans up
    return {
      then(resolve, reject) {
        called = true;
        result.then(
          () => {
            if (
              actingUpdatesScopeDepth > 1 ||
              (isSchedulerMocked === true &&
                previousIsSomeRendererActing === true)
            ) {
              onDone();
              resolve();
              return;
            }
            // we're about to exit the act() scope,
            // now's the time to flush tasks/effects
            flushWorkAndMicroTasks((err: ?Error) => {
              onDone();
              if (err) {
                reject(err);
              } else {
                resolve();
              }
            });
          },
          err => {
            onDone();
            reject(err);
          },
        );
      },
    };
  } else {
    if (__DEV__) {
      if (result !== undefined) {
        console.error(
          'The callback passed to act(...) function ' +
            'must return undefined, or a Promise. You returned %s',
          result,
        );
      }
    }

    // flush effects until none remain, and cleanup
    try {
      if (
        actingUpdatesScopeDepth === 1 &&
        (isSchedulerMocked === false || previousIsSomeRendererActing === false)
      ) {
        // we're about to exit the act() scope,
        // now's the time to flush effects
        flushActWork();
      }
      onDone();
    } catch (err) {
      onDone();
      throw err;
    }

    // in the sync case, the returned thenable only warns *if* await-ed
    return {
      then(resolve) {
        if (__DEV__) {
          console.error(
            'Do not await the result of calling act(...) with sync logic, it is not a Promise.',
          );
        }
        resolve();
      },
    };
  }
}

function detachFiberAfterEffects(fiber: Fiber): void {
  fiber.sibling = null;
}<|MERGE_RESOLUTION|>--- conflicted
+++ resolved
@@ -1864,22 +1864,6 @@
 }
 
 function commitRootImpl(root, renderPriorityLevel) {
-<<<<<<< HEAD
-  const finishedWork = root.finishedWork;
-  const lanes = root.finishedLanes;
-
-  if (__DEV__) {
-    if (enableDebugTracing) {
-      logCommitStarted(lanes);
-    }
-  }
-
-  if (enableSchedulingProfiling) {
-    markCommitStarted(lanes);
-  }
-
-=======
->>>>>>> ffe516f3
   do {
     // `flushPassiveEffects` will call `flushSyncUpdateQueue` at the end, which
     // means `flushPassiveEffects` will sometimes result in additional
