--- conflicted
+++ resolved
@@ -2354,16 +2354,10 @@
   }
 }
 
-<<<<<<< HEAD
-function commitBeforeMutationEffectsDeletions(deletions: Array<Fiber>) {
-  for (let i = 0; i < deletions.length; i += 1) {
-    const fiber = deletions[i];
-=======
 function commitMutationEffects(root: FiberRoot, renderPriorityLevel) {
   // TODO: Should probably move the bulk of this function to commitWork.
   while (nextEffect !== null) {
     setCurrentDebugFiberInDEV(nextEffect);
->>>>>>> e23673b5
 
     const flags = nextEffect.flags;
 
@@ -2462,35 +2456,11 @@
       commitLayoutEffectOnFiber(root, current, nextEffect, committedLanes);
     }
 
-<<<<<<< HEAD
-function commitMutationEffectsDeletions(
-  deletions: Array<Fiber>,
-  nearestMountedAncestor: Fiber,
-  root: FiberRoot,
-  renderPriorityLevel,
-) {
-  for (let i = 0; i < deletions.length; i += 1) {
-    const childToDelete = deletions[i];
-    if (__DEV__) {
-      invokeGuardedCallback(
-        null,
-        commitDeletion,
-        null,
-        root,
-        childToDelete,
-        nearestMountedAncestor,
-        renderPriorityLevel,
-      );
-      if (hasCaughtError()) {
-        const error = clearCaughtError();
-        captureCommitPhaseError(childToDelete, nearestMountedAncestor, error);
-=======
     if (enableScopeAPI) {
       // TODO: This is a temporary solution that allowed us to transition away
       // from React Flare on www.
       if (flags & Ref && nextEffect.tag !== ScopeComponent) {
         commitAttachRef(nextEffect);
->>>>>>> e23673b5
       }
     } else {
       if (flags & Ref) {
@@ -2551,42 +2521,6 @@
   }
 }
 
-<<<<<<< HEAD
-function flushPassiveUnmountEffects(firstChild: Fiber): void {
-  let fiber = firstChild;
-  while (fiber !== null) {
-    const deletions = fiber.deletions;
-    if (deletions !== null) {
-      for (let i = 0; i < deletions.length; i += 1) {
-        const fiberToDelete = deletions[i];
-        flushPassiveUnmountEffectsInsideOfDeletedTree(fiberToDelete, fiber);
-
-        // Now that passive effects have been processed, it's safe to detach lingering pointers.
-        detachFiberAfterEffects(fiberToDelete);
-      }
-    }
-
-    const child = fiber.child;
-    if (child !== null) {
-      // If any children have passive effects then traverse the subtree.
-      // Note that this requires checking subtreeFlags of the current Fiber,
-      // rather than the subtreeFlags/effectsTag of the first child,
-      // since that would not cover passive effects in siblings.
-      const passiveFlags = fiber.subtreeFlags & PassiveMask;
-      if (passiveFlags !== NoFlags) {
-        flushPassiveUnmountEffects(child);
-      }
-    }
-
-    const primaryFlags = fiber.flags & Passive;
-    if (primaryFlags !== NoFlags) {
-      setCurrentDebugFiberInDEV(fiber);
-      commitPassiveUnmountOnFiber(fiber);
-      resetCurrentDebugFiberInDEV();
-    }
-
-    fiber = fiber.sibling;
-=======
 export function enqueuePendingPassiveHookEffectMount(
   fiber: Fiber,
   effect: HookEffect,
@@ -2598,7 +2532,6 @@
       flushPassiveEffects();
       return null;
     });
->>>>>>> e23673b5
   }
 }
 
