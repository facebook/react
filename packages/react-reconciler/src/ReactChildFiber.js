--- conflicted
+++ resolved
@@ -104,14 +104,11 @@
   element: ReactElement,
 ) {
   let mixedRef = element.ref;
-<<<<<<< HEAD
   if (
     mixedRef !== null &&
     typeof mixedRef !== 'function' &&
     typeof mixedRef !== 'object'
   ) {
-=======
-  if (mixedRef !== null && typeof mixedRef !== 'function') {
     if (__DEV__) {
       if (returnFiber.mode & StrictMode) {
         const componentName = getComponentName(returnFiber) || 'Component';
@@ -120,7 +117,7 @@
             false,
             'A string ref has been found within a strict mode tree. ' +
               'String refs are a source of potential bugs and should be avoided. ' +
-              'We recommend using a ref callback instead.' +
+              'We recommend using createRef() instead.' +
               '\n%s' +
               '\n\nLearn more about using refs safely here:' +
               '\nhttps://fb.me/react-strict-mode-string-ref',
@@ -131,7 +128,6 @@
       }
     }
 
->>>>>>> 6f2f55ed
     if (element._owner) {
       const owner: ?Fiber = (element._owner: any);
       let inst;
