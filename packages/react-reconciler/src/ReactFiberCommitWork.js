/**
 * Copyright (c) Facebook, Inc. and its affiliates.
 *
 * This source code is licensed under the MIT license found in the
 * LICENSE file in the root directory of this source tree.
 *
 * @flow
 */

import type {
  Instance,
  TextInstance,
  SuspenseInstance,
  Container,
  ChildSet,
  UpdatePayload,
} from './ReactFiberHostConfig';
import type {Fiber} from './ReactFiber';
import type {FiberRoot} from './ReactFiberRoot';
import type {ExpirationTime} from './ReactFiberExpirationTime';
import type {CapturedValue, CapturedError} from './ReactCapturedValue';
import type {SuspenseState} from './ReactFiberSuspenseComponent';
import type {FunctionComponentUpdateQueue} from './ReactFiberHooks';
import type {Thenable} from './ReactFiberScheduler';

import {unstable_wrap as Schedule_tracing_wrap} from 'scheduler/tracing';
import {
  enableSchedulerTracing,
  enableProfilerTimer,
  enableSuspenseServerRenderer,
  enableEventAPI,
} from 'shared/ReactFeatureFlags';
import {
  FunctionComponent,
  ForwardRef,
  ClassComponent,
  HostRoot,
  HostComponent,
  HostText,
  HostPortal,
  Profiler,
  SuspenseComponent,
  DehydratedSuspenseComponent,
  IncompleteClassComponent,
  MemoComponent,
  SimpleMemoComponent,
<<<<<<< HEAD
  EventComponent,
=======
  EventTarget,
>>>>>>> 4fbbae8a
} from 'shared/ReactWorkTags';
import {
  invokeGuardedCallback,
  hasCaughtError,
  clearCaughtError,
} from 'shared/ReactErrorUtils';
import {
  ContentReset,
  Placement,
  Snapshot,
  Update,
} from 'shared/ReactSideEffectTags';
import getComponentName from 'shared/getComponentName';
import invariant from 'shared/invariant';
import warningWithoutStack from 'shared/warningWithoutStack';
import warning from 'shared/warning';

import {NoWork} from './ReactFiberExpirationTime';
import {onCommitUnmount} from './ReactFiberDevToolsHook';
import {startPhaseTimer, stopPhaseTimer} from './ReactDebugFiberPerf';
import {getStackByFiberInDevAndProd} from './ReactCurrentFiber';
import {logCapturedError} from './ReactFiberErrorLogger';
import {resolveDefaultProps} from './ReactFiberLazyComponent';
import {getCommitTime} from './ReactProfilerTimer';
import {commitUpdateQueue} from './ReactUpdateQueue';
import {
  getPublicInstance,
  supportsMutation,
  supportsPersistence,
  commitMount,
  commitUpdate,
  resetTextContent,
  commitTextUpdate,
  appendChild,
  appendChildToContainer,
  insertBefore,
  insertInContainerBefore,
  removeChild,
  removeChildFromContainer,
  clearSuspenseBoundary,
  clearSuspenseBoundaryFromContainer,
  replaceContainerChildren,
  createContainerChildSet,
  hideInstance,
  hideTextInstance,
  unhideInstance,
  unhideTextInstance,
<<<<<<< HEAD
  unmountEventComponent,
=======
  commitEventTarget,
>>>>>>> 4fbbae8a
} from './ReactFiberHostConfig';
import {
  captureCommitPhaseError,
  requestCurrentTime,
  resolveRetryThenable,
} from './ReactFiberScheduler';
import {
  NoEffect as NoHookEffect,
  UnmountSnapshot,
  UnmountMutation,
  MountMutation,
  UnmountLayout,
  MountLayout,
  UnmountPassive,
  MountPassive,
} from './ReactHookEffectTags';
import {didWarnAboutReassigningProps} from './ReactFiberBeginWork';

let didWarnAboutUndefinedSnapshotBeforeUpdate: Set<mixed> | null = null;
if (__DEV__) {
  didWarnAboutUndefinedSnapshotBeforeUpdate = new Set();
}

const PossiblyWeakSet = typeof WeakSet === 'function' ? WeakSet : Set;

export function logError(boundary: Fiber, errorInfo: CapturedValue<mixed>) {
  const source = errorInfo.source;
  let stack = errorInfo.stack;
  if (stack === null && source !== null) {
    stack = getStackByFiberInDevAndProd(source);
  }

  const capturedError: CapturedError = {
    componentName: source !== null ? getComponentName(source.type) : null,
    componentStack: stack !== null ? stack : '',
    error: errorInfo.value,
    errorBoundary: null,
    errorBoundaryName: null,
    errorBoundaryFound: false,
    willRetry: false,
  };

  if (boundary !== null && boundary.tag === ClassComponent) {
    capturedError.errorBoundary = boundary.stateNode;
    capturedError.errorBoundaryName = getComponentName(boundary.type);
    capturedError.errorBoundaryFound = true;
    capturedError.willRetry = true;
  }

  try {
    logCapturedError(capturedError);
  } catch (e) {
    // This method must not throw, or React internal state will get messed up.
    // If console.error is overridden, or logCapturedError() shows a dialog that throws,
    // we want to report this error outside of the normal stack as a last resort.
    // https://github.com/facebook/react/issues/13188
    setTimeout(() => {
      throw e;
    });
  }
}

const callComponentWillUnmountWithTimer = function(current, instance) {
  startPhaseTimer(current, 'componentWillUnmount');
  instance.props = current.memoizedProps;
  instance.state = current.memoizedState;
  instance.componentWillUnmount();
  stopPhaseTimer();
};

// Capture errors so they don't interrupt unmounting.
function safelyCallComponentWillUnmount(current, instance) {
  if (__DEV__) {
    invokeGuardedCallback(
      null,
      callComponentWillUnmountWithTimer,
      null,
      current,
      instance,
    );
    if (hasCaughtError()) {
      const unmountError = clearCaughtError();
      captureCommitPhaseError(current, unmountError);
    }
  } else {
    try {
      callComponentWillUnmountWithTimer(current, instance);
    } catch (unmountError) {
      captureCommitPhaseError(current, unmountError);
    }
  }
}

function safelyDetachRef(current: Fiber) {
  const ref = current.ref;
  if (ref !== null) {
    if (typeof ref === 'function') {
      if (__DEV__) {
        invokeGuardedCallback(null, ref, null, null);
        if (hasCaughtError()) {
          const refError = clearCaughtError();
          captureCommitPhaseError(current, refError);
        }
      } else {
        try {
          ref(null);
        } catch (refError) {
          captureCommitPhaseError(current, refError);
        }
      }
    } else {
      ref.current = null;
    }
  }
}

function safelyCallDestroy(current, destroy) {
  if (__DEV__) {
    invokeGuardedCallback(null, destroy, null);
    if (hasCaughtError()) {
      const error = clearCaughtError();
      captureCommitPhaseError(current, error);
    }
  } else {
    try {
      destroy();
    } catch (error) {
      captureCommitPhaseError(current, error);
    }
  }
}

function commitBeforeMutationLifeCycles(
  current: Fiber | null,
  finishedWork: Fiber,
): void {
  switch (finishedWork.tag) {
    case FunctionComponent:
    case ForwardRef:
    case SimpleMemoComponent: {
      commitHookEffectList(UnmountSnapshot, NoHookEffect, finishedWork);
      return;
    }
    case ClassComponent: {
      if (finishedWork.effectTag & Snapshot) {
        if (current !== null) {
          const prevProps = current.memoizedProps;
          const prevState = current.memoizedState;
          startPhaseTimer(finishedWork, 'getSnapshotBeforeUpdate');
          const instance = finishedWork.stateNode;
          // We could update instance props and state here,
          // but instead we rely on them being set during last render.
          // TODO: revisit this when we implement resuming.
          if (__DEV__) {
            if (
              finishedWork.type === finishedWork.elementType &&
              !didWarnAboutReassigningProps
            ) {
              warning(
                instance.props === finishedWork.memoizedProps,
                'Expected %s props to match memoized props before ' +
                  'getSnapshotBeforeUpdate. ' +
                  'This might either be because of a bug in React, or because ' +
                  'a component reassigns its own `this.props`. ' +
                  'Please file an issue.',
                getComponentName(finishedWork.type) || 'instance',
              );
              warning(
                instance.state === finishedWork.memoizedState,
                'Expected %s state to match memoized state before ' +
                  'getSnapshotBeforeUpdate. ' +
                  'This might either be because of a bug in React, or because ' +
                  'a component reassigns its own `this.props`. ' +
                  'Please file an issue.',
                getComponentName(finishedWork.type) || 'instance',
              );
            }
          }
          const snapshot = instance.getSnapshotBeforeUpdate(
            finishedWork.elementType === finishedWork.type
              ? prevProps
              : resolveDefaultProps(finishedWork.type, prevProps),
            prevState,
          );
          if (__DEV__) {
            const didWarnSet = ((didWarnAboutUndefinedSnapshotBeforeUpdate: any): Set<
              mixed,
            >);
            if (snapshot === undefined && !didWarnSet.has(finishedWork.type)) {
              didWarnSet.add(finishedWork.type);
              warningWithoutStack(
                false,
                '%s.getSnapshotBeforeUpdate(): A snapshot value (or null) ' +
                  'must be returned. You have returned undefined.',
                getComponentName(finishedWork.type),
              );
            }
          }
          instance.__reactInternalSnapshotBeforeUpdate = snapshot;
          stopPhaseTimer();
        }
      }
      return;
    }
    case HostRoot:
    case HostComponent:
    case HostText:
    case HostPortal:
    case IncompleteClassComponent:
    case EventTarget:
      // Nothing to do for these component types
      return;
    default: {
      invariant(
        false,
        'This unit of work tag should not have side-effects. This error is ' +
          'likely caused by a bug in React. Please file an issue.',
      );
    }
  }
}

function commitHookEffectList(
  unmountTag: number,
  mountTag: number,
  finishedWork: Fiber,
) {
  const updateQueue: FunctionComponentUpdateQueue | null = (finishedWork.updateQueue: any);
  let lastEffect = updateQueue !== null ? updateQueue.lastEffect : null;
  if (lastEffect !== null) {
    const firstEffect = lastEffect.next;
    let effect = firstEffect;
    do {
      if ((effect.tag & unmountTag) !== NoHookEffect) {
        // Unmount
        const destroy = effect.destroy;
        effect.destroy = undefined;
        if (destroy !== undefined) {
          destroy();
        }
      }
      if ((effect.tag & mountTag) !== NoHookEffect) {
        // Mount
        const create = effect.create;
        effect.destroy = create();

        if (__DEV__) {
          const destroy = effect.destroy;
          if (destroy !== undefined && typeof destroy !== 'function') {
            let addendum;
            if (destroy === null) {
              addendum =
                ' You returned null. If your effect does not require clean ' +
                'up, return undefined (or nothing).';
            } else if (typeof destroy.then === 'function') {
              addendum =
                '\n\nIt looks like you wrote useEffect(async () => ...) or returned a Promise. ' +
                'Instead, write the async function inside your effect ' +
                'and call it immediately:\n\n' +
                'useEffect(() => {\n' +
                '  async function fetchData() {\n' +
                '    // You can await here\n' +
                '    const response = await MyAPI.getData(someId);\n' +
                '    // ...\n' +
                '  }\n' +
                '  fetchData();\n' +
                `}, [someId]); // Or [] if effect doesn't need props or state\n\n` +
                'Learn more about data fetching with Hooks: https://fb.me/react-hooks-data-fetching';
            } else {
              addendum = ' You returned: ' + destroy;
            }
            warningWithoutStack(
              false,
              'An effect function must not return anything besides a function, ' +
                'which is used for clean-up.%s%s',
              addendum,
              getStackByFiberInDevAndProd(finishedWork),
            );
          }
        }
      }
      effect = effect.next;
    } while (effect !== firstEffect);
  }
}

export function commitPassiveHookEffects(finishedWork: Fiber): void {
  commitHookEffectList(UnmountPassive, NoHookEffect, finishedWork);
  commitHookEffectList(NoHookEffect, MountPassive, finishedWork);
}

function commitLifeCycles(
  finishedRoot: FiberRoot,
  current: Fiber | null,
  finishedWork: Fiber,
  committedExpirationTime: ExpirationTime,
): void {
  switch (finishedWork.tag) {
    case FunctionComponent:
    case ForwardRef:
    case SimpleMemoComponent: {
      commitHookEffectList(UnmountLayout, MountLayout, finishedWork);
      break;
    }
    case ClassComponent: {
      const instance = finishedWork.stateNode;
      if (finishedWork.effectTag & Update) {
        if (current === null) {
          startPhaseTimer(finishedWork, 'componentDidMount');
          // We could update instance props and state here,
          // but instead we rely on them being set during last render.
          // TODO: revisit this when we implement resuming.
          if (__DEV__) {
            if (
              finishedWork.type === finishedWork.elementType &&
              !didWarnAboutReassigningProps
            ) {
              warning(
                instance.props === finishedWork.memoizedProps,
                'Expected %s props to match memoized props before ' +
                  'componentDidMount. ' +
                  'This might either be because of a bug in React, or because ' +
                  'a component reassigns its own `this.props`. ' +
                  'Please file an issue.',
                getComponentName(finishedWork.type) || 'instance',
              );
              warning(
                instance.state === finishedWork.memoizedState,
                'Expected %s state to match memoized state before ' +
                  'componentDidMount. ' +
                  'This might either be because of a bug in React, or because ' +
                  'a component reassigns its own `this.props`. ' +
                  'Please file an issue.',
                getComponentName(finishedWork.type) || 'instance',
              );
            }
          }
          instance.componentDidMount();
          stopPhaseTimer();
        } else {
          const prevProps =
            finishedWork.elementType === finishedWork.type
              ? current.memoizedProps
              : resolveDefaultProps(finishedWork.type, current.memoizedProps);
          const prevState = current.memoizedState;
          startPhaseTimer(finishedWork, 'componentDidUpdate');
          // We could update instance props and state here,
          // but instead we rely on them being set during last render.
          // TODO: revisit this when we implement resuming.
          if (__DEV__) {
            if (
              finishedWork.type === finishedWork.elementType &&
              !didWarnAboutReassigningProps
            ) {
              warning(
                instance.props === finishedWork.memoizedProps,
                'Expected %s props to match memoized props before ' +
                  'componentDidUpdate. ' +
                  'This might either be because of a bug in React, or because ' +
                  'a component reassigns its own `this.props`. ' +
                  'Please file an issue.',
                getComponentName(finishedWork.type) || 'instance',
              );
              warning(
                instance.state === finishedWork.memoizedState,
                'Expected %s state to match memoized state before ' +
                  'componentDidUpdate. ' +
                  'This might either be because of a bug in React, or because ' +
                  'a component reassigns its own `this.props`. ' +
                  'Please file an issue.',
                getComponentName(finishedWork.type) || 'instance',
              );
            }
          }
          instance.componentDidUpdate(
            prevProps,
            prevState,
            instance.__reactInternalSnapshotBeforeUpdate,
          );
          stopPhaseTimer();
        }
      }
      const updateQueue = finishedWork.updateQueue;
      if (updateQueue !== null) {
        if (__DEV__) {
          if (
            finishedWork.type === finishedWork.elementType &&
            !didWarnAboutReassigningProps
          ) {
            warning(
              instance.props === finishedWork.memoizedProps,
              'Expected %s props to match memoized props before ' +
                'processing the update queue. ' +
                'This might either be because of a bug in React, or because ' +
                'a component reassigns its own `this.props`. ' +
                'Please file an issue.',
              getComponentName(finishedWork.type) || 'instance',
            );
            warning(
              instance.state === finishedWork.memoizedState,
              'Expected %s state to match memoized state before ' +
                'processing the update queue. ' +
                'This might either be because of a bug in React, or because ' +
                'a component reassigns its own `this.props`. ' +
                'Please file an issue.',
              getComponentName(finishedWork.type) || 'instance',
            );
          }
        }
        // We could update instance props and state here,
        // but instead we rely on them being set during last render.
        // TODO: revisit this when we implement resuming.
        commitUpdateQueue(
          finishedWork,
          updateQueue,
          instance,
          committedExpirationTime,
        );
      }
      return;
    }
    case HostRoot: {
      const updateQueue = finishedWork.updateQueue;
      if (updateQueue !== null) {
        let instance = null;
        if (finishedWork.child !== null) {
          switch (finishedWork.child.tag) {
            case HostComponent:
              instance = getPublicInstance(finishedWork.child.stateNode);
              break;
            case ClassComponent:
              instance = finishedWork.child.stateNode;
              break;
          }
        }
        commitUpdateQueue(
          finishedWork,
          updateQueue,
          instance,
          committedExpirationTime,
        );
      }
      return;
    }
    case HostComponent: {
      const instance: Instance = finishedWork.stateNode;

      // Renderers may schedule work to be done after host components are mounted
      // (eg DOM renderer may schedule auto-focus for inputs and form controls).
      // These effects should only be committed when components are first mounted,
      // aka when there is no current/alternate.
      if (current === null && finishedWork.effectTag & Update) {
        const type = finishedWork.type;
        const props = finishedWork.memoizedProps;
        commitMount(instance, type, props, finishedWork);
      }

      return;
    }
    case HostText: {
      // We have no life-cycles associated with text.
      return;
    }
    case HostPortal: {
      // We have no life-cycles associated with portals.
      return;
    }
    case Profiler: {
      if (enableProfilerTimer) {
        const onRender = finishedWork.memoizedProps.onRender;

        if (enableSchedulerTracing) {
          onRender(
            finishedWork.memoizedProps.id,
            current === null ? 'mount' : 'update',
            finishedWork.actualDuration,
            finishedWork.treeBaseDuration,
            finishedWork.actualStartTime,
            getCommitTime(),
            finishedRoot.memoizedInteractions,
          );
        } else {
          onRender(
            finishedWork.memoizedProps.id,
            current === null ? 'mount' : 'update',
            finishedWork.actualDuration,
            finishedWork.treeBaseDuration,
            finishedWork.actualStartTime,
            getCommitTime(),
          );
        }
      }
      return;
    }
    case SuspenseComponent:
    case IncompleteClassComponent:
    case EventTarget:
      break;
    default: {
      invariant(
        false,
        'This unit of work tag should not have side-effects. This error is ' +
          'likely caused by a bug in React. Please file an issue.',
      );
    }
  }
}

function hideOrUnhideAllChildren(finishedWork, isHidden) {
  if (supportsMutation) {
    // We only have the top Fiber that was inserted but we need to recurse down its
    // children to find all the terminal nodes.
    let node: Fiber = finishedWork;
    while (true) {
      if (node.tag === HostComponent) {
        const instance = node.stateNode;
        if (isHidden) {
          hideInstance(instance);
        } else {
          unhideInstance(node.stateNode, node.memoizedProps);
        }
      } else if (node.tag === HostText) {
        const instance = node.stateNode;
        if (isHidden) {
          hideTextInstance(instance);
        } else {
          unhideTextInstance(instance, node.memoizedProps);
        }
      } else if (
        node.tag === SuspenseComponent &&
        node.memoizedState !== null
      ) {
        // Found a nested Suspense component that timed out. Skip over the
        // primary child fragment, which should remain hidden.
        const fallbackChildFragment: Fiber = (node.child: any).sibling;
        fallbackChildFragment.return = node;
        node = fallbackChildFragment;
        continue;
      } else if (node.child !== null) {
        node.child.return = node;
        node = node.child;
        continue;
      }
      if (node === finishedWork) {
        return;
      }
      while (node.sibling === null) {
        if (node.return === null || node.return === finishedWork) {
          return;
        }
        node = node.return;
      }
      node.sibling.return = node.return;
      node = node.sibling;
    }
  }
}

function commitAttachRef(finishedWork: Fiber) {
  const ref = finishedWork.ref;
  if (ref !== null) {
    const instance = finishedWork.stateNode;
    let instanceToUse;
    switch (finishedWork.tag) {
      case HostComponent:
        instanceToUse = getPublicInstance(instance);
        break;
      default:
        instanceToUse = instance;
    }
    if (typeof ref === 'function') {
      ref(instanceToUse);
    } else {
      if (__DEV__) {
        if (!ref.hasOwnProperty('current')) {
          warningWithoutStack(
            false,
            'Unexpected ref object provided for %s. ' +
              'Use either a ref-setter function or React.createRef().%s',
            getComponentName(finishedWork.type),
            getStackByFiberInDevAndProd(finishedWork),
          );
        }
      }

      ref.current = instanceToUse;
    }
  }
}

function commitDetachRef(current: Fiber) {
  const currentRef = current.ref;
  if (currentRef !== null) {
    if (typeof currentRef === 'function') {
      currentRef(null);
    } else {
      currentRef.current = null;
    }
  }
}

// User-originating errors (lifecycles and refs) should not interrupt
// deletion, so don't let them throw. Host-originating errors should
// interrupt deletion, so it's okay
function commitUnmount(current: Fiber): void {
  onCommitUnmount(current);

  switch (current.tag) {
    case FunctionComponent:
    case ForwardRef:
    case MemoComponent:
    case SimpleMemoComponent: {
      const updateQueue: FunctionComponentUpdateQueue | null = (current.updateQueue: any);
      if (updateQueue !== null) {
        const lastEffect = updateQueue.lastEffect;
        if (lastEffect !== null) {
          const firstEffect = lastEffect.next;
          let effect = firstEffect;
          do {
            const destroy = effect.destroy;
            if (destroy !== undefined) {
              safelyCallDestroy(current, destroy);
            }
            effect = effect.next;
          } while (effect !== firstEffect);
        }
      }
      break;
    }
    case ClassComponent: {
      safelyDetachRef(current);
      const instance = current.stateNode;
      if (typeof instance.componentWillUnmount === 'function') {
        safelyCallComponentWillUnmount(current, instance);
      }
      return;
    }
    case HostComponent: {
      safelyDetachRef(current);
      return;
    }
    case HostPortal: {
      // TODO: this is recursive.
      // We are also not using this parent because
      // the portal will get pushed immediately.
      if (supportsMutation) {
        unmountHostComponents(current);
      } else if (supportsPersistence) {
        emptyPortalContainer(current);
      }
      return;
    }
    case EventComponent: {
      if (enableEventAPI) {
        const rootContainerInstance = current.stateNode.rootInstance;
        const responder = current.type.responder;
        unmountEventComponent(responder, rootContainerInstance, current);
        current.stateNode = null;
      }
    }
  }
}

function commitNestedUnmounts(root: Fiber): void {
  // While we're inside a removed host node we don't want to call
  // removeChild on the inner nodes because they're removed by the top
  // call anyway. We also want to call componentWillUnmount on all
  // composites before this host node is removed from the tree. Therefore
  // we do an inner loop while we're still inside the host node.
  let node: Fiber = root;
  while (true) {
    commitUnmount(node);
    // Visit children because they may contain more composite or host nodes.
    // Skip portals because commitUnmount() currently visits them recursively.
    if (
      node.child !== null &&
      // If we use mutation we drill down into portals using commitUnmount above.
      // If we don't use mutation we drill down into portals here instead.
      (!supportsMutation || node.tag !== HostPortal)
    ) {
      node.child.return = node;
      node = node.child;
      continue;
    }
    if (node === root) {
      return;
    }
    while (node.sibling === null) {
      if (node.return === null || node.return === root) {
        return;
      }
      node = node.return;
    }
    node.sibling.return = node.return;
    node = node.sibling;
  }
}

function detachFiber(current: Fiber) {
  // Cut off the return pointers to disconnect it from the tree. Ideally, we
  // should clear the child pointer of the parent alternate to let this
  // get GC:ed but we don't know which for sure which parent is the current
  // one so we'll settle for GC:ing the subtree of this child. This child
  // itself will be GC:ed when the parent updates the next time.
  current.return = null;
  current.child = null;
  current.memoizedState = null;
  current.updateQueue = null;
  const alternate = current.alternate;
  if (alternate !== null) {
    alternate.return = null;
    alternate.child = null;
    alternate.memoizedState = null;
    alternate.updateQueue = null;
  }
}

function emptyPortalContainer(current: Fiber) {
  if (!supportsPersistence) {
    return;
  }

  const portal: {containerInfo: Container, pendingChildren: ChildSet} =
    current.stateNode;
  const {containerInfo} = portal;
  const emptyChildSet = createContainerChildSet(containerInfo);
  replaceContainerChildren(containerInfo, emptyChildSet);
}

function commitContainer(finishedWork: Fiber) {
  if (!supportsPersistence) {
    return;
  }

  switch (finishedWork.tag) {
    case ClassComponent:
    case HostComponent:
    case HostText:
    case EventTarget: {
      return;
    }
    case HostRoot:
    case HostPortal: {
      const portalOrRoot: {
        containerInfo: Container,
        pendingChildren: ChildSet,
      } =
        finishedWork.stateNode;
      const {containerInfo, pendingChildren} = portalOrRoot;
      replaceContainerChildren(containerInfo, pendingChildren);
      return;
    }
    default: {
      invariant(
        false,
        'This unit of work tag should not have side-effects. This error is ' +
          'likely caused by a bug in React. Please file an issue.',
      );
    }
  }
}

function getHostParentFiber(fiber: Fiber): Fiber {
  let parent = fiber.return;
  while (parent !== null) {
    if (isHostParent(parent)) {
      return parent;
    }
    parent = parent.return;
  }
  invariant(
    false,
    'Expected to find a host parent. This error is likely caused by a bug ' +
      'in React. Please file an issue.',
  );
}

function isHostParent(fiber: Fiber): boolean {
  return (
    fiber.tag === HostComponent ||
    fiber.tag === HostRoot ||
    fiber.tag === HostPortal
  );
}

function getHostSibling(fiber: Fiber): ?Instance {
  // We're going to search forward into the tree until we find a sibling host
  // node. Unfortunately, if multiple insertions are done in a row we have to
  // search past them. This leads to exponential search for the next sibling.
  // TODO: Find a more efficient way to do this.
  let node: Fiber = fiber;
  siblings: while (true) {
    // If we didn't find anything, let's try the next sibling.
    while (node.sibling === null) {
      if (node.return === null || isHostParent(node.return)) {
        // If we pop out of the root or hit the parent the fiber we are the
        // last sibling.
        return null;
      }
      node = node.return;
    }
    node.sibling.return = node.return;
    node = node.sibling;
    while (
      node.tag !== HostComponent &&
      node.tag !== HostText &&
      node.tag !== DehydratedSuspenseComponent
    ) {
      // If it is not host node and, we might have a host node inside it.
      // Try to search down until we find one.
      if (node.effectTag & Placement) {
        // If we don't have a child, try the siblings instead.
        continue siblings;
      }
      // If we don't have a child, try the siblings instead.
      // We also skip portals because they are not part of this host tree.
      if (node.child === null || node.tag === HostPortal) {
        continue siblings;
      } else {
        node.child.return = node;
        node = node.child;
      }
    }
    // Check if this host node is stable or about to be placed.
    if (!(node.effectTag & Placement)) {
      // Found it!
      return node.stateNode;
    }
  }
}

function commitPlacement(finishedWork: Fiber): void {
  if (!supportsMutation) {
    return;
  }

  // Recursively insert all host nodes into the parent.
  const parentFiber = getHostParentFiber(finishedWork);

  // Note: these two variables *must* always be updated together.
  let parent;
  let isContainer;

  switch (parentFiber.tag) {
    case HostComponent:
      parent = parentFiber.stateNode;
      isContainer = false;
      break;
    case HostRoot:
      parent = parentFiber.stateNode.containerInfo;
      isContainer = true;
      break;
    case HostPortal:
      parent = parentFiber.stateNode.containerInfo;
      isContainer = true;
      break;
    default:
      invariant(
        false,
        'Invalid host parent fiber. This error is likely caused by a bug ' +
          'in React. Please file an issue.',
      );
  }
  if (parentFiber.effectTag & ContentReset) {
    // Reset the text content of the parent before doing any insertions
    resetTextContent(parent);
    // Clear ContentReset from the effect tag
    parentFiber.effectTag &= ~ContentReset;
  }

  const before = getHostSibling(finishedWork);
  // We only have the top Fiber that was inserted but we need to recurse down its
  // children to find all the terminal nodes.
  let node: Fiber = finishedWork;
  while (true) {
    if (node.tag === HostComponent || node.tag === HostText) {
      const stateNode = node.stateNode;
      if (before) {
        if (isContainer) {
          insertInContainerBefore(parent, stateNode, before);
        } else {
          insertBefore(parent, stateNode, before);
        }
      } else {
        if (isContainer) {
          appendChildToContainer(parent, stateNode);
        } else {
          appendChild(parent, stateNode);
        }
      }
    } else if (node.tag === HostPortal) {
      // If the insertion itself is a portal, then we don't want to traverse
      // down its children. Instead, we'll get insertions from each child in
      // the portal directly.
    } else if (node.child !== null) {
      node.child.return = node;
      node = node.child;
      continue;
    }
    if (node === finishedWork) {
      return;
    }
    while (node.sibling === null) {
      if (node.return === null || node.return === finishedWork) {
        return;
      }
      node = node.return;
    }
    node.sibling.return = node.return;
    node = node.sibling;
  }
}

function unmountHostComponents(current): void {
  // We only have the top Fiber that was deleted but we need to recurse down its
  // children to find all the terminal nodes.
  let node: Fiber = current;

  // Each iteration, currentParent is populated with node's host parent if not
  // currentParentIsValid.
  let currentParentIsValid = false;

  // Note: these two variables *must* always be updated together.
  let currentParent;
  let currentParentIsContainer;

  while (true) {
    if (!currentParentIsValid) {
      let parent = node.return;
      findParent: while (true) {
        invariant(
          parent !== null,
          'Expected to find a host parent. This error is likely caused by ' +
            'a bug in React. Please file an issue.',
        );
        switch (parent.tag) {
          case HostComponent:
            currentParent = parent.stateNode;
            currentParentIsContainer = false;
            break findParent;
          case HostRoot:
            currentParent = parent.stateNode.containerInfo;
            currentParentIsContainer = true;
            break findParent;
          case HostPortal:
            currentParent = parent.stateNode.containerInfo;
            currentParentIsContainer = true;
            break findParent;
        }
        parent = parent.return;
      }
      currentParentIsValid = true;
    }

    if (node.tag === HostComponent || node.tag === HostText) {
      commitNestedUnmounts(node);
      // After all the children have unmounted, it is now safe to remove the
      // node from the tree.
      if (currentParentIsContainer) {
        removeChildFromContainer(
          ((currentParent: any): Container),
          (node.stateNode: Instance | TextInstance),
        );
      } else {
        removeChild(
          ((currentParent: any): Instance),
          (node.stateNode: Instance | TextInstance),
        );
      }
      // Don't visit children because we already visited them.
    } else if (
      enableSuspenseServerRenderer &&
      node.tag === DehydratedSuspenseComponent
    ) {
      // Delete the dehydrated suspense boundary and all of its content.
      if (currentParentIsContainer) {
        clearSuspenseBoundaryFromContainer(
          ((currentParent: any): Container),
          (node.stateNode: SuspenseInstance),
        );
      } else {
        clearSuspenseBoundary(
          ((currentParent: any): Instance),
          (node.stateNode: SuspenseInstance),
        );
      }
    } else if (node.tag === HostPortal) {
      if (node.child !== null) {
        // When we go into a portal, it becomes the parent to remove from.
        // We will reassign it back when we pop the portal on the way up.
        currentParent = node.stateNode.containerInfo;
        currentParentIsContainer = true;
        // Visit children because portals might contain host components.
        node.child.return = node;
        node = node.child;
        continue;
      }
    } else {
      commitUnmount(node);
      // Visit children because we may find more host components below.
      if (node.child !== null) {
        node.child.return = node;
        node = node.child;
        continue;
      }
    }
    if (node === current) {
      return;
    }
    while (node.sibling === null) {
      if (node.return === null || node.return === current) {
        return;
      }
      node = node.return;
      if (node.tag === HostPortal) {
        // When we go out of the portal, we need to restore the parent.
        // Since we don't keep a stack of them, we will search for it.
        currentParentIsValid = false;
      }
    }
    node.sibling.return = node.return;
    node = node.sibling;
  }
}

function commitDeletion(current: Fiber): void {
  if (supportsMutation) {
    // Recursively delete all host nodes from the parent.
    // Detach refs and call componentWillUnmount() on the whole subtree.
    unmountHostComponents(current);
  } else {
    // Detach refs and call componentWillUnmount() on the whole subtree.
    commitNestedUnmounts(current);
  }
  detachFiber(current);
}

function commitWork(current: Fiber | null, finishedWork: Fiber): void {
  if (!supportsMutation) {
    switch (finishedWork.tag) {
      case FunctionComponent:
      case ForwardRef:
      case MemoComponent:
      case SimpleMemoComponent: {
        // Note: We currently never use MountMutation, but useLayout uses
        // UnmountMutation.
        commitHookEffectList(UnmountMutation, MountMutation, finishedWork);
        return;
      }
      case Profiler: {
        return;
      }
      case SuspenseComponent: {
        commitSuspenseComponent(finishedWork);
        return;
      }
    }

    commitContainer(finishedWork);
    return;
  }

  switch (finishedWork.tag) {
    case FunctionComponent:
    case ForwardRef:
    case MemoComponent:
    case SimpleMemoComponent: {
      // Note: We currently never use MountMutation, but useLayout uses
      // UnmountMutation.
      commitHookEffectList(UnmountMutation, MountMutation, finishedWork);
      return;
    }
    case ClassComponent: {
      return;
    }
    case HostComponent: {
      const instance: Instance = finishedWork.stateNode;
      if (instance != null) {
        // Commit the work prepared earlier.
        const newProps = finishedWork.memoizedProps;
        // For hydration we reuse the update path but we treat the oldProps
        // as the newProps. The updatePayload will contain the real change in
        // this case.
        const oldProps = current !== null ? current.memoizedProps : newProps;
        const type = finishedWork.type;
        // TODO: Type the updateQueue to be specific to host components.
        const updatePayload: null | UpdatePayload = (finishedWork.updateQueue: any);
        finishedWork.updateQueue = null;
        if (updatePayload !== null) {
          commitUpdate(
            instance,
            updatePayload,
            type,
            oldProps,
            newProps,
            finishedWork,
          );
        }
      }
      return;
    }
    case HostText: {
      invariant(
        finishedWork.stateNode !== null,
        'This should have a text node initialized. This error is likely ' +
          'caused by a bug in React. Please file an issue.',
      );
      const textInstance: TextInstance = finishedWork.stateNode;
      const newText: string = finishedWork.memoizedProps;
      // For hydration we reuse the update path but we treat the oldProps
      // as the newProps. The updatePayload will contain the real change in
      // this case.
      const oldText: string =
        current !== null ? current.memoizedProps : newText;
      commitTextUpdate(textInstance, oldText, newText);
      return;
    }
    case EventTarget: {
      if (enableEventAPI) {
        const type = finishedWork.type.type;
        const props = finishedWork.memoizedProps;
        const instance = finishedWork.stateNode;
        let parentInstance = null;

        let node = finishedWork.return;
        // Traverse up the fiber tree until we find the parent host node.
        while (node !== null) {
          if (node.tag === HostComponent) {
            parentInstance = node.stateNode;
            break;
          } else if (node.tag === HostRoot) {
            parentInstance = node.stateNode.containerInfo;
            break;
          }
          node = node.return;
        }
        invariant(
          parentInstance !== null,
          'This should have a parent host component initialized. This error is likely ' +
            'caused by a bug in React. Please file an issue.',
        );
        commitEventTarget(type, props, instance, parentInstance);
      }
      return;
    }
    case HostRoot: {
      return;
    }
    case Profiler: {
      return;
    }
    case SuspenseComponent: {
      commitSuspenseComponent(finishedWork);
      return;
    }
    case IncompleteClassComponent: {
      return;
    }
    default: {
      invariant(
        false,
        'This unit of work tag should not have side-effects. This error is ' +
          'likely caused by a bug in React. Please file an issue.',
      );
    }
  }
}

function commitSuspenseComponent(finishedWork: Fiber) {
  let newState: SuspenseState | null = finishedWork.memoizedState;

  let newDidTimeout;
  let primaryChildParent = finishedWork;
  if (newState === null) {
    newDidTimeout = false;
  } else {
    newDidTimeout = true;
    primaryChildParent = finishedWork.child;
    if (newState.timedOutAt === NoWork) {
      // If the children had not already timed out, record the time.
      // This is used to compute the elapsed time during subsequent
      // attempts to render the children.
      newState.timedOutAt = requestCurrentTime();
    }
  }

  if (supportsMutation && primaryChildParent !== null) {
    hideOrUnhideAllChildren(primaryChildParent, newDidTimeout);
  }

  // If this boundary just timed out, then it will have a set of thenables.
  // For each thenable, attach a listener so that when it resolves, React
  // attempts to re-render the boundary in the primary (pre-timeout) state.
  const thenables: Set<Thenable> | null = (finishedWork.updateQueue: any);
  if (thenables !== null) {
    finishedWork.updateQueue = null;
    let retryCache = finishedWork.stateNode;
    if (retryCache === null) {
      retryCache = finishedWork.stateNode = new PossiblyWeakSet();
    }
    thenables.forEach(thenable => {
      // Memoize using the boundary fiber to prevent redundant listeners.
      let retry = resolveRetryThenable.bind(null, finishedWork, thenable);
      if (enableSchedulerTracing) {
        retry = Schedule_tracing_wrap(retry);
      }
      if (!retryCache.has(thenable)) {
        retryCache.add(thenable);
        thenable.then(retry, retry);
      }
    });
  }
}

function commitResetTextContent(current: Fiber) {
  if (!supportsMutation) {
    return;
  }
  resetTextContent(current.stateNode);
}

export {
  commitBeforeMutationLifeCycles,
  commitResetTextContent,
  commitPlacement,
  commitDeletion,
  commitWork,
  commitLifeCycles,
  commitAttachRef,
  commitDetachRef,
};<|MERGE_RESOLUTION|>--- conflicted
+++ resolved
@@ -44,11 +44,8 @@
   IncompleteClassComponent,
   MemoComponent,
   SimpleMemoComponent,
-<<<<<<< HEAD
   EventComponent,
-=======
   EventTarget,
->>>>>>> 4fbbae8a
 } from 'shared/ReactWorkTags';
 import {
   invokeGuardedCallback,
@@ -96,11 +93,8 @@
   hideTextInstance,
   unhideInstance,
   unhideTextInstance,
-<<<<<<< HEAD
   unmountEventComponent,
-=======
   commitEventTarget,
->>>>>>> 4fbbae8a
 } from './ReactFiberHostConfig';
 import {
   captureCommitPhaseError,
