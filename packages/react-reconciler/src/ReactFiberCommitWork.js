--- conflicted
+++ resolved
@@ -18,9 +18,9 @@
 import type {FiberRoot} from './ReactFiberRoot';
 import type {ExpirationTime} from './ReactFiberExpirationTime';
 import type {CapturedValue, CapturedError} from './ReactCapturedValue';
-import type {ProfilerTimer} from './ReactProfilerTimer';
 
 import {enableProfilerTimer} from 'shared/ReactFeatureFlags';
+import {getCommitTime} from './ReactProfilerTimer';
 import {
   ClassComponent,
   HostRoot,
@@ -112,55 +112,6 @@
   }
 }
 
-<<<<<<< HEAD
-export default function<T, P, I, TI, HI, PI, C, CC, CX, PL>(
-  config: HostConfig<T, P, I, TI, HI, PI, C, CC, CX, PL>,
-  captureError: (failedFiber: Fiber, error: mixed) => void,
-  scheduleWork: (
-    fiber: Fiber,
-    startTime: ExpirationTime,
-    expirationTime: ExpirationTime,
-  ) => void,
-  computeExpirationForFiber: (
-    startTime: ExpirationTime,
-    fiber: Fiber,
-  ) => ExpirationTime,
-  markLegacyErrorBoundaryAsFailed: (instance: mixed) => void,
-  recalculateCurrentTime: () => ExpirationTime,
-  profilerTimer: ProfilerTimer,
-) {
-  const {getPublicInstance, mutation, persistence} = config;
-  const {getCommitTime} = profilerTimer;
-
-  const callComponentWillUnmountWithTimer = function(current, instance) {
-    startPhaseTimer(current, 'componentWillUnmount');
-    instance.props = current.memoizedProps;
-    instance.state = current.memoizedState;
-    instance.componentWillUnmount();
-    stopPhaseTimer();
-  };
-
-  // Capture errors so they don't interrupt unmounting.
-  function safelyCallComponentWillUnmount(current, instance) {
-    if (__DEV__) {
-      invokeGuardedCallback(
-        null,
-        callComponentWillUnmountWithTimer,
-        null,
-        current,
-        instance,
-      );
-      if (hasCaughtError()) {
-        const unmountError = clearCaughtError();
-        captureError(current, unmountError);
-      }
-    } else {
-      try {
-        callComponentWillUnmountWithTimer(current, instance);
-      } catch (unmountError) {
-        captureError(current, unmountError);
-      }
-=======
 const callComponentWillUnmountWithTimer = function(current, instance) {
   startPhaseTimer(current, 'componentWillUnmount');
   instance.props = current.memoizedProps;
@@ -188,7 +139,6 @@
       callComponentWillUnmountWithTimer(current, instance);
     } catch (unmountError) {
       captureCommitPhaseError(current, unmountError);
->>>>>>> 397d6115
     }
   }
 }
@@ -813,26 +763,6 @@
         // For hydration we reuse the update path but we treat the oldProps
         // as the newProps. The updatePayload will contain the real change in
         // this case.
-<<<<<<< HEAD
-        const oldText: string =
-          current !== null ? current.memoizedProps : newText;
-        commitTextUpdate(textInstance, oldText, newText);
-        return;
-      }
-      case HostRoot: {
-        return;
-      }
-      case Profiler: {
-        if (enableProfilerTimer) {
-          const onRender = finishedWork.memoizedProps.onRender;
-          onRender(
-            finishedWork.memoizedProps.id,
-            current === null ? 'mount' : 'update',
-            finishedWork.stateNode.duration,
-            finishedWork.treeBaseTime,
-            finishedWork.stateNode.startTime,
-            getCommitTime(),
-=======
         const oldProps = current !== null ? current.memoizedProps : newProps;
         const type = finishedWork.type;
         // TODO: Type the updateQueue to be specific to host components.
@@ -846,7 +776,6 @@
             oldProps,
             newProps,
             finishedWork,
->>>>>>> 397d6115
           );
         }
       }
@@ -879,6 +808,8 @@
           current === null ? 'mount' : 'update',
           finishedWork.stateNode.duration,
           finishedWork.treeBaseTime,
+          finishedWork.stateNode.startTime,
+          getCommitTime(),
         );
 
         // Reset actualTime after successful commit.
