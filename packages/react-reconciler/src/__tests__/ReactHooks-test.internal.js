--- conflicted
+++ resolved
@@ -661,7 +661,6 @@
     );
   });
 
-<<<<<<< HEAD
   it('warns on using differently ordered hooks on subsequent renders', () => {
     const {useState, useReducer} = React;
     function useCustomHook() {
@@ -732,7 +731,8 @@
       ],
       {withoutStack: 1},
     );
-=======
+  });
+
   it('double-invokes components with Hooks in Strict Mode', () => {
     ReactFeatureFlags.debugRenderPhaseSideEffectsForStrictMode = true;
 
@@ -951,6 +951,5 @@
       </StrictMode>,
     );
     expect(useMemoCount).toBe(__DEV__ ? 2 : 1); // Has Hooks
->>>>>>> 2a084f51
   });
 });