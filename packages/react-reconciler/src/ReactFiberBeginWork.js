--- conflicted
+++ resolved
@@ -41,11 +41,7 @@
   SimpleMemoComponent,
   LazyComponent,
   IncompleteClassComponent,
-<<<<<<< HEAD
-=======
-  EventComponent,
   FundamentalComponent,
->>>>>>> 2c4d61e1
 } from 'shared/ReactWorkTags';
 import {
   NoEffect,
@@ -2487,22 +2483,6 @@
   return workInProgress.child;
 }
 
-<<<<<<< HEAD
-=======
-function updateEventComponent(current, workInProgress, renderExpirationTime) {
-  const nextProps = workInProgress.pendingProps;
-  const nextChildren = nextProps.children;
-
-  reconcileChildren(
-    current,
-    workInProgress,
-    nextChildren,
-    renderExpirationTime,
-  );
-  pushHostContextForEventComponent(workInProgress);
-  return workInProgress.child;
-}
-
 function updateFundamentalComponent(
   current,
   workInProgress,
@@ -2524,7 +2504,6 @@
   return workInProgress.child;
 }
 
->>>>>>> 2c4d61e1
 export function markWorkInProgressReceivedUpdate() {
   didReceiveUpdate = true;
 }
@@ -2999,18 +2978,6 @@
         renderExpirationTime,
       );
     }
-<<<<<<< HEAD
-=======
-    case EventComponent: {
-      if (enableFlareAPI) {
-        return updateEventComponent(
-          current,
-          workInProgress,
-          renderExpirationTime,
-        );
-      }
-      break;
-    }
     case FundamentalComponent: {
       if (enableFundamentalAPI) {
         return updateFundamentalComponent(
@@ -3021,7 +2988,6 @@
       }
       break;
     }
->>>>>>> 2c4d61e1
   }
   invariant(
     false,
