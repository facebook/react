--- conflicted
+++ resolved
@@ -121,15 +121,7 @@
 
 Returns `true` if the instance has taken ownership of the responder.
 
-<<<<<<< HEAD
-### isEventWithinTouchHitTarget(event: ResponderEvent): boolean
-
-Returns `true` if the global coordinates lie within the TouchHitTarget.
-
 ### isTargetWithinNode(target: Element, element: Element): boolean
-=======
-### isTargetWithinElement(target: Element, element: Element): boolean
->>>>>>> 8b88ac25
 
 Returns `true` if `target` is a child of `element`.
 
