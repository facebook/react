/**
 * Copyright (c) Facebook, Inc. and its affiliates.
 *
 * This source code is licensed under the MIT license found in the
 * LICENSE file in the root directory of this source tree.
 *
 * @flow
 */

import type {ResponderEvent, ResponderContext} from 'events/EventTypes';
import {REACT_EVENT_COMPONENT_TYPE} from 'shared/ReactSymbols';

type PressProps = {
  disabled: boolean,
  delayLongPress: number,
  delayPressEnd: number,
  delayPressStart: number,
  onLongPress: (e: PressEvent) => void,
  onLongPressChange: boolean => void,
  onLongPressShouldCancelPress: () => boolean,
  onPress: (e: PressEvent) => void,
  onPressChange: boolean => void,
  onPressEnd: (e: PressEvent) => void,
  onPressStart: (e: PressEvent) => void,
  pressRententionOffset: Object,
};

type PressState = {
  defaultPrevented: boolean,
  isAnchorTouched: boolean,
  isLongPressed: boolean,
  isPressed: boolean,
  longPressTimeout: null | TimeoutID,
  pressTarget: null | Element | Document,
  shouldSkipMouseAfterTouch: boolean,
};

type PressEventType =
  | 'press'
  | 'pressstart'
  | 'pressend'
  | 'presschange'
  | 'longpress'
  | 'longpresschange';

type PressEvent = {|
  listener: PressEvent => void,
  target: Element | Document,
  type: PressEventType,
|};

// const DEFAULT_PRESS_DELAY_MS = 0;
// const DEFAULT_PRESS_END_DELAY_MS = 0;
// const DEFAULT_PRESS_START_DELAY_MS = 0;
const DEFAULT_LONG_PRESS_DELAY_MS = 500;

const targetEventTypes = [
  {name: 'click', passive: false},
  {name: 'keydown', passive: false},
  'pointerdown',
  'pointercancel',
  'contextmenu',
];
const rootEventTypes = [
  {name: 'keyup', passive: false},
  {name: 'pointerup', passive: false},
  'scroll',
];

// If PointerEvents is not supported (e.g., Safari), also listen to touch and mouse events.
if (typeof window !== 'undefined' && window.PointerEvent === undefined) {
  targetEventTypes.push('touchstart', 'touchend', 'mousedown', 'touchcancel');
  rootEventTypes.push({name: 'mouseup', passive: false});
}

function createPressEvent(
  type: PressEventType,
  target: Element | Document,
  listener: PressEvent => void,
): PressEvent {
  return {
    listener,
    target,
    type,
  };
}

<<<<<<< HEAD
function dispatchPressEvent(
  context: ResponderContext,
=======
function dispatchEvent(
  context: EventResponderContext,
>>>>>>> 937d262f
  state: PressState,
  name: PressEventType,
  listener: (e: Object) => void,
): void {
  const target = ((state.pressTarget: any): Element | Document);
  const syntheticEvent = createPressEvent(name, target, listener);
  context.dispatchEvent(syntheticEvent, {discrete: true});
}

function dispatchPressChangeEvent(
  context: EventResponderContext,
  props: PressProps,
  state: PressState,
): void {
  const listener = () => {
    props.onPressChange(state.isPressed);
  };
  dispatchEvent(context, state, 'presschange', listener);
}

function dispatchLongPressChangeEvent(
  context: EventResponderContext,
  props: PressProps,
  state: PressState,
): void {
  const listener = () => {
    props.onLongPressChange(state.isLongPressed);
  };
  dispatchEvent(context, state, 'longpresschange', listener);
}

function dispatchPressStartEvents(
  context: ResponderContext,
  props: PressProps,
  state: PressState,
): void {
  state.isPressed = true;

  if (props.onPressStart) {
    dispatchEvent(context, state, 'pressstart', props.onPressStart);
  }
  if (props.onPressChange) {
    dispatchPressChangeEvent(context, props, state);
  }
  if ((props.onLongPress || props.onLongPressChange) && !state.isLongPressed) {
    const delayLongPress = calculateDelayMS(
      props.delayLongPress,
      10,
      DEFAULT_LONG_PRESS_DELAY_MS,
    );

    state.longPressTimeout = context.setTimeout(() => {
      state.isLongPressed = true;
      state.longPressTimeout = null;

<<<<<<< HEAD
      if (props.onLongPress) {
        const longPressEventListener = e => {
          props.onLongPress(e);
          // TODO address this again at some point
          // if (e.nativeEvent.defaultPrevented) {
          //   state.defaultPrevented = true;
          // }
        };
        dispatchPressEvent(context, state, 'longpress', longPressEventListener);
      }

      if (props.onLongPressChange) {
        const longPressChangeEventListener = () => {
          props.onLongPressChange(true);
        };
        dispatchPressEvent(
          context,
          state,
          'longpresschange',
          longPressChangeEventListener,
        );
      }
    }, delayLongPress);
=======
          if (props.onLongPress) {
            const listener = e => {
              props.onLongPress(e);
              // TODO address this again at some point
              // if (e.nativeEvent.defaultPrevented) {
              //   state.defaultPrevented = true;
              // }
            };
            dispatchEvent(context, state, 'longpress', listener);
          }

          if (props.onLongPressChange) {
            dispatchLongPressChangeEvent(context, props, state);
          }
        }),
      delayLongPress,
    );
>>>>>>> 937d262f
  }
}

function dispatchPressEndEvents(
  context: ResponderContext,
  props: PressProps,
  state: PressState,
): void {
  if (state.longPressTimeout !== null) {
    clearTimeout(state.longPressTimeout);
    state.longPressTimeout = null;
  }
  if (props.onPressEnd) {
    dispatchEvent(context, state, 'pressend', props.onPressEnd);
  }

  if (state.isPressed) {
    state.isPressed = false;
    if (props.onPressChange) {
      dispatchPressChangeEvent(context, props, state);
    }
  }

  if (state.isLongPressed) {
    state.isLongPressed = false;
    if (props.onLongPressChange) {
      dispatchLongPressChangeEvent(context, props, state);
    }
  }
}

function isAnchorTagElement(eventTarget: EventTarget): boolean {
  return (eventTarget: any).nodeName === 'A';
}

function isValidKeyPress(key: string): boolean {
  // Accessibility for keyboards. Space and Enter only.
  return key === ' ' || key === 'Enter';
}

function calculateDelayMS(delay: ?number, min = 0, fallback = 0) {
  const maybeNumber = delay == null ? null : delay;
  return Math.max(min, maybeNumber != null ? maybeNumber : fallback);
}

function unmountResponder(
  context: ResponderContext,
  props: PressProps,
  state: PressState,
): void {
  if (state.isPressed) {
    state.isPressed = false;
    dispatchPressEndEvents(context, props, state);
    if (state.longPressTimeout !== null) {
      clearTimeout(state.longPressTimeout);
      state.longPressTimeout = null;
    }
  }
}

const PressResponder = {
  targetEventTypes,
  createInitialState(): PressState {
    return {
      defaultPrevented: false,
      isAnchorTouched: false,
      isLongPressed: false,
      isPressed: false,
      longPressTimeout: null,
      pressTarget: null,
      shouldSkipMouseAfterTouch: false,
    };
  },
  onEvent(
    event: ResponderEvent,
    context: ResponderContext,
    props: PressProps,
    state: PressState,
  ): void {
    const {eventTarget, eventType, nativeEvent} = event;

    switch (eventType) {
      /**
       * Respond to pointer events and fall back to mouse.
       */
      case 'pointerdown':
      case 'mousedown': {
        if (
<<<<<<< HEAD
          !props.onPress ||
          context.hasOwnership() ||
          !isValidKeyPress((nativeEvent: any).key)
=======
          !state.isPressed &&
          !context.isTargetOwned(eventTarget) &&
          !state.shouldSkipMouseAfterTouch
>>>>>>> 937d262f
        ) {
          if (
            (event: any).pointerType === 'mouse' ||
            eventType === 'mousedown'
          ) {
            if (
              // Ignore right- and middle-clicks
              event.button === 1 ||
              event.button === 2 ||
              // Ignore pressing on hit slop area with mouse
              context.isPositionWithinTouchHitTarget(
                (event: any).x,
                (event: any).y,
              )
            ) {
              return;
            }
          }
          state.pressTarget = eventTarget;
          dispatchPressStartEvents(context, props, state);
          context.addRootEventTypes(rootEventTypes);
        }
        break;
      }
      case 'pointerup':
      case 'mouseup': {
        if (state.isPressed) {
          if (state.shouldSkipMouseAfterTouch) {
            state.shouldSkipMouseAfterTouch = false;
            return;
          }

          const wasLongPressed = state.isLongPressed;

          dispatchPressEndEvents(context, props, state);

          if (state.pressTarget !== null && props.onPress) {
            if (context.isTargetWithinElement(eventTarget, state.pressTarget)) {
              if (
                !(
                  wasLongPressed &&
                  props.onLongPressShouldCancelPress &&
                  props.onLongPressShouldCancelPress()
                )
              ) {
                const listener = e => {
                  props.onPress(e);
                  // TODO address this again at some point
                  // if (e.nativeEvent.defaultPrevented) {
                  //   state.defaultPrevented = true;
                  // }
                };
                dispatchEvent(context, state, 'press', listener);
              }
            }
          }
          context.removeRootEventTypes(rootEventTypes);
        }
        state.isAnchorTouched = false;
        break;
      }

      /**
       * Touch event implementations are only needed for Safari, which lacks
       * support for pointer events.
       */
<<<<<<< HEAD
      case 'touchstart':
        if (!state.isPressed && !context.hasOwnership()) {
=======
      case 'touchstart': {
        if (!state.isPressed && !context.isTargetOwned(eventTarget)) {
>>>>>>> 937d262f
          // We bail out of polyfilling anchor tags, given the same heuristics
          // explained above in regards to needing to use click events.
          if (isAnchorTagElement(eventTarget)) {
            state.isAnchorTouched = true;
            return;
          }
          state.pressTarget = eventTarget;
          dispatchPressStartEvents(context, props, state);
<<<<<<< HEAD
          state.isPressed = true;
          context.addRootEventTypes(eventTarget.ownerDocument, rootEventTypes);
=======
          context.addRootEventTypes(rootEventTypes);
>>>>>>> 937d262f
        }
        break;
      }
      case 'touchend': {
        if (state.isAnchorTouched) {
          state.isAnchorTouched = false;
          return;
        }
        if (state.isPressed) {
          const wasLongPressed = state.isLongPressed;

          dispatchPressEndEvents(context, props, state);

          if (eventType !== 'touchcancel' && props.onPress) {
            // Find if the X/Y of the end touch is still that of the original target
            const changedTouch = (nativeEvent: any).changedTouches[0];
            const doc = (eventTarget: any).ownerDocument;
            const target = doc.elementFromPoint(
              changedTouch.screenX,
              changedTouch.screenY,
            );
            if (
              target !== null &&
              context.isTargetWithinEventComponent(target)
            ) {
              if (
                !(
                  wasLongPressed &&
                  props.onLongPressShouldCancelPress &&
                  props.onLongPressShouldCancelPress()
                )
              ) {
                dispatchEvent(context, state, 'press', props.onPress);
              }
            }
          }
          state.shouldSkipMouseAfterTouch = true;
          context.removeRootEventTypes(rootEventTypes);
        }
        break;
      }

      /**
       * Keyboard interaction support
       * TODO: determine UX for metaKey + validKeyPress interactions
       */
      case 'keydown': {
        if (
          !state.isPressed &&
<<<<<<< HEAD
          !context.hasOwnership() &&
          !state.shouldSkipMouseAfterTouch
        ) {
          if (
            (nativeEvent: any).pointerType === 'mouse' ||
            eventType === 'mousedown'
          ) {
            // Ignore if we are pressing on hit slop area with mouse
            if (
              context.isPositionWithinTouchHitTarget(
                (nativeEvent: any).x,
                (nativeEvent: any).y,
              )
            ) {
              return;
            }
            // Ignore middle- and right-clicks
            if (nativeEvent.button === 2 || nativeEvent.button === 1) {
              return;
            }
          }
          state.pressTarget = eventTarget;
          dispatchPressStartEvents(context, props, state);
          state.isPressed = true;
          context.addRootEventTypes(eventTarget.ownerDocument, rootEventTypes);
=======
          !state.isLongPressed &&
          !context.isTargetOwned(eventTarget) &&
          isValidKeyPress((event: any).key)
        ) {
          // Prevent spacebar press from scrolling the window
          if ((event: any).key === ' ') {
            (event: any).preventDefault();
          }
          state.pressTarget = eventTarget;
          dispatchPressStartEvents(context, props, state);
          context.addRootEventTypes(rootEventTypes);
>>>>>>> 937d262f
        }
        break;
      }
      case 'keyup': {
        if (state.isPressed && isValidKeyPress((event: any).key)) {
          const wasLongPressed = state.isLongPressed;
          dispatchPressEndEvents(context, props, state);
          if (state.pressTarget !== null && props.onPress) {
            if (
              !(
                wasLongPressed &&
                props.onLongPressShouldCancelPress &&
                props.onLongPressShouldCancelPress()
              )
            ) {
              dispatchEvent(context, state, 'press', props.onPress);
            }
          }
          context.removeRootEventTypes(rootEventTypes);
        }
        break;
      }

      case 'contextmenu':
      case 'pointercancel':
      case 'scroll':
      case 'touchcancel': {
        if (state.isPressed) {
          state.shouldSkipMouseAfterTouch = false;
          dispatchPressEndEvents(context, props, state);
          context.removeRootEventTypes(rootEventTypes);
        }
        break;
      }

      case 'click': {
        if (state.defaultPrevented) {
          (nativeEvent: any).preventDefault();
          state.defaultPrevented = false;
        }
      }
    }
  },
  // TODO This method doesn't work as of yet
  onUnmount(context: ResponderContext, props: PressProps, state: PressState) {
    unmountResponder(context, props, state);
  },
  // TODO This method doesn't work as of yet
  onOwnershipChange(
    context: ResponderContext,
    props: PressProps,
    state: PressState,
  ) {
    unmountResponder(context, props, state);
  },
};

export default {
  $$typeof: REACT_EVENT_COMPONENT_TYPE,
  displayName: 'Press',
  props: null,
  responder: PressResponder,
};<|MERGE_RESOLUTION|>--- conflicted
+++ resolved
@@ -85,13 +85,8 @@
   };
 }
 
-<<<<<<< HEAD
-function dispatchPressEvent(
-  context: ResponderContext,
-=======
 function dispatchEvent(
-  context: EventResponderContext,
->>>>>>> 937d262f
+  context: ResponderContext,
   state: PressState,
   name: PressEventType,
   listener: (e: Object) => void,
@@ -102,7 +97,7 @@
 }
 
 function dispatchPressChangeEvent(
-  context: EventResponderContext,
+  context: ResponderContext,
   props: PressProps,
   state: PressState,
 ): void {
@@ -113,7 +108,7 @@
 }
 
 function dispatchLongPressChangeEvent(
-  context: EventResponderContext,
+  context: ResponderContext,
   props: PressProps,
   state: PressState,
 ): void {
@@ -147,49 +142,21 @@
       state.isLongPressed = true;
       state.longPressTimeout = null;
 
-<<<<<<< HEAD
       if (props.onLongPress) {
-        const longPressEventListener = e => {
+        const listener = e => {
           props.onLongPress(e);
           // TODO address this again at some point
           // if (e.nativeEvent.defaultPrevented) {
           //   state.defaultPrevented = true;
           // }
         };
-        dispatchPressEvent(context, state, 'longpress', longPressEventListener);
+        dispatchEvent(context, state, 'longpress', listener);
       }
 
       if (props.onLongPressChange) {
-        const longPressChangeEventListener = () => {
-          props.onLongPressChange(true);
-        };
-        dispatchPressEvent(
-          context,
-          state,
-          'longpresschange',
-          longPressChangeEventListener,
-        );
+        dispatchLongPressChangeEvent(context, props, state);
       }
     }, delayLongPress);
-=======
-          if (props.onLongPress) {
-            const listener = e => {
-              props.onLongPress(e);
-              // TODO address this again at some point
-              // if (e.nativeEvent.defaultPrevented) {
-              //   state.defaultPrevented = true;
-              // }
-            };
-            dispatchEvent(context, state, 'longpress', listener);
-          }
-
-          if (props.onLongPressChange) {
-            dispatchLongPressChangeEvent(context, props, state);
-          }
-        }),
-      delayLongPress,
-    );
->>>>>>> 937d262f
   }
 }
 
@@ -278,28 +245,22 @@
       case 'pointerdown':
       case 'mousedown': {
         if (
-<<<<<<< HEAD
-          !props.onPress ||
-          context.hasOwnership() ||
-          !isValidKeyPress((nativeEvent: any).key)
-=======
           !state.isPressed &&
-          !context.isTargetOwned(eventTarget) &&
+          !context.hasOwnership() &&
           !state.shouldSkipMouseAfterTouch
->>>>>>> 937d262f
         ) {
           if (
-            (event: any).pointerType === 'mouse' ||
+            (nativeEvent: any).pointerType === 'mouse' ||
             eventType === 'mousedown'
           ) {
             if (
               // Ignore right- and middle-clicks
-              event.button === 1 ||
-              event.button === 2 ||
+              nativeEvent.button === 1 ||
+              nativeEvent.button === 2 ||
               // Ignore pressing on hit slop area with mouse
               context.isPositionWithinTouchHitTarget(
-                (event: any).x,
-                (event: any).y,
+                (nativeEvent: any).x,
+                (nativeEvent: any).y,
               )
             ) {
               return;
@@ -307,7 +268,7 @@
           }
           state.pressTarget = eventTarget;
           dispatchPressStartEvents(context, props, state);
-          context.addRootEventTypes(rootEventTypes);
+          context.addRootEventTypes(eventTarget.ownerDocument, rootEventTypes);
         }
         break;
       }
@@ -353,13 +314,8 @@
        * Touch event implementations are only needed for Safari, which lacks
        * support for pointer events.
        */
-<<<<<<< HEAD
-      case 'touchstart':
+      case 'touchstart': {
         if (!state.isPressed && !context.hasOwnership()) {
-=======
-      case 'touchstart': {
-        if (!state.isPressed && !context.isTargetOwned(eventTarget)) {
->>>>>>> 937d262f
           // We bail out of polyfilling anchor tags, given the same heuristics
           // explained above in regards to needing to use click events.
           if (isAnchorTagElement(eventTarget)) {
@@ -368,12 +324,7 @@
           }
           state.pressTarget = eventTarget;
           dispatchPressStartEvents(context, props, state);
-<<<<<<< HEAD
-          state.isPressed = true;
           context.addRootEventTypes(eventTarget.ownerDocument, rootEventTypes);
-=======
-          context.addRootEventTypes(rootEventTypes);
->>>>>>> 937d262f
         }
         break;
       }
@@ -423,50 +374,22 @@
       case 'keydown': {
         if (
           !state.isPressed &&
-<<<<<<< HEAD
+          !state.isLongPressed &&
           !context.hasOwnership() &&
-          !state.shouldSkipMouseAfterTouch
+          isValidKeyPress((nativeEvent: any).key)
         ) {
-          if (
-            (nativeEvent: any).pointerType === 'mouse' ||
-            eventType === 'mousedown'
-          ) {
-            // Ignore if we are pressing on hit slop area with mouse
-            if (
-              context.isPositionWithinTouchHitTarget(
-                (nativeEvent: any).x,
-                (nativeEvent: any).y,
-              )
-            ) {
-              return;
-            }
-            // Ignore middle- and right-clicks
-            if (nativeEvent.button === 2 || nativeEvent.button === 1) {
-              return;
-            }
+          // Prevent spacebar press from scrolling the window
+          if ((nativeEvent: any).key === ' ') {
+            (nativeEvent: any).preventDefault();
           }
           state.pressTarget = eventTarget;
           dispatchPressStartEvents(context, props, state);
-          state.isPressed = true;
           context.addRootEventTypes(eventTarget.ownerDocument, rootEventTypes);
-=======
-          !state.isLongPressed &&
-          !context.isTargetOwned(eventTarget) &&
-          isValidKeyPress((event: any).key)
-        ) {
-          // Prevent spacebar press from scrolling the window
-          if ((event: any).key === ' ') {
-            (event: any).preventDefault();
-          }
-          state.pressTarget = eventTarget;
-          dispatchPressStartEvents(context, props, state);
-          context.addRootEventTypes(rootEventTypes);
->>>>>>> 937d262f
         }
         break;
       }
       case 'keyup': {
-        if (state.isPressed && isValidKeyPress((event: any).key)) {
+        if (state.isPressed && isValidKeyPress((nativeEvent: any).key)) {
           const wasLongPressed = state.isLongPressed;
           dispatchPressEndEvents(context, props, state);
           if (state.pressTarget !== null && props.onPress) {
