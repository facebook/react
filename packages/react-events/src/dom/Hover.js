/**
 * Copyright (c) Facebook, Inc. and its affiliates.
 *
 * This source code is licensed under the MIT license found in the
 * LICENSE file in the root directory of this source tree.
 *
 * @flow
 */

import type {
  ReactDOMResponderEvent,
  ReactDOMResponderContext,
  PointerType,
} from 'shared/ReactDOMTypes';
import type {ReactEventResponderListener} from 'shared/ReactTypes';

import React from 'react';
import {UserBlockingEvent} from 'shared/ReactTypes';

type HoverProps = {
  disabled: boolean,
  preventDefault: boolean,
  onHoverChange: boolean => void,
  onHoverEnd: (e: HoverEvent) => void,
  onHoverMove: (e: HoverEvent) => void,
  onHoverStart: (e: HoverEvent) => void,
};

type HoverState = {
  hoverTarget: null | Element | Document,
  isActiveHovered: boolean,
  isHovered: boolean,
  isTouched?: boolean,
  ignoreEmulatedMouseEvents?: boolean,
};

type HoverEventType = 'hoverstart' | 'hoverend' | 'hoverchange' | 'hovermove';

type HoverEvent = {|
  pointerType: PointerType,
  target: Element | Document,
  type: HoverEventType,
  timeStamp: number,
  clientX: null | number,
  clientY: null | number,
  pageX: null | number,
  pageY: null | number,
  screenX: null | number,
  screenY: null | number,
  x: null | number,
  y: null | number,
|};

const hasPointerEvents =
  typeof window !== 'undefined' && window.PointerEvent != null;

function isFunction(obj): boolean {
  return typeof obj === 'function';
}

function createHoverEvent(
  event: ?ReactDOMResponderEvent,
  context: ReactDOMResponderContext,
  type: HoverEventType,
  target: Element | Document,
): HoverEvent {
  let clientX = null;
  let clientY = null;
  let pageX = null;
  let pageY = null;
  let screenX = null;
  let screenY = null;
  let pointerType = '';

  if (event) {
    const nativeEvent = (event.nativeEvent: any);
    pointerType = event.pointerType;
    ({clientX, clientY, pageX, pageY, screenX, screenY} = nativeEvent);
  }

  return {
    pointerType,
    target,
    type,
    timeStamp: context.getTimeStamp(),
    clientX,
    clientY,
    pageX,
    pageY,
    screenX,
    screenY,
    x: clientX,
    y: clientY,
  };
}

function dispatchHoverChangeEvent(
  event: null | ReactDOMResponderEvent,
  context: ReactDOMResponderContext,
  props: HoverProps,
  state: HoverState,
): void {
  const onHoverChange = props.onHoverChange;
  if (isFunction(onHoverChange)) {
    const bool = state.isActiveHovered;
    context.dispatchEvent(bool, onHoverChange, UserBlockingEvent);
  }
}

function dispatchHoverStartEvents(
  event: ReactDOMResponderEvent,
  context: ReactDOMResponderContext,
  props: HoverProps,
  state: HoverState,
): void {
  const target = state.hoverTarget;
  if (event !== null) {
    const {nativeEvent} = event;
    if (
      context.isTargetWithinResponderScope((nativeEvent: any).relatedTarget)
    ) {
      return;
    }
  }

  state.isHovered = true;

  if (!state.isActiveHovered) {
    state.isActiveHovered = true;
    const onHoverStart = props.onHoverStart;
    if (isFunction(onHoverStart)) {
      const syntheticEvent = createHoverEvent(
        event,
        context,
        'hoverstart',
        ((target: any): Element | Document),
      );
      context.dispatchEvent(syntheticEvent, onHoverStart, UserBlockingEvent);
    }
    dispatchHoverChangeEvent(event, context, props, state);
  }
}

function dispatchHoverMoveEvent(event, context, props, state) {
  const target = state.hoverTarget;
  const onHoverMove = props.onHoverMove;
  if (isFunction(onHoverMove)) {
    const syntheticEvent = createHoverEvent(
      event,
      context,
      'hovermove',
      ((target: any): Element | Document),
    );
    context.dispatchEvent(syntheticEvent, onHoverMove, UserBlockingEvent);
  }
}

function dispatchHoverEndEvents(
  event: null | ReactDOMResponderEvent,
  context: ReactDOMResponderContext,
  props: HoverProps,
  state: HoverState,
) {
  const target = state.hoverTarget;
  if (event !== null) {
    const {nativeEvent} = event;
    if (
      context.isTargetWithinResponderScope((nativeEvent: any).relatedTarget)
    ) {
      return;
    }
  }

  state.isHovered = false;

  if (state.isActiveHovered) {
    state.isActiveHovered = false;
    const onHoverEnd = props.onHoverEnd;
    if (isFunction(onHoverEnd)) {
      const syntheticEvent = createHoverEvent(
        event,
        context,
        'hoverend',
        ((target: any): Element | Document),
      );
      context.dispatchEvent(syntheticEvent, onHoverEnd, UserBlockingEvent);
    }
    dispatchHoverChangeEvent(event, context, props, state);
    state.hoverTarget = null;
    state.isTouched = false;
  }
}

function unmountResponder(
  context: ReactDOMResponderContext,
  props: HoverProps,
  state: HoverState,
): void {
  if (state.isHovered) {
    dispatchHoverEndEvents(null, context, props, state);
  }
}

const hoverResponderImpl = {
  targetEventTypes: [
    'pointerover',
    'pointermove',
    'pointerout',
    'pointercancel',
  ],
  getInitialState() {
    return {
      isActiveHovered: false,
      isHovered: false,
    };
  },
  allowMultipleHostChildren: false,
  allowEventHooks: true,
  onEvent(
    event: ReactDOMResponderEvent,
    context: ReactDOMResponderContext,
    props: HoverProps,
    state: HoverState,
  ): void {
    const {pointerType, type} = event;

    if (props.disabled) {
      if (state.isHovered) {
        dispatchHoverEndEvents(event, context, props, state);
      }
      return;
    }

    switch (type) {
      // START
      case 'pointerover': {
        if (!state.isHovered && pointerType !== 'touch') {
          state.hoverTarget = event.responderTarget;
          dispatchHoverStartEvents(event, context, props, state);
        }
        break;
      }

      // MOVE
      case 'pointermove': {
        if (state.isHovered && state.hoverTarget !== null) {
          dispatchHoverMoveEvent(event, context, props, state);
        }
        break;
      }

      // END
      case 'pointerout':
      case 'pointercancel': {
        if (state.isHovered) {
          dispatchHoverEndEvents(event, context, props, state);
        }
        break;
      }
    }
  },
  onUnmount: unmountResponder,
  onOwnershipChange: unmountResponder,
};

const hoverResponderFallbackImpl = {
  targetEventTypes: ['mouseover', 'mousemove', 'mouseout', 'touchstart'],
  getInitialState() {
    return {
      isActiveHovered: false,
      isHovered: false,
      isTouched: false,
      ignoreEmulatedMouseEvents: false,
    };
  },
<<<<<<< HEAD
=======
  allowMultipleHostChildren: false,
  allowEventHooks: true,
  onEvent(
    event: ReactDOMResponderEvent,
    context: ReactDOMResponderContext,
    props: HoverProps,
    state: HoverState,
  ): void {
    const {type} = event;

    if (props.disabled) {
      if (state.isHovered) {
        dispatchHoverEndEvents(event, context, props, state);
        state.ignoreEmulatedMouseEvents = false;
      }
      state.isTouched = false;
      return;
    }

    switch (type) {
      // START
      case 'mouseover': {
        if (!state.isHovered && !state.ignoreEmulatedMouseEvents) {
          state.hoverTarget = event.responderTarget;
          dispatchHoverStartEvents(event, context, props, state);
        }
        break;
      }

      // MOVE
      case 'mousemove': {
        if (
          state.isHovered &&
          state.hoverTarget !== null &&
          !state.ignoreEmulatedMouseEvents
        ) {
          dispatchHoverMoveEvent(event, context, props, state);
        } else if (!state.isHovered && type === 'mousemove') {
          state.ignoreEmulatedMouseEvents = false;
          state.isTouched = false;
        }
        break;
      }

      // END
      case 'mouseout': {
        if (state.isHovered) {
          dispatchHoverEndEvents(event, context, props, state);
        }
        break;
      }

      case 'touchstart': {
        if (!state.isHovered) {
          state.isTouched = true;
          state.ignoreEmulatedMouseEvents = true;
        }
        break;
      }
    }
  },
  onUnmount: unmountResponder,
  onOwnershipChange: unmountResponder,
>>>>>>> 5b007573
};

export const HoverResponder = React.unstable_createResponder(
  'Hover',
  hasPointerEvents ? hoverResponderImpl : hoverResponderFallbackImpl,
);

export function useHoverResponder(
  props: HoverProps,
): ReactEventResponderListener<any, any> {
  return React.unstable_useResponder(HoverResponder, props);
}<|MERGE_RESOLUTION|>--- conflicted
+++ resolved
@@ -260,7 +260,6 @@
     }
   },
   onUnmount: unmountResponder,
-  onOwnershipChange: unmountResponder,
 };
 
 const hoverResponderFallbackImpl = {
@@ -273,8 +272,6 @@
       ignoreEmulatedMouseEvents: false,
     };
   },
-<<<<<<< HEAD
-=======
   allowMultipleHostChildren: false,
   allowEventHooks: true,
   onEvent(
@@ -337,8 +334,6 @@
     }
   },
   onUnmount: unmountResponder,
-  onOwnershipChange: unmountResponder,
->>>>>>> 5b007573
 };
 
 export const HoverResponder = React.unstable_createResponder(
