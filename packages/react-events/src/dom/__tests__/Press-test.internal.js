--- conflicted
+++ resolved
@@ -2688,12 +2688,14 @@
       const onPress = jest.fn();
       const preventDefault = jest.fn();
       const ref = React.createRef();
-      const element = (
-        <Press onPress={onPress}>
-          <a href="#" ref={ref} />
-        </Press>
-      );
-      ReactDOM.render(element, container);
+
+      const Component = () => {
+        usePressListener({
+          onPress,
+        });
+        return <a href="#" ref={ref} responders={<PressResponder />} />;
+      };
+      ReactDOM.render(<Component />, container);
 
       ref.current.dispatchEvent(createEvent('keydown', {key: 'Enter'}));
       ref.current.dispatchEvent(createEvent('click', {preventDefault}));
@@ -2829,19 +2831,25 @@
         expect.objectContaining({defaultPrevented: false}),
       );
     });
-<<<<<<< HEAD
-=======
 
     it('uses native behaviour for keyboard events if preventDefault is false', () => {
       const onPress = jest.fn();
       const preventDefault = jest.fn();
       const ref = React.createRef();
-      const element = (
-        <Press onPress={onPress} preventDefault={false}>
-          <a href="#" ref={ref} />
-        </Press>
-      );
-      ReactDOM.render(element, container);
+
+      const Component = () => {
+        usePressListener({
+          onPress,
+        });
+        return (
+          <a
+            href="#"
+            ref={ref}
+            responders={<PressResponder preventDefault={false} />}
+          />
+        );
+      };
+      ReactDOM.render(<Component />, container);
 
       ref.current.dispatchEvent(createEvent('keydown', {key: 'Enter'}));
       ref.current.dispatchEvent(createEvent('click', {preventDefault}));
@@ -2851,32 +2859,6 @@
         expect.objectContaining({defaultPrevented: false}),
       );
     });
-
-    it('warns when preventDefault is used in an event hook', () => {
-      const onPress = jest.fn();
-      const preventDefault = jest.fn();
-      const ref = React.createRef();
-      const Component = () => {
-        React.unstable_useEvent(Press, {preventDefault: false});
-
-        return (
-          <Press onPress={onPress}>
-            <a href="#" ref={ref} />
-          </Press>
-        );
-      };
-      ReactDOM.render(<Component />, container);
-
-      expect(() => {
-        ref.current.dispatchEvent(createEvent('pointerdown'));
-        ref.current.dispatchEvent(createEvent('pointerup'));
-        ref.current.dispatchEvent(createEvent('click', {preventDefault}));
-      }).toWarnDev(
-        '"preventDefault" prop cannot be passed to Press event hooks. This will result in a no-op.',
-        {withoutStack: true},
-      );
-    });
->>>>>>> bbd21066
   });
 
   describe('responder cancellation', () => {
