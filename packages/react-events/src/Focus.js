/**
 * Copyright (c) Facebook, Inc. and its affiliates.
 *
 * This source code is licensed under the MIT license found in the
 * LICENSE file in the root directory of this source tree.
 *
 * @flow
 */

import type {
<<<<<<< HEAD
  ReactDOMResponderEvent,
  ReactDOMResponderContext,
} from 'react-dom/src/ReactDOMTypes';
=======
  PointerType,
  ReactResponderEvent,
  ReactResponderContext,
} from 'shared/ReactTypes';
>>>>>>> 353e0ee4

import ReactDOM from 'react-dom';
import {DiscreteEvent} from 'shared/ReactTypes';

type FocusProps = {
  disabled: boolean,
  onBlur: (e: FocusEvent) => void,
  onFocus: (e: FocusEvent) => void,
  onFocusChange: boolean => void,
  onFocusVisibleChange: boolean => void,
};

type FocusState = {
  focusTarget: null | Element | Document,
  isFocused: boolean,
  isLocalFocusVisible: boolean,
  pointerType: PointerType,
};

type FocusEventType = 'focus' | 'blur' | 'focuschange' | 'focusvisiblechange';

type FocusEvent = {|
  target: Element | Document,
  type: FocusEventType,
  pointerType: PointerType,
  timeStamp: number,
|};

const isMac =
  typeof window !== 'undefined' && window.navigator != null
    ? /^Mac/.test(window.navigator.platform)
    : false;

const targetEventTypes = [
  {name: 'focus', passive: true},
  {name: 'blur', passive: true},
];

const rootEventTypes = [
  'keydown',
  'keyup',
  'pointermove',
  'pointerdown',
  'pointerup',
];

// If PointerEvents is not supported (e.g., Safari), also listen to touch and mouse events.
if (typeof window !== 'undefined' && window.PointerEvent === undefined) {
  rootEventTypes.push(
    'mousemove',
    'mousedown',
    'mouseup',
    'touchmove',
    'touchstart',
    'touchend',
  );
}

function createFocusEvent(
  context: ReactDOMResponderContext,
  type: FocusEventType,
  target: Element | Document,
  pointerType: PointerType,
): FocusEvent {
  return {
    target,
    type,
    pointerType,
    timeStamp: context.getTimeStamp(),
  };
}

function dispatchFocusInEvents(
  context: ReactDOMResponderContext,
  props: FocusProps,
  state: FocusState,
) {
  const pointerType = state.pointerType;
  const target = ((state.focusTarget: any): Element | Document);
  if (props.onFocus) {
    const syntheticEvent = createFocusEvent(
      context,
      'focus',
      target,
      pointerType,
    );
    context.dispatchEvent(syntheticEvent, props.onFocus, DiscreteEvent);
  }
  if (props.onFocusChange) {
    const listener = () => {
      props.onFocusChange(true);
    };
    const syntheticEvent = createFocusEvent(
      context,
      'focuschange',
      target,
      pointerType,
    );
    context.dispatchEvent(syntheticEvent, listener, DiscreteEvent);
  }
  if (props.onFocusVisibleChange && state.isLocalFocusVisible) {
    const listener = () => {
      props.onFocusVisibleChange(true);
    };
    const syntheticEvent = createFocusEvent(
      context,
      'focusvisiblechange',
      target,
      pointerType,
    );
    context.dispatchEvent(syntheticEvent, listener, DiscreteEvent);
  }
}

function dispatchFocusOutEvents(
  context: ReactDOMResponderContext,
  props: FocusProps,
  state: FocusState,
) {
  const pointerType = state.pointerType;
  const target = ((state.focusTarget: any): Element | Document);
  if (props.onBlur) {
    const syntheticEvent = createFocusEvent(
      context,
      'blur',
      target,
      pointerType,
    );
    context.dispatchEvent(syntheticEvent, props.onBlur, DiscreteEvent);
  }
  if (props.onFocusChange) {
    const listener = () => {
      props.onFocusChange(false);
    };
    const syntheticEvent = createFocusEvent(
      context,
      'focuschange',
      target,
      pointerType,
    );
    context.dispatchEvent(syntheticEvent, listener, DiscreteEvent);
  }
  dispatchFocusVisibleOutEvent(context, props, state);
}

function dispatchFocusVisibleOutEvent(
  context: ReactDOMResponderContext,
  props: FocusProps,
  state: FocusState,
) {
  const pointerType = state.pointerType;
  const target = ((state.focusTarget: any): Element | Document);
  if (props.onFocusVisibleChange && state.isLocalFocusVisible) {
    const listener = () => {
      props.onFocusVisibleChange(false);
    };
    const syntheticEvent = createFocusEvent(
      context,
      'focusvisiblechange',
      target,
      pointerType,
    );
    context.dispatchEvent(syntheticEvent, listener, DiscreteEvent);
    state.isLocalFocusVisible = false;
  }
}

function unmountResponder(
  context: ReactDOMResponderContext,
  props: FocusProps,
  state: FocusState,
): void {
  if (state.isFocused) {
    dispatchFocusOutEvents(context, props, state);
  }
}

function handleRootPointerEvent(
  event: ReactDOMResponderEvent,
  context: ReactDOMResponderContext,
  props: FocusProps,
  state: FocusState,
): void {
  const {type, target} = event;
  // Ignore a Safari quirks where 'mousemove' is dispatched on the 'html'
  // element when the window blurs.
  if (type === 'mousemove' && target.nodeName === 'HTML') {
    return;
  }

  isGlobalFocusVisible = false;

  // Focus should stop being visible if a pointer is used on the element
  // after it was focused using a keyboard.
  if (
    state.focusTarget === context.getEventCurrentTarget(event) &&
    (type === 'mousedown' || type === 'touchstart' || type === 'pointerdown')
  ) {
    dispatchFocusVisibleOutEvent(context, props, state);
  }
}

let isGlobalFocusVisible = true;

const FocusResponder = {
  targetEventTypes,
  rootEventTypes,
  createInitialState(): FocusState {
    return {
      focusTarget: null,
      isFocused: false,
      isLocalFocusVisible: false,
      pointerType: '',
    };
  },
  allowMultipleHostChildren: false,
  onEvent(
    event: ReactDOMResponderEvent,
    context: ReactDOMResponderContext,
    props: FocusProps,
    state: FocusState,
  ): void {
    const {type, target} = event;

    if (props.disabled) {
      if (state.isFocused) {
        dispatchFocusOutEvents(context, props, state);
        state.isFocused = false;
        state.focusTarget = null;
      }
      return;
    }

    switch (type) {
      case 'focus': {
        if (!state.isFocused) {
          // Limit focus events to the direct child of the event component.
          // Browser focus is not expected to bubble.
          state.focusTarget = context.getEventCurrentTarget(event);
          if (state.focusTarget === target) {
            state.isFocused = true;
            state.isLocalFocusVisible = isGlobalFocusVisible;
            dispatchFocusInEvents(context, props, state);
          }
        }
        break;
      }
      case 'blur': {
        if (state.isFocused) {
          dispatchFocusOutEvents(context, props, state);
          state.isFocused = false;
          state.focusTarget = null;
        }
        break;
      }
    }
  },
  onRootEvent(
    event: ReactDOMResponderEvent,
    context: ReactDOMResponderContext,
    props: FocusProps,
    state: FocusState,
  ): void {
    const {type} = event;

    switch (type) {
      case 'mousemove':
      case 'mousedown':
      case 'mouseup': {
        state.pointerType = 'mouse';
        handleRootPointerEvent(event, context, props, state);
        break;
      }
      case 'pointermove':
      case 'pointerdown':
      case 'pointerup': {
        // $FlowFixMe: Flow doesn't know about PointerEvents
        const nativeEvent = ((event.nativeEvent: any): PointerEvent);
        state.pointerType = nativeEvent.pointerType;
        handleRootPointerEvent(event, context, props, state);
        break;
      }
      case 'touchmove':
      case 'touchstart':
      case 'touchend': {
        state.pointerType = 'touch';
        handleRootPointerEvent(event, context, props, state);
        break;
      }

      case 'keydown':
      case 'keyup': {
        const nativeEvent = event.nativeEvent;
        if (
          nativeEvent.key === 'Tab' &&
          !(
            nativeEvent.metaKey ||
            (!isMac && nativeEvent.altKey) ||
            nativeEvent.ctrlKey
          )
        ) {
          state.pointerType = 'keyboard';
          isGlobalFocusVisible = true;
        }
        break;
      }
    }
  },
  onUnmount(
    context: ReactDOMResponderContext,
    props: FocusProps,
    state: FocusState,
  ) {
    unmountResponder(context, props, state);
  },
  onOwnershipChange(
    context: ReactDOMResponderContext,
    props: FocusProps,
    state: FocusState,
  ) {
    unmountResponder(context, props, state);
  },
};

export default ReactDOM.unstable_createEventComponent(FocusResponder, 'Focus');<|MERGE_RESOLUTION|>--- conflicted
+++ resolved
@@ -8,16 +8,10 @@
  */
 
 import type {
-<<<<<<< HEAD
   ReactDOMResponderEvent,
   ReactDOMResponderContext,
-} from 'react-dom/src/ReactDOMTypes';
-=======
   PointerType,
-  ReactResponderEvent,
-  ReactResponderContext,
-} from 'shared/ReactTypes';
->>>>>>> 353e0ee4
+} from 'shared/ReactDOMTypes';
 
 import ReactDOM from 'react-dom';
 import {DiscreteEvent} from 'shared/ReactTypes';
