/**
 * Copyright (c) Facebook, Inc. and its affiliates.
 *
 * This source code is licensed under the MIT license found in the
 * LICENSE file in the root directory of this source tree.
 *
 */

/* eslint-disable no-var */

import {enableSchedulerDebugging} from './SchedulerFeatureFlags';

// TODO: Use symbols?
var ImmediatePriority = 1;
var UserBlockingPriority = 2;
var NormalPriority = 3;
var LowPriority = 4;
var IdlePriority = 5;

// Max 31 bit integer. The max integer size in V8 for 32-bit systems.
// Math.pow(2, 30) - 1
// 0b111111111111111111111111111111
var maxSigned31BitInt = 1073741823;

// Times out immediately
var IMMEDIATE_PRIORITY_TIMEOUT = -1;
// Eventually times out
var USER_BLOCKING_PRIORITY = 250;
var NORMAL_PRIORITY_TIMEOUT = 5000;
var LOW_PRIORITY_TIMEOUT = 10000;
// Never times out
var IDLE_PRIORITY = maxSigned31BitInt;

// Callbacks are stored as a circular, doubly linked list.
var firstCallbackNode = null;

var currentDidTimeout = false;
// Pausing the scheduler is useful for debugging.
var isSchedulerPaused = false;

var currentPriorityLevel = NormalPriority;
var currentEventStartTime = -1;
var currentExpirationTime = -1;

// This is set when a callback is being executed, to prevent re-entrancy.
var isExecutingCallback = false;

var isHostCallbackScheduled = false;

var hasNativePerformanceNow =
  typeof performance === 'object' && typeof performance.now === 'function';

function ensureHostCallbackIsScheduled() {
  if (isExecutingCallback) {
    // Don't schedule work yet; wait until the next time we yield.
    return;
  }
  // Schedule the host callback using the earliest expiration in the list.
  var expirationTime = firstCallbackNode.expirationTime;
  if (!isHostCallbackScheduled) {
    isHostCallbackScheduled = true;
  } else {
    // Cancel the existing host callback.
    cancelHostCallback();
  }
  requestHostCallback(flushWork, expirationTime);
}

function flushFirstCallback() {
  var flushedNode = firstCallbackNode;

  // Remove the node from the list before calling the callback. That way the
  // list is in a consistent state even if the callback throws.
  var next = firstCallbackNode.next;
  if (firstCallbackNode === next) {
    // This is the last callback in the list.
    firstCallbackNode = null;
    next = null;
  } else {
    var lastCallbackNode = firstCallbackNode.previous;
    firstCallbackNode = lastCallbackNode.next = next;
    next.previous = lastCallbackNode;
  }

  flushedNode.next = flushedNode.previous = null;

  // Now it's safe to call the callback.
  var callback = flushedNode.callback;
  var expirationTime = flushedNode.expirationTime;
  var priorityLevel = flushedNode.priorityLevel;
  var previousPriorityLevel = currentPriorityLevel;
  var previousExpirationTime = currentExpirationTime;
  currentPriorityLevel = priorityLevel;
  currentExpirationTime = expirationTime;
  var continuationCallback;
  try {
    continuationCallback = callback();
  } finally {
    currentPriorityLevel = previousPriorityLevel;
    currentExpirationTime = previousExpirationTime;
  }

  // A callback may return a continuation. The continuation should be scheduled
  // with the same priority and expiration as the just-finished callback.
  if (typeof continuationCallback === 'function') {
    var continuationNode: CallbackNode = {
      callback: continuationCallback,
      priorityLevel,
      expirationTime,
      next: null,
      previous: null,
    };

    // Insert the new callback into the list, sorted by its expiration. This is
    // almost the same as the code in `scheduleCallback`, except the callback
    // is inserted into the list *before* callbacks of equal expiration instead
    // of after.
    if (firstCallbackNode === null) {
      // This is the first callback in the list.
      firstCallbackNode = continuationNode.next = continuationNode.previous = continuationNode;
    } else {
      var nextAfterContinuation = null;
      var node = firstCallbackNode;
      do {
        if (node.expirationTime >= expirationTime) {
          // This callback expires at or after the continuation. We will insert
          // the continuation *before* this callback.
          nextAfterContinuation = node;
          break;
        }
        node = node.next;
      } while (node !== firstCallbackNode);

      if (nextAfterContinuation === null) {
        // No equal or lower priority callback was found, which means the new
        // callback is the lowest priority callback in the list.
        nextAfterContinuation = firstCallbackNode;
      } else if (nextAfterContinuation === firstCallbackNode) {
        // The new callback is the highest priority callback in the list.
        firstCallbackNode = continuationNode;
        ensureHostCallbackIsScheduled();
      }

      var previous = nextAfterContinuation.previous;
      previous.next = nextAfterContinuation.previous = continuationNode;
      continuationNode.next = nextAfterContinuation;
      continuationNode.previous = previous;
    }
  }
}

function flushImmediateWork() {
  if (
    // Confirm we've exited the outer most event handler
    currentEventStartTime === -1 &&
    firstCallbackNode !== null &&
    firstCallbackNode.priorityLevel === ImmediatePriority
  ) {
    isExecutingCallback = true;
    try {
      do {
        flushFirstCallback();
      } while (
        // Keep flushing until there are no more immediate callbacks
        firstCallbackNode !== null &&
        firstCallbackNode.priorityLevel === ImmediatePriority
      );
    } finally {
      isExecutingCallback = false;
      if (firstCallbackNode !== null) {
        // There's still work remaining. Request another callback.
        ensureHostCallbackIsScheduled();
      } else {
        isHostCallbackScheduled = false;
      }
    }
  }
}

function flushWork(didTimeout) {
  // Exit right away if we're currently paused

  if (enableSchedulerDebugging && isSchedulerPaused) {
    return;
  }

  isExecutingCallback = true;
  const previousDidTimeout = currentDidTimeout;
  currentDidTimeout = didTimeout;
  try {
    if (didTimeout) {
      // Flush all the expired callbacks without yielding.
      while (
        firstCallbackNode !== null &&
        !(enableSchedulerDebugging && isSchedulerPaused)
      ) {
        // TODO Wrap in feature flag
        // Read the current time. Flush all the callbacks that expire at or
        // earlier than that time. Then read the current time again and repeat.
        // This optimizes for as few performance.now calls as possible.
        var currentTime = getCurrentTime();
        if (firstCallbackNode.expirationTime <= currentTime) {
          do {
            flushFirstCallback();
          } while (
            firstCallbackNode !== null &&
            firstCallbackNode.expirationTime <= currentTime &&
            !(enableSchedulerDebugging && isSchedulerPaused)
          );
          continue;
        }
        break;
      }
    } else {
      // Keep flushing callbacks until we run out of time in the frame.
      if (firstCallbackNode !== null) {
        do {
          if (enableSchedulerDebugging && isSchedulerPaused) {
            break;
          }
          flushFirstCallback();
        } while (firstCallbackNode !== null && !shouldYieldToHost());
      }
    }
  } finally {
    isExecutingCallback = false;
    currentDidTimeout = previousDidTimeout;
    if (firstCallbackNode !== null) {
      // There's still work remaining. Request another callback.
      ensureHostCallbackIsScheduled();
    } else {
      isHostCallbackScheduled = false;
    }
    // Before exiting, flush all the immediate work that was scheduled.
    flushImmediateWork();
  }
}

function unstable_runWithPriority(priorityLevel, eventHandler) {
  switch (priorityLevel) {
    case ImmediatePriority:
    case UserBlockingPriority:
    case NormalPriority:
    case LowPriority:
    case IdlePriority:
      break;
    default:
      priorityLevel = NormalPriority;
  }

  var previousPriorityLevel = currentPriorityLevel;
  var previousEventStartTime = currentEventStartTime;
  currentPriorityLevel = priorityLevel;
  currentEventStartTime = getCurrentTime();

  try {
    return eventHandler();
  } finally {
    currentPriorityLevel = previousPriorityLevel;
    currentEventStartTime = previousEventStartTime;

    // Before exiting, flush all the immediate work that was scheduled.
    flushImmediateWork();
  }
}

function unstable_next(eventHandler) {
  let priorityLevel;
  switch (currentPriorityLevel) {
    case ImmediatePriority:
    case UserBlockingPriority:
    case NormalPriority:
      // Shift down to normal priority
      priorityLevel = NormalPriority;
      break;
    default:
      // Anything lower than normal priority should remain at the current level.
      priorityLevel = currentPriorityLevel;
      break;
  }

  var previousPriorityLevel = currentPriorityLevel;
  var previousEventStartTime = currentEventStartTime;
  currentPriorityLevel = priorityLevel;
  currentEventStartTime = getCurrentTime();

  try {
    return eventHandler();
  } finally {
    currentPriorityLevel = previousPriorityLevel;
    currentEventStartTime = previousEventStartTime;

    // Before exiting, flush all the immediate work that was scheduled.
    flushImmediateWork();
  }
}

function unstable_wrapCallback(callback) {
  var parentPriorityLevel = currentPriorityLevel;
  return function() {
    // This is a fork of runWithPriority, inlined for performance.
    var previousPriorityLevel = currentPriorityLevel;
    var previousEventStartTime = currentEventStartTime;
    currentPriorityLevel = parentPriorityLevel;
    currentEventStartTime = getCurrentTime();

    try {
      return callback.apply(this, arguments);
    } finally {
      currentPriorityLevel = previousPriorityLevel;
      currentEventStartTime = previousEventStartTime;
      flushImmediateWork();
    }
  };
}

function unstable_scheduleCallback(callback, deprecated_options) {
  var startTime =
    currentEventStartTime !== -1 ? currentEventStartTime : getCurrentTime();

  var expirationTime;
  if (
    typeof deprecated_options === 'object' &&
    deprecated_options !== null &&
    typeof deprecated_options.timeout === 'number'
  ) {
    // FIXME: Remove this branch once we lift expiration times out of React.
    expirationTime = startTime + deprecated_options.timeout;
  } else {
    switch (currentPriorityLevel) {
      case ImmediatePriority:
        expirationTime = startTime + IMMEDIATE_PRIORITY_TIMEOUT;
        break;
      case UserBlockingPriority:
        expirationTime = startTime + USER_BLOCKING_PRIORITY;
        break;
      case IdlePriority:
        expirationTime = startTime + IDLE_PRIORITY;
        break;
      case LowPriority:
        expirationTime = startTime + LOW_PRIORITY_TIMEOUT;
        break;
      case NormalPriority:
      default:
        expirationTime = startTime + NORMAL_PRIORITY_TIMEOUT;
    }
  }

  var newNode = {
    callback,
    priorityLevel: currentPriorityLevel,
    expirationTime,
    next: null,
    previous: null,
  };

  // Insert the new callback into the list, ordered first by expiration, then
  // by insertion. So the new callback is inserted any other callback with
  // equal expiration.
  if (firstCallbackNode === null) {
    // This is the first callback in the list.
    firstCallbackNode = newNode.next = newNode.previous = newNode;
    ensureHostCallbackIsScheduled();
  } else {
    var next = null;
    var node = firstCallbackNode;
    do {
      if (node.expirationTime > expirationTime) {
        // The new callback expires before this one.
        next = node;
        break;
      }
      node = node.next;
    } while (node !== firstCallbackNode);

    if (next === null) {
      // No callback with a later expiration was found, which means the new
      // callback has the latest expiration in the list.
      next = firstCallbackNode;
    } else if (next === firstCallbackNode) {
      // The new callback has the earliest expiration in the entire list.
      firstCallbackNode = newNode;
      ensureHostCallbackIsScheduled();
    }

    var previous = next.previous;
    previous.next = next.previous = newNode;
    newNode.next = next;
    newNode.previous = previous;
  }

  return newNode;
}

function unstable_pauseExecution() {
  isSchedulerPaused = true;
}

function unstable_continueExecution() {
  isSchedulerPaused = false;
  if (firstCallbackNode !== null) {
    ensureHostCallbackIsScheduled();
  }
}

function unstable_getFirstCallbackNode() {
  return firstCallbackNode;
}

function unstable_cancelCallback(callbackNode) {
  var next = callbackNode.next;
  if (next === null) {
    // Already cancelled.
    return;
  }

  if (next === callbackNode) {
    // This is the only scheduled callback. Clear the list.
    firstCallbackNode = null;
  } else {
    // Remove the callback from its position in the list.
    if (callbackNode === firstCallbackNode) {
      firstCallbackNode = next;
    }
    var previous = callbackNode.previous;
    previous.next = next;
    next.previous = previous;
  }

  callbackNode.next = callbackNode.previous = null;
}

function unstable_getCurrentPriorityLevel() {
  return currentPriorityLevel;
}

function unstable_shouldYield() {
  return (
    !currentDidTimeout &&
    ((firstCallbackNode !== null &&
      firstCallbackNode.expirationTime < currentExpirationTime) ||
      shouldYieldToHost())
  );
}

// The remaining code is essentially a polyfill for requestIdleCallback. It
// works by scheduling a requestAnimationFrame, storing the time for the start
// of the frame, then scheduling a postMessage which gets scheduled after paint.
// Within the postMessage handler do as much work as possible until time + frame
// rate. By separating the idle call into a separate event tick we ensure that
// layout, paint and other browser work is counted against the available time.
// The frame rate is dynamically adjusted.

// We capture a local reference to any global, in case it gets polyfilled after
// this module is initially evaluated. We want to be using a
// consistent implementation.
var localDate = Date;

// This initialization code may run even on server environments if a component
// just imports ReactDOM (e.g. for findDOMNode). Some environments might not
// have setTimeout or clearTimeout. However, we always expect them to be defined
// on the client. https://github.com/facebook/react/pull/13088
var localSetTimeout = typeof setTimeout === 'function' ? setTimeout : undefined;
var localClearTimeout =
  typeof clearTimeout === 'function' ? clearTimeout : undefined;

// We don't expect either of these to necessarily be defined, but we will error
// later if they are missing on the client.
var localRequestAnimationFrame =
  typeof requestAnimationFrame === 'function'
    ? requestAnimationFrame
    : undefined;
var localCancelAnimationFrame =
  typeof cancelAnimationFrame === 'function' ? cancelAnimationFrame : undefined;

var getCurrentTime;

// requestAnimationFrame does not run when the tab is in the background. If
// we're backgrounded we prefer for that work to happen so that the page
// continues to load in the background. So we also schedule a 'setTimeout' as
// a fallback.
// TODO: Need a better heuristic for backgrounded work.
var ANIMATION_FRAME_TIMEOUT = 100;
var rAFID;
var rAFTimeoutID;
var requestAnimationFrameWithTimeout = function(callback) {
  // schedule rAF and also a setTimeout
  rAFID = localRequestAnimationFrame(function(timestamp) {
    // cancel the setTimeout
    localClearTimeout(rAFTimeoutID);
    callback(timestamp);
  });
  rAFTimeoutID = localSetTimeout(function() {
    // cancel the requestAnimationFrame
    localCancelAnimationFrame(rAFID);
    callback(getCurrentTime());
  }, ANIMATION_FRAME_TIMEOUT);
};

if (hasNativePerformanceNow) {
  var Performance = performance;
  getCurrentTime = function() {
    return Performance.now();
  };
} else {
  getCurrentTime = function() {
    return localDate.now();
  };
}

var requestHostCallback;
var cancelHostCallback;
var shouldYieldToHost;
<<<<<<< HEAD
var forceFrameRate;
=======
var forceFrameTimes;
>>>>>>> 33b2e422

var globalValue = null;
if (typeof window !== 'undefined') {
  globalValue = window;
} else if (typeof global !== 'undefined') {
  globalValue = global;
}

if (globalValue && globalValue._schedMock) {
  // Dynamic injection, only for testing purposes.
  var globalImpl = globalValue._schedMock;
  requestHostCallback = globalImpl[0];
  cancelHostCallback = globalImpl[1];
  shouldYieldToHost = globalImpl[2];
  getCurrentTime = globalImpl[3];
<<<<<<< HEAD
  forceFrameRate = globalImpl[4];
=======
  forceFrameTimes = globalImpl[4];
>>>>>>> 33b2e422
} else if (
  // If Scheduler runs in a non-DOM environment, it falls back to a naive
  // implementation using setTimeout.
  typeof window === 'undefined' ||
  // Check if MessageChannel is supported, too.
  typeof MessageChannel !== 'function'
) {
  // If this accidentally gets imported in a non-browser environment, e.g. JavaScriptCore,
  // fallback to a naive implementation.
  var _callback = null;
  var _flushCallback = function(didTimeout) {
    if (_callback !== null) {
      try {
        _callback(didTimeout);
      } finally {
        _callback = null;
      }
    }
  };
  requestHostCallback = function(cb, ms) {
    if (_callback !== null) {
      // Protect against re-entrancy.
      setTimeout(requestHostCallback, 0, cb);
    } else {
      _callback = cb;
      setTimeout(_flushCallback, 0, false);
    }
  };
  cancelHostCallback = function() {
    _callback = null;
  };
  shouldYieldToHost = function() {
    return false;
  };
<<<<<<< HEAD
  forceFrameRate = function() {};
=======
  forceFrameTimes = function() {};
>>>>>>> 33b2e422
} else {
  if (typeof console !== 'undefined') {
    // TODO: Remove fb.me link
    if (typeof localRequestAnimationFrame !== 'function') {
      console.error(
        "This browser doesn't support requestAnimationFrame. " +
          'Make sure that you load a ' +
          'polyfill in older browsers. https://fb.me/react-polyfills',
      );
    }
    if (typeof localCancelAnimationFrame !== 'function') {
      console.error(
        "This browser doesn't support cancelAnimationFrame. " +
          'Make sure that you load a ' +
          'polyfill in older browsers. https://fb.me/react-polyfills',
      );
    }
  }

  var scheduledHostCallback = null;
  var isMessageEventScheduled = false;
  var timeoutTime = -1;

  var isAnimationFrameScheduled = false;

  var isFlushingHostCallback = false;

  var frameDeadline = 0;
  // We start out assuming that we run at 30fps but then the heuristic tracking
  // will adjust this value to a faster fps if we get more frequent animation
  // frames.
  var previousFrameTime = 33;
  var activeFrameTime = 33;
<<<<<<< HEAD
  var fpsLocked = false;
=======
  var minFrameTime = 8;
>>>>>>> 33b2e422

  shouldYieldToHost = function() {
    return frameDeadline <= getCurrentTime();
  };

<<<<<<< HEAD
  forceFrameRate = function(fps) {
    if (fps < 0 || fps > 125) {
      console.error(
        'forceFrameRate takes a positive int between 0 and 125, '+
        'forcing framerates higher than 125 fps is not unsupported',
      );
      return;
    }
    if (fps > 0) {
      activeFrameTime = Math.floor(1000/fps);
      fpsLocked = true;
    } else {
      // reset the framerate
      activeFrameTime = 33;
      fpsLocked = false;
=======
  forceFrameTimes = function(options) {
    if (options.minFrameTime) {
      minFrameTime = options.minFrameTime;
    }
    if (options.startingFrameTime) {
      previousFrameTime = activeFrameTime = options.startingFrameTime;
>>>>>>> 33b2e422
    }
  };

  // We use the postMessage trick to defer idle work until after the repaint.
  var channel = new MessageChannel();
  var port = channel.port2;
  channel.port1.onmessage = function(event) {
    isMessageEventScheduled = false;

    var prevScheduledCallback = scheduledHostCallback;
    var prevTimeoutTime = timeoutTime;
    scheduledHostCallback = null;
    timeoutTime = -1;

    var currentTime = getCurrentTime();

    var didTimeout = false;
    if (frameDeadline - currentTime <= 0) {
      // There's no time left in this idle period. Check if the callback has
      // a timeout and whether it's been exceeded.
      if (prevTimeoutTime !== -1 && prevTimeoutTime <= currentTime) {
        // Exceeded the timeout. Invoke the callback even though there's no
        // time left.
        didTimeout = true;
      } else {
        // No timeout.
        if (!isAnimationFrameScheduled) {
          // Schedule another animation callback so we retry later.
          isAnimationFrameScheduled = true;
          requestAnimationFrameWithTimeout(animationTick);
        }
        // Exit without invoking the callback.
        scheduledHostCallback = prevScheduledCallback;
        timeoutTime = prevTimeoutTime;
        return;
      }
    }

    if (prevScheduledCallback !== null) {
      isFlushingHostCallback = true;
      try {
        prevScheduledCallback(didTimeout);
      } finally {
        isFlushingHostCallback = false;
      }
    }
  };

  var animationTick = function(rafTime) {
    if (scheduledHostCallback !== null) {
      // Eagerly schedule the next animation callback at the beginning of the
      // frame. If the scheduler queue is not empty at the end of the frame, it
      // will continue flushing inside that callback. If the queue *is* empty,
      // then it will exit immediately. Posting the callback at the start of the
      // frame ensures it's fired within the earliest possible frame. If we
      // waited until the end of the frame to post the callback, we risk the
      // browser skipping a frame and not firing the callback until the frame
      // after that.
      requestAnimationFrameWithTimeout(animationTick);
    } else {
      // No pending work. Exit.
      isAnimationFrameScheduled = false;
      return;
    }

    var nextFrameTime = rafTime - frameDeadline + activeFrameTime;
    if (
      !fpsLocked &&
      nextFrameTime < activeFrameTime &&
      previousFrameTime < activeFrameTime
    ) {
      if (nextFrameTime < minFrameTime) {
        // Defensive coding. We don't support higher frame rates than 120hz.
        // If the calculated frame time gets lower than 8, it is probably a bug.
        nextFrameTime = minFrameTime;
      }
      // If one frame goes long, then the next one can be short to catch up.
      // If two frames are short in a row, then that's an indication that we
      // actually have a higher frame rate than what we're currently optimizing.
      // We adjust our heuristic dynamically accordingly. For example, if we're
      // running on 120hz display or 90hz VR display.
      // Take the max of the two in case one of them was an anomaly due to
      // missed frame deadlines.
      activeFrameTime =
        nextFrameTime < previousFrameTime ? previousFrameTime : nextFrameTime;
    } else {
      previousFrameTime = nextFrameTime;
    }
    frameDeadline = rafTime + activeFrameTime;
    if (!isMessageEventScheduled) {
      isMessageEventScheduled = true;
      port.postMessage(undefined);
    }
  };

  requestHostCallback = function(callback, absoluteTimeout) {
    scheduledHostCallback = callback;
    timeoutTime = absoluteTimeout;
    if (isFlushingHostCallback || absoluteTimeout < 0) {
      // Don't wait for the next frame. Continue working ASAP, in a new event.
      port.postMessage(undefined);
    } else if (!isAnimationFrameScheduled) {
      // If rAF didn't already schedule one, we need to schedule a frame.
      // TODO: If this rAF doesn't materialize because the browser throttles, we
      // might want to still have setTimeout trigger rIC as a backup to ensure
      // that we keep performing work.
      isAnimationFrameScheduled = true;
      requestAnimationFrameWithTimeout(animationTick);
    }
  };

  cancelHostCallback = function() {
    scheduledHostCallback = null;
    isMessageEventScheduled = false;
    timeoutTime = -1;
  };
}

export {
  ImmediatePriority as unstable_ImmediatePriority,
  UserBlockingPriority as unstable_UserBlockingPriority,
  NormalPriority as unstable_NormalPriority,
  IdlePriority as unstable_IdlePriority,
  LowPriority as unstable_LowPriority,
  unstable_runWithPriority,
  unstable_next,
  unstable_scheduleCallback,
  unstable_cancelCallback,
  unstable_wrapCallback,
  unstable_getCurrentPriorityLevel,
  unstable_shouldYield,
  unstable_continueExecution,
  unstable_pauseExecution,
  unstable_getFirstCallbackNode,
  getCurrentTime as unstable_now,
<<<<<<< HEAD
  forceFrameRate as unstable_forceFrameRate,
=======
  forceFrameTimes as unstable_forceFrameTimes,
>>>>>>> 33b2e422
};<|MERGE_RESOLUTION|>--- conflicted
+++ resolved
@@ -511,11 +511,7 @@
 var requestHostCallback;
 var cancelHostCallback;
 var shouldYieldToHost;
-<<<<<<< HEAD
 var forceFrameRate;
-=======
-var forceFrameTimes;
->>>>>>> 33b2e422
 
 var globalValue = null;
 if (typeof window !== 'undefined') {
@@ -531,11 +527,7 @@
   cancelHostCallback = globalImpl[1];
   shouldYieldToHost = globalImpl[2];
   getCurrentTime = globalImpl[3];
-<<<<<<< HEAD
   forceFrameRate = globalImpl[4];
-=======
-  forceFrameTimes = globalImpl[4];
->>>>>>> 33b2e422
 } else if (
   // If Scheduler runs in a non-DOM environment, it falls back to a naive
   // implementation using setTimeout.
@@ -570,11 +562,7 @@
   shouldYieldToHost = function() {
     return false;
   };
-<<<<<<< HEAD
   forceFrameRate = function() {};
-=======
-  forceFrameTimes = function() {};
->>>>>>> 33b2e422
 } else {
   if (typeof console !== 'undefined') {
     // TODO: Remove fb.me link
@@ -608,17 +596,12 @@
   // frames.
   var previousFrameTime = 33;
   var activeFrameTime = 33;
-<<<<<<< HEAD
   var fpsLocked = false;
-=======
-  var minFrameTime = 8;
->>>>>>> 33b2e422
 
   shouldYieldToHost = function() {
     return frameDeadline <= getCurrentTime();
   };
 
-<<<<<<< HEAD
   forceFrameRate = function(fps) {
     if (fps < 0 || fps > 125) {
       console.error(
@@ -634,14 +617,6 @@
       // reset the framerate
       activeFrameTime = 33;
       fpsLocked = false;
-=======
-  forceFrameTimes = function(options) {
-    if (options.minFrameTime) {
-      minFrameTime = options.minFrameTime;
-    }
-    if (options.startingFrameTime) {
-      previousFrameTime = activeFrameTime = options.startingFrameTime;
->>>>>>> 33b2e422
     }
   };
 
@@ -777,9 +752,5 @@
   unstable_pauseExecution,
   unstable_getFirstCallbackNode,
   getCurrentTime as unstable_now,
-<<<<<<< HEAD
   forceFrameRate as unstable_forceFrameRate,
-=======
-  forceFrameTimes as unstable_forceFrameTimes,
->>>>>>> 33b2e422
 };