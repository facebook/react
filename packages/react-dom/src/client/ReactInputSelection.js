/**
 * Copyright (c) 2013-present, Facebook, Inc.
 *
 * This source code is licensed under the MIT license found in the
 * LICENSE file in the root directory of this source tree.
 */

import containsNode from 'fbjs/lib/containsNode';
import focusNode from 'fbjs/lib/focusNode';
import getActiveElement from 'fbjs/lib/getActiveElement';

import * as ReactDOMSelection from './ReactDOMSelection';
import {ELEMENT_NODE} from '../shared/HTMLNodeType';

function isInDocument(node) {
  return (
    node.ownerDocument && containsNode(node.ownerDocument.documentElement, node)
  );
}

function getActiveElementDeep() {
  var win = window;
  var element = getActiveElement();
  while (element instanceof win.HTMLIFrameElement) {
    try {
      win = element.contentDocument.defaultView;
    } catch (e) {
      return element;
    }
    element = getActiveElement(win.document);
  }
  return element;
}

function getElementsWithSelections(acc, win) {
  acc = acc || [];
  win = win || window;
  var doc;
  try {
    doc = win.document;
    if (!doc) {
      return acc;
    }
  } catch (e) {
    return acc;
  }
  var element = getActiveElement(doc);
  // Use getSelection if no activeElement with selection capabilities
  if (!hasSelectionCapabilities(element)) {
    if (win.getSelection) {
      var selection = win.getSelection();
      if (selection) {
        var startNode = selection.anchorNode;
        var endNode = selection.focusNode;
        var startOffset = selection.anchorOffset;
        var endOffset = selection.focusOffset;
        if (startNode && startNode.childNodes.length) {
          if (
            startNode.childNodes[startOffset] === endNode.childNodes[endOffset]
          ) {
            element = startNode.childNodes[startOffset];
          }
        } else {
          element = startNode;
        }
      }
    } else if (doc.selection) {
      var range = doc.selection.createRange();
      element = range.parentElement();
    }
  }

  if (hasSelectionCapabilities(element)) {
    acc = acc.concat({
      element: element,
      selectionRange: getSelection(element),
    });
  }

  for (var i = 0; i < win.frames.length; i++) {
    acc = getElementsWithSelections(acc, win.frames[i]);
  }

  return acc;
}

function focusNodePreservingScroll(element) {
  // Focusing a node can change the scroll position, which is undesirable
  const ancestors = [];
  let ancestor = element;
  while ((ancestor = ancestor.parentNode)) {
    if (ancestor.nodeType === ELEMENT_NODE) {
      ancestors.push({
        element: ancestor,
        left: ancestor.scrollLeft,
        top: ancestor.scrollTop,
      });
    }
  }

  focusNode(element);

  for (let i = 0; i < ancestors.length; i++) {
    const info = ancestors[i];
    info.element.scrollLeft = info.left;
    info.element.scrollTop = info.top;
  }
}

/**
 * @ReactInputSelection: React input selection module. Based on Selection.js,
 * but modified to be suitable for react and has a couple of bug fixes (doesn't
 * assume buttons have range selections allowed).
 * Input selection module for React.
 */

export function hasSelectionCapabilities(elem) {
  const nodeName = elem && elem.nodeName && elem.nodeName.toLowerCase();
  return (
    nodeName &&
    ((nodeName === 'input' && elem.type === 'text') ||
      nodeName === 'textarea' ||
      elem.contentEditable === 'true')
  );
}

export function getSelectionInformation() {
<<<<<<< HEAD
=======
  const focusedElem = getActiveElement();
>>>>>>> 9b36df86
  return {
    activeElement: getActiveElementDeep(),
    elementSelections: getElementsWithSelections(),
  };
}

/**
 * @restoreSelection: If any selection information was potentially lost,
 * restore it. This is useful when performing operations that could remove dom
 * nodes and place them back in, resulting in focus being lost.
 */
export function restoreSelection(priorSelectionInformation) {
<<<<<<< HEAD
  var priorActiveElement = priorSelectionInformation.activeElement;
  var elementSelections = priorSelectionInformation.elementSelections;
  var curActiveElement = getActiveElementDeep();
  var isActiveElementOnlySelection =
    elementSelections.length === 1 &&
    elementSelections[0] === priorActiveElement;
  if (
    !isInDocument(priorActiveElement) ||
    priorActiveElement === priorActiveElement.ownerDocument.body ||
    (isActiveElementOnlySelection && curActiveElement === priorActiveElement)
  ) {
    return;
  }
  elementSelections.forEach(function(selection) {
    var element = selection.element;
    if (
      isInDocument(element) &&
      getActiveElement(element.ownerDocument) !== element
    ) {
      setSelection(element, selection.selectionRange);
      if (element !== priorActiveElement) {
        focusNodePreservingScroll(element);
        curActiveElement = element;
=======
  const curFocusedElem = getActiveElement();
  const priorFocusedElem = priorSelectionInformation.focusedElem;
  const priorSelectionRange = priorSelectionInformation.selectionRange;
  if (curFocusedElem !== priorFocusedElem && isInDocument(priorFocusedElem)) {
    if (hasSelectionCapabilities(priorFocusedElem)) {
      setSelection(priorFocusedElem, priorSelectionRange);
    }

    // Focusing a node can change the scroll position, which is undesirable
    const ancestors = [];
    let ancestor = priorFocusedElem;
    while ((ancestor = ancestor.parentNode)) {
      if (ancestor.nodeType === ELEMENT_NODE) {
        ancestors.push({
          element: ancestor,
          left: ancestor.scrollLeft,
          top: ancestor.scrollTop,
        });
>>>>>>> 9b36df86
      }
    }
  });

  if (
    curActiveElement !== priorActiveElement &&
    isInDocument(priorActiveElement)
  ) {
    focusNodePreservingScroll(priorActiveElement);
  }
}

/**
 * @getSelection: Gets the selection bounds of a focused textarea, input or
 * contentEditable node.
 * -@input: Look up selection bounds of this input
 * -@return {start: selectionStart, end: selectionEnd}
 */
export function getSelection(input) {
  let selection;

  if ('selectionStart' in input) {
    // Modern browser with input or textarea.
    selection = {
      start: input.selectionStart,
      end: input.selectionEnd,
    };
  } else {
    // Content editable or old IE textarea.
    selection = ReactDOMSelection.getOffsets(input);
  }

  return selection || {start: 0, end: 0};
}

/**
 * @setSelection: Sets the selection bounds of a textarea or input and focuses
 * the input.
 * -@input     Set selection bounds of this input or textarea
 * -@offsets   Object of same form that is returned from get*
 */
export function setSelection(input, offsets) {
  let {start, end} = offsets;
  if (end === undefined) {
    end = start;
  }

  if ('selectionStart' in input) {
    input.selectionStart = start;
    input.selectionEnd = Math.min(end, input.value.length);
  } else {
    ReactDOMSelection.setOffsets(input, offsets);
  }
}<|MERGE_RESOLUTION|>--- conflicted
+++ resolved
@@ -19,8 +19,8 @@
 }
 
 function getActiveElementDeep() {
-  var win = window;
-  var element = getActiveElement();
+  let win = window;
+  let element = getActiveElement();
   while (element instanceof win.HTMLIFrameElement) {
     try {
       win = element.contentDocument.defaultView;
@@ -35,7 +35,7 @@
 function getElementsWithSelections(acc, win) {
   acc = acc || [];
   win = win || window;
-  var doc;
+  let doc;
   try {
     doc = win.document;
     if (!doc) {
@@ -44,16 +44,16 @@
   } catch (e) {
     return acc;
   }
-  var element = getActiveElement(doc);
+  let element = getActiveElement(doc);
   // Use getSelection if no activeElement with selection capabilities
   if (!hasSelectionCapabilities(element)) {
     if (win.getSelection) {
-      var selection = win.getSelection();
+      const selection = win.getSelection();
       if (selection) {
-        var startNode = selection.anchorNode;
-        var endNode = selection.focusNode;
-        var startOffset = selection.anchorOffset;
-        var endOffset = selection.focusOffset;
+        const startNode = selection.anchorNode;
+        const endNode = selection.focusNode;
+        const startOffset = selection.anchorOffset;
+        const endOffset = selection.focusOffset;
         if (startNode && startNode.childNodes.length) {
           if (
             startNode.childNodes[startOffset] === endNode.childNodes[endOffset]
@@ -65,7 +65,7 @@
         }
       }
     } else if (doc.selection) {
-      var range = doc.selection.createRange();
+      const range = doc.selection.createRange();
       element = range.parentElement();
     }
   }
@@ -77,7 +77,7 @@
     });
   }
 
-  for (var i = 0; i < win.frames.length; i++) {
+  for (let i = 0; i < win.frames.length; i++) {
     acc = getElementsWithSelections(acc, win.frames[i]);
   }
 
@@ -125,10 +125,6 @@
 }
 
 export function getSelectionInformation() {
-<<<<<<< HEAD
-=======
-  const focusedElem = getActiveElement();
->>>>>>> 9b36df86
   return {
     activeElement: getActiveElementDeep(),
     elementSelections: getElementsWithSelections(),
@@ -141,11 +137,10 @@
  * nodes and place them back in, resulting in focus being lost.
  */
 export function restoreSelection(priorSelectionInformation) {
-<<<<<<< HEAD
-  var priorActiveElement = priorSelectionInformation.activeElement;
-  var elementSelections = priorSelectionInformation.elementSelections;
-  var curActiveElement = getActiveElementDeep();
-  var isActiveElementOnlySelection =
+  const priorActiveElement = priorSelectionInformation.activeElement;
+  const elementSelections = priorSelectionInformation.elementSelections;
+  let curActiveElement = getActiveElementDeep();
+  const isActiveElementOnlySelection =
     elementSelections.length === 1 &&
     elementSelections[0] === priorActiveElement;
   if (
@@ -156,7 +151,7 @@
     return;
   }
   elementSelections.forEach(function(selection) {
-    var element = selection.element;
+    const element = selection.element;
     if (
       isInDocument(element) &&
       getActiveElement(element.ownerDocument) !== element
@@ -165,26 +160,6 @@
       if (element !== priorActiveElement) {
         focusNodePreservingScroll(element);
         curActiveElement = element;
-=======
-  const curFocusedElem = getActiveElement();
-  const priorFocusedElem = priorSelectionInformation.focusedElem;
-  const priorSelectionRange = priorSelectionInformation.selectionRange;
-  if (curFocusedElem !== priorFocusedElem && isInDocument(priorFocusedElem)) {
-    if (hasSelectionCapabilities(priorFocusedElem)) {
-      setSelection(priorFocusedElem, priorSelectionRange);
-    }
-
-    // Focusing a node can change the scroll position, which is undesirable
-    const ancestors = [];
-    let ancestor = priorFocusedElem;
-    while ((ancestor = ancestor.parentNode)) {
-      if (ancestor.nodeType === ELEMENT_NODE) {
-        ancestors.push({
-          element: ancestor,
-          left: ancestor.scrollLeft,
-          top: ancestor.scrollTop,
-        });
->>>>>>> 9b36df86
       }
     }
   });
