/**
 * Copyright (c) 2013-present, Facebook, Inc.
 *
 * This source code is licensed under the MIT license found in the
 * LICENSE file in the root directory of this source tree.
 *
 * @flow
 */

// TODO: direct imports like some-package/src/* are bad. Fix me.
import ReactDebugCurrentFiber
  from 'react-reconciler/src/ReactDebugCurrentFiber';
import invariant from 'fbjs/lib/invariant';
import warning from 'fbjs/lib/warning';

import * as DOMPropertyOperations from './DOMPropertyOperations';
import ReactDOMComponentTree from './ReactDOMComponentTree';
import ReactControlledValuePropTypes
  from '../shared/ReactControlledValuePropTypes';

type InputWithWrapperState = HTMLInputElement & {
  _wrapperState: {
    initialValue: ?string,
    initialChecked: ?boolean,
    controlled?: boolean,
  },
};

var {
  getCurrentFiberOwnerName,
  getCurrentFiberStackAddendum,
} = ReactDebugCurrentFiber;
var didWarnValueDefaultValue = false;
var didWarnCheckedDefaultChecked = false;
var didWarnControlledToUncontrolled = false;
var didWarnUncontrolledToControlled = false;

function isControlled(props) {
  var usesChecked = props.type === 'checkbox' || props.type === 'radio';
  return usesChecked ? props.checked != null : props.value != null;
}

/**
 * Implements an <input> host component that allows setting these optional
 * props: `checked`, `value`, `defaultChecked`, and `defaultValue`.
 *
 * If `checked` or `value` are not supplied (or null/undefined), user actions
 * that affect the checked state or value will trigger updates to the element.
 *
 * If they are supplied (and not null/undefined), the rendered element will not
 * trigger updates to the element. Instead, the props must change in order for
 * the rendered element to be updated.
 *
 * The rendered element will be initialized as unchecked (or `defaultChecked`)
 * with an empty value (or `defaultValue`).
 *
 * See http://www.w3.org/TR/2012/WD-html5-20121025/the-input-element.html
 */

export function getHostProps(element: Element, props: Object) {
  var node = ((element: any): InputWithWrapperState);
  var value = props.value;
  var checked = props.checked;

  var hostProps = Object.assign(
    {
      // Make sure we set .type before any other properties (setting .value
      // before .type means .value is lost in IE11 and below)
      type: undefined,
      // Make sure we set .step before .value (setting .value before .step
      // means .value is rounded on mount, based upon step precision)
      step: undefined,
      // Make sure we set .min & .max before .value (to ensure proper order
      // in corner cases such as min or max deriving from value, e.g. Issue #7170)
      min: undefined,
      max: undefined,
    },
    props,
    {
      defaultChecked: undefined,
      defaultValue: undefined,
      value: value != null ? value : node._wrapperState.initialValue,
      checked: checked != null ? checked : node._wrapperState.initialChecked,
    },
  );

  return hostProps;
}

export function initWrapperState(element: Element, props: Object) {
  if (__DEV__) {
    ReactControlledValuePropTypes.checkPropTypes(
      'input',
      props,
      getCurrentFiberStackAddendum,
    );

    if (
      props.checked !== undefined &&
      props.defaultChecked !== undefined &&
      !didWarnCheckedDefaultChecked
    ) {
      warning(
        false,
        '%s contains an input of type %s with both checked and defaultChecked props. ' +
          'Input elements must be either controlled or uncontrolled ' +
          '(specify either the checked prop, or the defaultChecked prop, but not ' +
          'both). Decide between using a controlled or uncontrolled input ' +
          'element and remove one of these props. More info: ' +
          'https://fb.me/react-controlled-components',
        getCurrentFiberOwnerName() || 'A component',
        props.type,
      );
      didWarnCheckedDefaultChecked = true;
    }
    if (
      props.value !== undefined &&
      props.defaultValue !== undefined &&
      !didWarnValueDefaultValue
    ) {
      warning(
        false,
        '%s contains an input of type %s with both value and defaultValue props. ' +
          'Input elements must be either controlled or uncontrolled ' +
          '(specify either the value prop, or the defaultValue prop, but not ' +
          'both). Decide between using a controlled or uncontrolled input ' +
          'element and remove one of these props. More info: ' +
          'https://fb.me/react-controlled-components',
        getCurrentFiberOwnerName() || 'A component',
        props.type,
      );
      didWarnValueDefaultValue = true;
    }
  }

  var defaultValue = props.defaultValue;
  var node = ((element: any): InputWithWrapperState);
  node._wrapperState = {
    initialChecked: props.checked != null
      ? props.checked
      : props.defaultChecked,
    initialValue: props.value != null ? props.value : defaultValue,
    controlled: isControlled(props),
  };
}

<<<<<<< HEAD
  updateChecked: function(
    element: Element,
    props: Object,
    targetType: ?string,
  ) {
    var node = ((element: any): InputWithWrapperState);
    if (!targetType || targetType === node.type) {
      var checked = props.checked;
      if (checked != null) {
        DOMPropertyOperations.setValueForProperty(
          node,
          'checked',
          checked || false,
        );
      }
    }
  },

  updateWrapper: function(element: Element, props: Object) {
    var node = ((element: any): InputWithWrapperState);
    if (__DEV__) {
      var controlled = isControlled(props);
=======
export function updateWrapper(element: Element, props: Object) {
  var node = ((element: any): InputWithWrapperState);
  if (__DEV__) {
    var controlled = isControlled(props);
>>>>>>> 1298e15f

    if (
      !node._wrapperState.controlled &&
      controlled &&
      !didWarnUncontrolledToControlled
    ) {
      warning(
        false,
        'A component is changing an uncontrolled input of type %s to be controlled. ' +
          'Input elements should not switch from uncontrolled to controlled (or vice versa). ' +
          'Decide between using a controlled or uncontrolled input ' +
          'element for the lifetime of the component. More info: https://fb.me/react-controlled-components%s',
        props.type,
        getCurrentFiberStackAddendum(),
      );
      didWarnUncontrolledToControlled = true;
    }
<<<<<<< HEAD

    ReactDOMInput.updateChecked(element, props);
=======
    if (
      node._wrapperState.controlled &&
      !controlled &&
      !didWarnControlledToUncontrolled
    ) {
      warning(
        false,
        'A component is changing a controlled input of type %s to be uncontrolled. ' +
          'Input elements should not switch from controlled to uncontrolled (or vice versa). ' +
          'Decide between using a controlled or uncontrolled input ' +
          'element for the lifetime of the component. More info: https://fb.me/react-controlled-components%s',
        props.type,
        getCurrentFiberStackAddendum(),
      );
      didWarnControlledToUncontrolled = true;
    }
  }

  var checked = props.checked;
  if (checked != null) {
    DOMPropertyOperations.setValueForProperty(
      node,
      'checked',
      checked || false,
    );
  }
>>>>>>> 1298e15f

  var value = props.value;
  if (value != null) {
    if (value === 0 && node.value === '') {
      node.value = '0';
      // Note: IE9 reports a number inputs as 'text', so check props instead.
    } else if (props.type === 'number') {
      // Simulate `input.valueAsNumber`. IE9 does not support it
      var valueAsNumber = parseFloat(node.value) || 0;

      if (
        // eslint-disable-next-line
        value != valueAsNumber ||
        // eslint-disable-next-line
        (value == valueAsNumber && node.value != value)
      ) {
        // Cast `value` to a string to ensure the value is set correctly. While
        // browsers typically do this as necessary, jsdom doesn't.
        node.value = '' + value;
      }
    } else if (node.value !== '' + value) {
      // Cast `value` to a string to ensure the value is set correctly. While
      // browsers typically do this as necessary, jsdom doesn't.
      node.value = '' + value;
    }
  } else {
    if (props.value == null && props.defaultValue != null) {
      // In Chrome, assigning defaultValue to certain input types triggers input validation.
      // For number inputs, the display value loses trailing decimal points. For email inputs,
      // Chrome raises "The specified value <x> is not a valid email address".
      //
      // Here we check to see if the defaultValue has actually changed, avoiding these problems
      // when the user is inputting text
      //
      // https://github.com/facebook/react/issues/7253
      if (node.defaultValue !== '' + props.defaultValue) {
        node.defaultValue = '' + props.defaultValue;
      }
    }
    if (props.checked == null && props.defaultChecked != null) {
      node.defaultChecked = !!props.defaultChecked;
    }
  }
}

export function postMountWrapper(element: Element, props: Object) {
  var node = ((element: any): InputWithWrapperState);

  // Detach value from defaultValue. We won't do anything if we're working on
  // submit or reset inputs as those values & defaultValues are linked. They
  // are not resetable nodes so this operation doesn't matter and actually
  // removes browser-default values (eg "Submit Query") when no value is
  // provided.

  switch (props.type) {
    case 'submit':
    case 'reset':
      break;
    case 'color':
    case 'date':
    case 'datetime':
    case 'datetime-local':
    case 'month':
    case 'time':
    case 'week':
      // This fixes the no-show issue on iOS Safari and Android Chrome:
      // https://github.com/facebook/react/issues/7233
      node.value = '';
      node.value = node.defaultValue;
      break;
    default:
      node.value = node.value;
      break;
  }

  // Normally, we'd just do `node.checked = node.checked` upon initial mount, less this bug
  // this is needed to work around a chrome bug where setting defaultChecked
  // will sometimes influence the value of checked (even after detachment).
  // Reference: https://bugs.chromium.org/p/chromium/issues/detail?id=608416
  // We need to temporarily unset name to avoid disrupting radio button groups.
  var name = node.name;
  if (name !== '') {
    node.name = '';
  }
  node.defaultChecked = !node.defaultChecked;
  node.defaultChecked = !node.defaultChecked;
  if (name !== '') {
    node.name = name;
  }
}

export function restoreControlledState(element: Element, props: Object) {
  var node = ((element: any): InputWithWrapperState);
  updateWrapper(node, props);
  updateNamedCousins(node, props);
}

function updateNamedCousins(rootNode, props) {
  var name = props.name;
  if (props.type === 'radio' && name != null) {
    var queryRoot: Element = rootNode;

    while (queryRoot.parentNode) {
      queryRoot = ((queryRoot.parentNode: any): Element);
    }

    // If `rootNode.form` was non-null, then we could try `form.elements`,
    // but that sometimes behaves strangely in IE8. We could also try using
    // `form.getElementsByName`, but that will only return direct children
    // and won't include inputs that use the HTML5 `form=` attribute. Since
    // the input might not even be in a form. It might not even be in the
    // document. Let's just use the local `querySelectorAll` to ensure we don't
    // miss anything.
    var group = queryRoot.querySelectorAll(
      'input[name=' + JSON.stringify('' + name) + '][type="radio"]',
    );

    for (var i = 0; i < group.length; i++) {
      var otherNode = ((group[i]: any): HTMLInputElement);
      if (otherNode === rootNode || otherNode.form !== rootNode.form) {
        continue;
      }
      // This will throw if radio buttons rendered by different copies of React
      // and the same name are rendered into the same form (same as #1939).
      // That's probably okay; we don't support it just as we don't support
      // mixing React radio buttons with non-React ones.
      var otherProps = ReactDOMComponentTree.getFiberCurrentPropsFromNode(
        otherNode,
      );
      invariant(
        otherProps,
        'ReactDOMInput: Mixing React and non-React radio inputs with the ' +
          'same `name` is not supported.',
      );
      // If this is a controlled radio button group, forcing the input that
      // was previously checked to update will cause it to be come re-checked
      // as appropriate.
      updateWrapper(otherNode, otherProps);
    }
  }
}<|MERGE_RESOLUTION|>--- conflicted
+++ resolved
@@ -144,35 +144,28 @@
   };
 }
 
-<<<<<<< HEAD
-  updateChecked: function(
-    element: Element,
-    props: Object,
-    targetType: ?string,
-  ) {
-    var node = ((element: any): InputWithWrapperState);
-    if (!targetType || targetType === node.type) {
-      var checked = props.checked;
-      if (checked != null) {
-        DOMPropertyOperations.setValueForProperty(
-          node,
-          'checked',
-          checked || false,
-        );
-      }
-    }
-  },
-
-  updateWrapper: function(element: Element, props: Object) {
-    var node = ((element: any): InputWithWrapperState);
-    if (__DEV__) {
-      var controlled = isControlled(props);
-=======
+export function updateChecked(
+  element: Element,
+  props: Object,
+  targetType: ?string,
+) {
+  var node = ((element: any): InputWithWrapperState);
+  if (!targetType || targetType === node.type) {
+    var checked = props.checked;
+    if (checked != null) {
+      DOMPropertyOperations.setValueForProperty(
+        node,
+        'checked',
+        checked || false,
+      );
+    }
+  }
+}
+
 export function updateWrapper(element: Element, props: Object) {
   var node = ((element: any): InputWithWrapperState);
   if (__DEV__) {
     var controlled = isControlled(props);
->>>>>>> 1298e15f
 
     if (
       !node._wrapperState.controlled &&
@@ -190,10 +183,6 @@
       );
       didWarnUncontrolledToControlled = true;
     }
-<<<<<<< HEAD
-
-    ReactDOMInput.updateChecked(element, props);
-=======
     if (
       node._wrapperState.controlled &&
       !controlled &&
@@ -212,15 +201,7 @@
     }
   }
 
-  var checked = props.checked;
-  if (checked != null) {
-    DOMPropertyOperations.setValueForProperty(
-      node,
-      'checked',
-      checked || false,
-    );
-  }
->>>>>>> 1298e15f
+  updateChecked(element, props);
 
   var value = props.value;
   if (value != null) {
