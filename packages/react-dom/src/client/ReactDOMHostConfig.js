--- conflicted
+++ resolved
@@ -69,16 +69,8 @@
   enableCreateEventHandleAPI,
   enableScopeAPI,
 } from 'shared/ReactFeatureFlags';
-<<<<<<< HEAD
 import {HostComponent, HostText} from 'shared/ReactWorkTags';
-import {
-  listenToReactEvent,
-  listenToAllSupportedEvents,
-} from '../events/DOMPluginEventSystem';
-=======
-import {HostComponent, HostText} from 'react-reconciler/src/ReactWorkTags';
 import {listenToAllSupportedEvents} from '../events/DOMPluginEventSystem';
->>>>>>> 48907797
 
 export type Type = string;
 export type Props = {
