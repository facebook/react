/**
 * Copyright (c) Facebook, Inc. and its affiliates.
 *
 * This source code is licensed under the MIT license found in the
 * LICENSE file in the root directory of this source tree.
 *
 * @flow
 */

import * as Scheduler from 'scheduler';

import {precacheFiberNode, updateFiberProps} from './ReactDOMComponentTree';
import {
  createElement,
  createTextNode,
  setInitialProperties,
  diffProperties,
  updateProperties,
  diffHydratedProperties,
  diffHydratedText,
  trapClickOnNonInteractiveElement,
  warnForUnmatchedText,
  warnForDeletedHydratableElement,
  warnForDeletedHydratableText,
  warnForInsertedHydratedElement,
  warnForInsertedHydratedText,
  listenToEventResponderEventTypes,
} from './ReactDOMComponent';
import {getSelectionInformation, restoreSelection} from './ReactInputSelection';
import setTextContent from './setTextContent';
import {validateDOMNesting, updatedAncestorInfo} from './validateDOMNesting';
import {
  isEnabled as ReactBrowserEventEmitterIsEnabled,
  setEnabled as ReactBrowserEventEmitterSetEnabled,
} from '../events/ReactBrowserEventEmitter';
import {Namespaces, getChildNamespace} from '../shared/DOMNamespaces';
import {
  ELEMENT_NODE,
  TEXT_NODE,
  COMMENT_NODE,
  DOCUMENT_NODE,
  DOCUMENT_FRAGMENT_NODE,
} from '../shared/HTMLNodeType';
import dangerousStyleValue from '../shared/dangerousStyleValue';

import type {DOMContainer} from './ReactDOM';
import type {ReactEventResponder} from 'shared/ReactTypes';
import {unmountEventResponder} from '../events/DOMEventResponderSystem';
import {REACT_EVENT_TARGET_TOUCH_HIT} from 'shared/ReactSymbols';
import {canUseDOM} from 'shared/ExecutionEnvironment';

export type Type = string;
export type Props = {
  autoFocus?: boolean,
  children?: mixed,
  hidden?: boolean,
  suppressHydrationWarning?: boolean,
  dangerouslySetInnerHTML?: mixed,
  style?: {
    display?: string,
  },
  bottom?: null | number,
  left?: null | number,
  right?: null | number,
  top?: null | number,
};
export type EventTargetChildElement = {
  type: string,
  props: null | {
    style?: {
      position?: string,
      zIndex?: number,
      bottom?: string,
      left?: string,
      right?: string,
      top?: string,
    },
  },
};
export type Container = Element | Document;
export type Instance = Element;
export type TextInstance = Text;
export type SuspenseInstance = Comment & {_reactRetry?: () => void};
export type HydratableInstance = Instance | TextInstance | SuspenseInstance;
export type PublicInstance = Element | Text;
type HostContextDev = {
  namespace: string,
  ancestorInfo: mixed,
  eventData: null | {|
    isEventComponent?: boolean,
    isEventTarget?: boolean,
  |},
};
type HostContextProd = string;
export type HostContext = HostContextDev | HostContextProd;
export type UpdatePayload = Array<mixed>;
export type ChildSet = void; // Unused
export type TimeoutHandle = TimeoutID;
export type NoTimeout = -1;

import {
  enableSuspenseServerRenderer,
  enableEventAPI,
} from 'shared/ReactFeatureFlags';
import warning from 'shared/warning';

const {html: HTML_NAMESPACE} = Namespaces;

// Intentionally not named imports because Rollup would
// use dynamic dispatch for CommonJS interop named imports.
const {
  unstable_now: now,
  unstable_scheduleCallback: scheduleDeferredCallback,
  unstable_shouldYield: shouldYield,
  unstable_cancelCallback: cancelDeferredCallback,
} = Scheduler;

export {now, scheduleDeferredCallback, shouldYield, cancelDeferredCallback};

let SUPPRESS_HYDRATION_WARNING;
if (__DEV__) {
  SUPPRESS_HYDRATION_WARNING = 'suppressHydrationWarning';
}

const SUSPENSE_START_DATA = '$';
const SUSPENSE_END_DATA = '/$';
const SUSPENSE_PENDING_START_DATA = '$?';
const SUSPENSE_FALLBACK_START_DATA = '$!';

const STYLE = 'style';

let eventsEnabled: ?boolean = null;
let selectionInformation: ?mixed = null;

function shouldAutoFocusHostComponent(type: string, props: Props): boolean {
  switch (type) {
    case 'button':
    case 'input':
    case 'select':
    case 'textarea':
      return !!props.autoFocus;
  }
  return false;
}

export * from 'shared/HostConfigWithNoPersistence';

export function getRootHostContext(
  rootContainerInstance: Container,
): HostContext {
  let type;
  let namespace;
  const nodeType = rootContainerInstance.nodeType;
  switch (nodeType) {
    case DOCUMENT_NODE:
    case DOCUMENT_FRAGMENT_NODE: {
      type = nodeType === DOCUMENT_NODE ? '#document' : '#fragment';
      let root = (rootContainerInstance: any).documentElement;
      namespace = root ? root.namespaceURI : getChildNamespace(null, '');
      break;
    }
    default: {
      const container: any =
        nodeType === COMMENT_NODE
          ? rootContainerInstance.parentNode
          : rootContainerInstance;
      const ownNamespace = container.namespaceURI || null;
      type = container.tagName;
      namespace = getChildNamespace(ownNamespace, type);
      break;
    }
  }
  if (__DEV__) {
    const validatedTag = type.toLowerCase();
    const ancestorInfo = updatedAncestorInfo(null, validatedTag);
    return {namespace, ancestorInfo, eventData: null};
  }
  return namespace;
}

export function getChildHostContext(
  parentHostContext: HostContext,
  type: string,
  rootContainerInstance: Container,
): HostContext {
  if (__DEV__) {
    const parentHostContextDev = ((parentHostContext: any): HostContextDev);
    const namespace = getChildNamespace(parentHostContextDev.namespace, type);
    const ancestorInfo = updatedAncestorInfo(
      parentHostContextDev.ancestorInfo,
      type,
    );
    return {namespace, ancestorInfo, eventData: null};
  }
  const parentNamespace = ((parentHostContext: any): HostContextProd);
  return getChildNamespace(parentNamespace, type);
}

export function getChildHostContextForEventComponent(
  parentHostContext: HostContext,
): HostContext {
  if (__DEV__) {
    const parentHostContextDev = ((parentHostContext: any): HostContextDev);
    const {namespace, ancestorInfo} = parentHostContextDev;
    warning(
      parentHostContextDev.eventData === null ||
        !parentHostContextDev.eventData.isEventTarget,
      'validateDOMNesting: React event targets must not have event components as children.',
    );
    const eventData = {
      isEventComponent: true,
      isEventTarget: false,
    };
    return {namespace, ancestorInfo, eventData};
  }
  return parentHostContext;
}

export function getChildHostContextForEventTarget(
  parentHostContext: HostContext,
  type: Symbol | number,
): HostContext {
  if (__DEV__) {
    const parentHostContextDev = ((parentHostContext: any): HostContextDev);
    const {namespace, ancestorInfo} = parentHostContextDev;
    if (type === REACT_EVENT_TARGET_TOUCH_HIT) {
      warning(
        parentHostContextDev.eventData === null ||
          !parentHostContextDev.eventData.isEventComponent,
        'validateDOMNesting: <TouchHitTarget> cannot not be a direct child of an event component. ' +
          'Ensure <TouchHitTarget> is a direct child of a DOM element.',
      );
      const parentNamespace = parentHostContextDev.namespace;
      if (parentNamespace !== HTML_NAMESPACE) {
        throw new Error(
          '<TouchHitTarget> was used in an unsupported DOM namespace. ' +
            'Ensure the <TouchHitTarget> is used in an HTML namespace.',
        );
      }
    }
    const eventData = {
      isEventComponent: false,
      isEventTarget: true,
    };
    return {namespace, ancestorInfo, eventData};
  }
  return parentHostContext;
}

export function getPublicInstance(instance: Instance): * {
  return instance;
}

export function prepareForCommit(containerInfo: Container): void {
  eventsEnabled = ReactBrowserEventEmitterIsEnabled();
  selectionInformation = getSelectionInformation();
  ReactBrowserEventEmitterSetEnabled(false);
}

export function resetAfterCommit(containerInfo: Container): void {
  restoreSelection(selectionInformation);
  selectionInformation = null;
  ReactBrowserEventEmitterSetEnabled(eventsEnabled);
  eventsEnabled = null;
}

export function createInstance(
  type: string,
  props: Props,
  rootContainerInstance: Container,
  hostContext: HostContext,
  internalInstanceHandle: Object,
): Instance {
  let parentNamespace: string;
  if (__DEV__) {
    // TODO: take namespace into account when validating.
    const hostContextDev = ((hostContext: any): HostContextDev);
    validateDOMNesting(type, null, hostContextDev.ancestorInfo);
    if (
      typeof props.children === 'string' ||
      typeof props.children === 'number'
    ) {
      const string = '' + props.children;
      const ownAncestorInfo = updatedAncestorInfo(
        hostContextDev.ancestorInfo,
        type,
      );
      validateDOMNesting(null, string, ownAncestorInfo);
    }
    parentNamespace = hostContextDev.namespace;
  } else {
    parentNamespace = ((hostContext: any): HostContextProd);
  }
  const domElement: Instance = createElement(
    type,
    props,
    rootContainerInstance,
    parentNamespace,
  );
  precacheFiberNode(internalInstanceHandle, domElement);
  updateFiberProps(domElement, props);
  return domElement;
}

export function appendInitialChild(
  parentInstance: Instance,
  child: Instance | TextInstance,
): void {
  parentInstance.appendChild(child);
}

export function finalizeInitialChildren(
  domElement: Instance,
  type: string,
  props: Props,
  rootContainerInstance: Container,
  hostContext: HostContext,
): boolean {
  setInitialProperties(domElement, type, props, rootContainerInstance);
  return shouldAutoFocusHostComponent(type, props);
}

export function prepareUpdate(
  domElement: Instance,
  type: string,
  oldProps: Props,
  newProps: Props,
  rootContainerInstance: Container,
  hostContext: HostContext,
): null | Array<mixed> {
  if (__DEV__) {
    const hostContextDev = ((hostContext: any): HostContextDev);
    if (
      typeof newProps.children !== typeof oldProps.children &&
      (typeof newProps.children === 'string' ||
        typeof newProps.children === 'number')
    ) {
      const string = '' + newProps.children;
      const ownAncestorInfo = updatedAncestorInfo(
        hostContextDev.ancestorInfo,
        type,
      );
      validateDOMNesting(null, string, ownAncestorInfo);
    }
  }
  return diffProperties(
    domElement,
    type,
    oldProps,
    newProps,
    rootContainerInstance,
  );
}

export function shouldSetTextContent(type: string, props: Props): boolean {
  return (
    type === 'textarea' ||
    type === 'option' ||
    type === 'noscript' ||
    typeof props.children === 'string' ||
    typeof props.children === 'number' ||
    (typeof props.dangerouslySetInnerHTML === 'object' &&
      props.dangerouslySetInnerHTML !== null &&
      props.dangerouslySetInnerHTML.__html != null)
  );
}

export function shouldDeprioritizeSubtree(type: string, props: Props): boolean {
  return !!props.hidden;
}

export function createTextInstance(
  text: string,
  rootContainerInstance: Container,
  hostContext: HostContext,
  internalInstanceHandle: Object,
): TextInstance {
  if (__DEV__) {
    const hostContextDev = ((hostContext: any): HostContextDev);
    validateDOMNesting(null, text, hostContextDev.ancestorInfo);
    if (enableEventAPI) {
      const eventData = hostContextDev.eventData;
      if (eventData !== null) {
        warning(
          !eventData.isEventComponent,
          'validateDOMNesting: React event components cannot have text DOM nodes as children. ' +
            'Wrap the child text "%s" in an element.',
          text,
        );
      }
    }
  }
  const textNode: TextInstance = createTextNode(text, rootContainerInstance);
  precacheFiberNode(internalInstanceHandle, textNode);
  return textNode;
}

export const isPrimaryRenderer = true;
// This initialization code may run even on server environments
// if a component just imports ReactDOM (e.g. for findDOMNode).
// Some environments might not have setTimeout or clearTimeout.
export const scheduleTimeout =
  typeof setTimeout === 'function' ? setTimeout : (undefined: any);
export const cancelTimeout =
  typeof clearTimeout === 'function' ? clearTimeout : (undefined: any);
export const noTimeout = -1;

// -------------------
//     Mutation
// -------------------

export const supportsMutation = true;

export function commitMount(
  domElement: Instance,
  type: string,
  newProps: Props,
  internalInstanceHandle: Object,
): void {
  // Despite the naming that might imply otherwise, this method only
  // fires if there is an `Update` effect scheduled during mounting.
  // This happens if `finalizeInitialChildren` returns `true` (which it
  // does to implement the `autoFocus` attribute on the client). But
  // there are also other cases when this might happen (such as patching
  // up text content during hydration mismatch). So we'll check this again.
  if (shouldAutoFocusHostComponent(type, newProps)) {
    ((domElement: any):
      | HTMLButtonElement
      | HTMLInputElement
      | HTMLSelectElement
      | HTMLTextAreaElement).focus();
  }
}

export function commitUpdate(
  domElement: Instance,
  updatePayload: Array<mixed>,
  type: string,
  oldProps: Props,
  newProps: Props,
  internalInstanceHandle: Object,
): void {
  // Update the props handle so that we know which props are the ones with
  // with current event handlers.
  updateFiberProps(domElement, newProps);
  // Apply the diff to the DOM node.
  updateProperties(domElement, updatePayload, type, oldProps, newProps);
}

export function resetTextContent(domElement: Instance): void {
  setTextContent(domElement, '');
}

export function commitTextUpdate(
  textInstance: TextInstance,
  oldText: string,
  newText: string,
): void {
  textInstance.nodeValue = newText;
}

export function appendChild(
  parentInstance: Instance,
  child: Instance | TextInstance,
): void {
  parentInstance.appendChild(child);
}

export function appendChildToContainer(
  container: DOMContainer,
  child: Instance | TextInstance,
): void {
  let parentNode;
  if (container.nodeType === COMMENT_NODE) {
    parentNode = (container.parentNode: any);
    parentNode.insertBefore(child, container);
  } else {
    parentNode = container;
    parentNode.appendChild(child);
  }
  // This container might be used for a portal.
  // If something inside a portal is clicked, that click should bubble
  // through the React tree. However, on Mobile Safari the click would
  // never bubble through the *DOM* tree unless an ancestor with onclick
  // event exists. So we wouldn't see it and dispatch it.
  // This is why we ensure that non React root containers have inline onclick
  // defined.
  // https://github.com/facebook/react/issues/11918
  const reactRootContainer = container._reactRootContainer;
  if (
    (reactRootContainer === null || reactRootContainer === undefined) &&
    parentNode.onclick === null
  ) {
    // TODO: This cast may not be sound for SVG, MathML or custom elements.
    trapClickOnNonInteractiveElement(((parentNode: any): HTMLElement));
  }
}

export function insertBefore(
  parentInstance: Instance,
  child: Instance | TextInstance,
  beforeChild: Instance | TextInstance | SuspenseInstance,
): void {
  parentInstance.insertBefore(child, beforeChild);
}

export function insertInContainerBefore(
  container: Container,
  child: Instance | TextInstance,
  beforeChild: Instance | TextInstance | SuspenseInstance,
): void {
  if (container.nodeType === COMMENT_NODE) {
    (container.parentNode: any).insertBefore(child, beforeChild);
  } else {
    container.insertBefore(child, beforeChild);
  }
}

export function removeChild(
  parentInstance: Instance,
  child: Instance | TextInstance | SuspenseInstance,
): void {
  parentInstance.removeChild(child);
}

export function removeChildFromContainer(
  container: Container,
  child: Instance | TextInstance | SuspenseInstance,
): void {
  if (container.nodeType === COMMENT_NODE) {
    (container.parentNode: any).removeChild(child);
  } else {
    container.removeChild(child);
  }
}

export function clearSuspenseBoundary(
  parentInstance: Instance,
  suspenseInstance: SuspenseInstance,
): void {
  let node = suspenseInstance;
  // Delete all nodes within this suspense boundary.
  // There might be nested nodes so we need to keep track of how
  // deep we are and only break out when we're back on top.
  let depth = 0;
  do {
    let nextNode = node.nextSibling;
    parentInstance.removeChild(node);
    if (nextNode && nextNode.nodeType === COMMENT_NODE) {
      let data = ((nextNode: any).data: string);
      if (data === SUSPENSE_END_DATA) {
        if (depth === 0) {
          parentInstance.removeChild(nextNode);
          return;
        } else {
          depth--;
        }
      } else if (
        data === SUSPENSE_START_DATA ||
        data === SUSPENSE_PENDING_START_DATA ||
        data === SUSPENSE_FALLBACK_START_DATA
      ) {
        depth++;
      }
    }
    node = nextNode;
  } while (node);
  // TODO: Warn, we didn't find the end comment boundary.
}

export function clearSuspenseBoundaryFromContainer(
  container: Container,
  suspenseInstance: SuspenseInstance,
): void {
  if (container.nodeType === COMMENT_NODE) {
    clearSuspenseBoundary((container.parentNode: any), suspenseInstance);
  } else if (container.nodeType === ELEMENT_NODE) {
    clearSuspenseBoundary((container: any), suspenseInstance);
  } else {
    // Document nodes should never contain suspense boundaries.
  }
}

export function hideInstance(instance: Instance): void {
  // TODO: Does this work for all element types? What about MathML? Should we
  // pass host context to this method?
  instance = ((instance: any): HTMLElement);
  instance.style.display = 'none';
}

export function hideTextInstance(textInstance: TextInstance): void {
  textInstance.nodeValue = '';
}

export function unhideInstance(instance: Instance, props: Props): void {
  instance = ((instance: any): HTMLElement);
  const styleProp = props[STYLE];
  const display =
    styleProp !== undefined &&
    styleProp !== null &&
    styleProp.hasOwnProperty('display')
      ? styleProp.display
      : null;
  instance.style.display = dangerousStyleValue('display', display);
}

export function unhideTextInstance(
  textInstance: TextInstance,
  text: string,
): void {
  textInstance.nodeValue = text;
}

// -------------------
//     Hydration
// -------------------

export const supportsHydration = true;

export function canHydrateInstance(
  instance: HydratableInstance,
  type: string,
  props: Props,
): null | Instance {
  if (
    instance.nodeType !== ELEMENT_NODE ||
    type.toLowerCase() !== instance.nodeName.toLowerCase()
  ) {
    return null;
  }
  // This has now been refined to an element node.
  return ((instance: any): Instance);
}

export function canHydrateTextInstance(
  instance: HydratableInstance,
  text: string,
): null | TextInstance {
  if (text === '' || instance.nodeType !== TEXT_NODE) {
    // Empty strings are not parsed by HTML so there won't be a correct match here.
    return null;
  }
  // This has now been refined to a text node.
  return ((instance: any): TextInstance);
}

export function canHydrateSuspenseInstance(
  instance: HydratableInstance,
): null | SuspenseInstance {
  if (instance.nodeType !== COMMENT_NODE) {
    // Empty strings are not parsed by HTML so there won't be a correct match here.
    return null;
  }
  // This has now been refined to a suspense node.
  return ((instance: any): SuspenseInstance);
}

export function isSuspenseInstancePending(instance: SuspenseInstance) {
  return instance.data === SUSPENSE_PENDING_START_DATA;
}

export function isSuspenseInstanceFallback(instance: SuspenseInstance) {
  return instance.data === SUSPENSE_FALLBACK_START_DATA;
}

export function registerSuspenseInstanceRetry(
  instance: SuspenseInstance,
  callback: () => void,
) {
  instance._reactRetry = callback;
}

export function getNextHydratableSibling(
  instance: HydratableInstance,
): null | HydratableInstance {
  let node = instance.nextSibling;
  // Skip non-hydratable nodes.
  while (
    node &&
    node.nodeType !== ELEMENT_NODE &&
    node.nodeType !== TEXT_NODE &&
    (!enableSuspenseServerRenderer ||
      node.nodeType !== COMMENT_NODE ||
      ((node: any).data !== SUSPENSE_START_DATA &&
        (node: any).data !== SUSPENSE_PENDING_START_DATA &&
        (node: any).data !== SUSPENSE_FALLBACK_START_DATA))
  ) {
    node = node.nextSibling;
  }
  return (node: any);
}

export function getFirstHydratableChild(
  parentInstance: Container | Instance,
): null | HydratableInstance {
  let next = parentInstance.firstChild;
  // Skip non-hydratable nodes.
  while (
    next &&
    next.nodeType !== ELEMENT_NODE &&
    next.nodeType !== TEXT_NODE &&
    (!enableSuspenseServerRenderer ||
      next.nodeType !== COMMENT_NODE ||
      ((next: any).data !== SUSPENSE_START_DATA &&
        (next: any).data !== SUSPENSE_FALLBACK_START_DATA &&
        (next: any).data !== SUSPENSE_PENDING_START_DATA))
  ) {
    next = next.nextSibling;
  }
  return (next: any);
}

export function hydrateInstance(
  instance: Instance,
  type: string,
  props: Props,
  rootContainerInstance: Container,
  hostContext: HostContext,
  internalInstanceHandle: Object,
): null | Array<mixed> {
  precacheFiberNode(internalInstanceHandle, instance);
  // TODO: Possibly defer this until the commit phase where all the events
  // get attached.
  updateFiberProps(instance, props);
  let parentNamespace: string;
  if (__DEV__) {
    const hostContextDev = ((hostContext: any): HostContextDev);
    parentNamespace = hostContextDev.namespace;
  } else {
    parentNamespace = ((hostContext: any): HostContextProd);
  }
  return diffHydratedProperties(
    instance,
    type,
    props,
    parentNamespace,
    rootContainerInstance,
  );
}

export function hydrateTextInstance(
  textInstance: TextInstance,
  text: string,
  internalInstanceHandle: Object,
): boolean {
  precacheFiberNode(internalInstanceHandle, textInstance);
  return diffHydratedText(textInstance, text);
}

export function getNextHydratableInstanceAfterSuspenseInstance(
  suspenseInstance: SuspenseInstance,
): null | HydratableInstance {
  let node = suspenseInstance.nextSibling;
  // Skip past all nodes within this suspense boundary.
  // There might be nested nodes so we need to keep track of how
  // deep we are and only break out when we're back on top.
  let depth = 0;
  while (node) {
    if (node.nodeType === COMMENT_NODE) {
      let data = ((node: any).data: string);
      if (data === SUSPENSE_END_DATA) {
        if (depth === 0) {
          return getNextHydratableSibling((node: any));
        } else {
          depth--;
        }
      } else if (data === SUSPENSE_START_DATA) {
        depth++;
      }
    }
    node = node.nextSibling;
  }
  // TODO: Warn, we didn't find the end comment boundary.
  return null;
}

export function didNotMatchHydratedContainerTextInstance(
  parentContainer: Container,
  textInstance: TextInstance,
  text: string,
) {
  if (__DEV__) {
    warnForUnmatchedText(textInstance, text);
  }
}

export function didNotMatchHydratedTextInstance(
  parentType: string,
  parentProps: Props,
  parentInstance: Instance,
  textInstance: TextInstance,
  text: string,
) {
  if (__DEV__ && parentProps[SUPPRESS_HYDRATION_WARNING] !== true) {
    warnForUnmatchedText(textInstance, text);
  }
}

export function didNotHydrateContainerInstance(
  parentContainer: Container,
  instance: HydratableInstance,
) {
  if (__DEV__) {
    if (instance.nodeType === ELEMENT_NODE) {
      warnForDeletedHydratableElement(parentContainer, (instance: any));
    } else if (instance.nodeType === COMMENT_NODE) {
      // TODO: warnForDeletedHydratableSuspenseBoundary
    } else {
      warnForDeletedHydratableText(parentContainer, (instance: any));
    }
  }
}

export function didNotHydrateInstance(
  parentType: string,
  parentProps: Props,
  parentInstance: Instance,
  instance: HydratableInstance,
) {
  if (__DEV__ && parentProps[SUPPRESS_HYDRATION_WARNING] !== true) {
    if (instance.nodeType === ELEMENT_NODE) {
      warnForDeletedHydratableElement(parentInstance, (instance: any));
    } else if (instance.nodeType === COMMENT_NODE) {
      // TODO: warnForDeletedHydratableSuspenseBoundary
    } else {
      warnForDeletedHydratableText(parentInstance, (instance: any));
    }
  }
}

export function didNotFindHydratableContainerInstance(
  parentContainer: Container,
  type: string,
  props: Props,
) {
  if (__DEV__) {
    warnForInsertedHydratedElement(parentContainer, type, props);
  }
}

export function didNotFindHydratableContainerTextInstance(
  parentContainer: Container,
  text: string,
) {
  if (__DEV__) {
    warnForInsertedHydratedText(parentContainer, text);
  }
}

export function didNotFindHydratableContainerSuspenseInstance(
  parentContainer: Container,
) {
  if (__DEV__) {
    // TODO: warnForInsertedHydratedSupsense(parentContainer);
  }
}

export function didNotFindHydratableInstance(
  parentType: string,
  parentProps: Props,
  parentInstance: Instance,
  type: string,
  props: Props,
) {
  if (__DEV__ && parentProps[SUPPRESS_HYDRATION_WARNING] !== true) {
    warnForInsertedHydratedElement(parentInstance, type, props);
  }
}

export function didNotFindHydratableTextInstance(
  parentType: string,
  parentProps: Props,
  parentInstance: Instance,
  text: string,
) {
  if (__DEV__ && parentProps[SUPPRESS_HYDRATION_WARNING] !== true) {
    warnForInsertedHydratedText(parentInstance, text);
  }
}

export function didNotFindHydratableSuspenseInstance(
  parentType: string,
  parentProps: Props,
  parentInstance: Instance,
) {
  if (__DEV__ && parentProps[SUPPRESS_HYDRATION_WARNING] !== true) {
    // TODO: warnForInsertedHydratedSuspense(parentInstance);
  }
}

export function handleEventComponent(
  eventResponder: ReactEventResponder,
  rootContainerInstance: Container,
): void {
  if (enableEventAPI) {
    const rootElement = rootContainerInstance.ownerDocument;
    listenToEventResponderEventTypes(
      eventResponder.targetEventTypes,
      rootElement,
    );
  }
}

<<<<<<< HEAD
export function unmountEventComponent(
  eventResponder: ReactEventResponder,
  rootContainerInstance: Container,
  internalInstanceHandle: Object,
): void {
  if (enableEventAPI) {
    // TODO stop listening to targetEventTypes
    unmountEventResponder(eventResponder, internalInstanceHandle);
  }
=======
export function getEventTargetChildElement(
  type: Symbol | number,
  props: Props,
): null | EventTargetChildElement {
  if (enableEventAPI) {
    if (type === REACT_EVENT_TARGET_TOUCH_HIT) {
      const {bottom, left, right, top} = props;

      if (!bottom && !left && !right && !top) {
        return null;
      }
      return {
        type: 'div',
        props: {
          style: {
            position: 'absolute',
            zIndex: -1,
            bottom: bottom ? `-${bottom}px` : '0px',
            left: left ? `-${left}px` : '0px',
            right: right ? `-${right}px` : '0px',
            top: top ? `-${top}px` : '0px',
          },
        },
      };
    }
  }
  return null;
>>>>>>> 4fbbae8a
}

export function handleEventTarget(
  type: Symbol | number,
  props: Props,
  rootContainerInstance: Container,
  internalInstanceHandle: Object,
): boolean {
  return false;
}

export function commitEventTarget(
  type: Symbol | number,
  props: Props,
  instance: Instance,
  parentInstance: Instance,
): void {
  if (enableEventAPI) {
    if (type === REACT_EVENT_TARGET_TOUCH_HIT) {
      if (__DEV__ && canUseDOM) {
        // This is done at DEV time because getComputedStyle will
        // typically force a style recalculation and force a layout,
        // reflow -– both of which are sync are expensive.
        const computedStyles = window.getComputedStyle(parentInstance);
        const position = computedStyles.getPropertyValue('position');
        warning(
          position !== '' && position !== 'static',
          '<TouchHitTarget> inserts an empty absolutely positioned <div>. ' +
            'This requires its parent DOM node to be positioned too, but the ' +
            'parent DOM node was found to have the style "position" set to ' +
            'either no value, or a value of "static". Try using a "position" ' +
            'value of "relative".',
        );
        warning(
          computedStyles.getPropertyValue('zIndex') !== '',
          '<TouchHitTarget> inserts an empty <div> with "z-index" of "-1". ' +
            'This requires its parent DOM node to have a "z-index" great than "-1",' +
            'but the parent DOM node was found to no "z-index" value set.' +
            ' Try using a "z-index" value of "0" or greater.',
        );
      }
    }
  }
}<|MERGE_RESOLUTION|>--- conflicted
+++ resolved
@@ -901,7 +901,6 @@
   }
 }
 
-<<<<<<< HEAD
 export function unmountEventComponent(
   eventResponder: ReactEventResponder,
   rootContainerInstance: Container,
@@ -911,7 +910,8 @@
     // TODO stop listening to targetEventTypes
     unmountEventResponder(eventResponder, internalInstanceHandle);
   }
-=======
+}
+
 export function getEventTargetChildElement(
   type: Symbol | number,
   props: Props,
@@ -939,7 +939,6 @@
     }
   }
   return null;
->>>>>>> 4fbbae8a
 }
 
 export function handleEventTarget(
