--- conflicted
+++ resolved
@@ -2317,7 +2317,6 @@
     expect(container.textContent).toEqual('AB');
   });
 
-<<<<<<< HEAD
   // @gate enableServerContext
   it('supports ServerContext', async () => {
     const ServerContext = React.createServerContext('ServerContext', 'default');
@@ -2359,7 +2358,9 @@
       <span>hi this is server outer</span>,
       <span>hi this is server outer2</span>,
       <span>default</span>,
-=======
+    ]);
+  });
+
   // @gate experimental
   it('logs multiple hydration errors in the same render', async () => {
     let isClient = false;
@@ -2427,7 +2428,6 @@
       'Logged recoverable error: Hydration error',
       'Logged recoverable error: There was an error while hydrating this ' +
         'Suspense boundary. Switched to client rendering.',
->>>>>>> 637ad8bf
     ]);
   });
 });