/**
 * Copyright (c) Facebook, Inc. and its affiliates.
 *
 * This source code is licensed under the MIT license found in the
 * LICENSE file in the root directory of this source tree.
 *
 * @emails react-core
 */

'use strict';

// Set by `yarn test-fire`.
const {disableInputAttributeSyncing} = require('shared/ReactFeatureFlags');

describe('DOMPropertyOperations', () => {
  let React;
  let ReactDOM;

  beforeEach(() => {
    jest.resetModules();
    React = require('react');
    ReactDOM = require('react-dom');
  });

  describe('setValueForProperty', () => {
    it('should set values as properties by default', () => {
      const container = document.createElement('div');
      ReactDOM.render(<div title="Tip!" />, container);
      expect(container.firstChild.title).toBe('Tip!');
    });

    it('should set values as attributes if necessary', () => {
      const container = document.createElement('div');
      ReactDOM.render(<div role="#" />, container);
      expect(container.firstChild.getAttribute('role')).toBe('#');
      expect(container.firstChild.role).toBeUndefined();
    });

    it('should set values as namespace attributes if necessary', () => {
      const container = document.createElementNS(
        'http://www.w3.org/2000/svg',
        'svg',
      );
      ReactDOM.render(<image xlinkHref="about:blank" />, container);
      expect(
        container.firstChild.getAttributeNS(
          'http://www.w3.org/1999/xlink',
          'href',
        ),
      ).toBe('about:blank');
    });

    it('should set values as boolean properties', () => {
      const container = document.createElement('div');
      ReactDOM.render(<div disabled="disabled" />, container);
      expect(container.firstChild.getAttribute('disabled')).toBe('');
      ReactDOM.render(<div disabled={true} />, container);
      expect(container.firstChild.getAttribute('disabled')).toBe('');
      ReactDOM.render(<div disabled={false} />, container);
      expect(container.firstChild.getAttribute('disabled')).toBe(null);
      ReactDOM.render(<div disabled={true} />, container);
      ReactDOM.render(<div disabled={null} />, container);
      expect(container.firstChild.getAttribute('disabled')).toBe(null);
      ReactDOM.render(<div disabled={true} />, container);
      ReactDOM.render(<div disabled={undefined} />, container);
      expect(container.firstChild.getAttribute('disabled')).toBe(null);
    });

    it('should convert attribute values to string first', () => {
      // Browsers default to this behavior, but some test environments do not.
      // This ensures that we have consistent behavior.
      const obj = {
        toString: function() {
          return 'css-class';
        },
      };

      const container = document.createElement('div');
      ReactDOM.render(<div className={obj} />, container);
      expect(container.firstChild.getAttribute('class')).toBe('css-class');
    });

    it('should not remove empty attributes for special input properties', () => {
      const container = document.createElement('div');
      ReactDOM.render(<input value="" onChange={() => {}} />, container);
      if (disableInputAttributeSyncing) {
        expect(container.firstChild.hasAttribute('value')).toBe(false);
      } else {
        expect(container.firstChild.getAttribute('value')).toBe('');
      }
      expect(container.firstChild.value).toBe('');
    });

    it('should not remove empty attributes for special option properties', () => {
      const container = document.createElement('div');
      ReactDOM.render(
        <select>
          <option value="">empty</option>
          <option>filled</option>
        </select>,
        container,
      );
      // Regression test for https://github.com/facebook/react/issues/6219
      expect(container.firstChild.firstChild.value).toBe('');
      expect(container.firstChild.lastChild.value).toBe('filled');
    });

    it('should remove for falsey boolean properties', () => {
      const container = document.createElement('div');
      ReactDOM.render(<div allowFullScreen={false} />, container);
      expect(container.firstChild.hasAttribute('allowFullScreen')).toBe(false);
    });

    it('should remove when setting custom attr to null', () => {
      const container = document.createElement('div');
      ReactDOM.render(<div data-foo="bar" />, container);
      expect(container.firstChild.hasAttribute('data-foo')).toBe(true);
      ReactDOM.render(<div data-foo={null} />, container);
      expect(container.firstChild.hasAttribute('data-foo')).toBe(false);
    });

    it('should set className to empty string instead of null', () => {
      const container = document.createElement('div');
      ReactDOM.render(<div className="selected" />, container);
      expect(container.firstChild.className).toBe('selected');
      ReactDOM.render(<div className={null} />, container);
      // className should be '', not 'null' or null (which becomes 'null' in
      // some browsers)
      expect(container.firstChild.className).toBe('');
      expect(container.firstChild.getAttribute('class')).toBe(null);
    });

    it('should remove property properly for boolean properties', () => {
      const container = document.createElement('div');
      ReactDOM.render(<div hidden={true} />, container);
      expect(container.firstChild.hasAttribute('hidden')).toBe(true);
      ReactDOM.render(<div hidden={false} />, container);
      expect(container.firstChild.hasAttribute('hidden')).toBe(false);
    });

    it('should always assign the value attribute for non-inputs', function() {
      const container = document.createElement('div');
      ReactDOM.render(<progress />, container);
      spyOnDevAndProd(container.firstChild, 'setAttribute');
      ReactDOM.render(<progress value={30} />, container);
      ReactDOM.render(<progress value="30" />, container);
      expect(container.firstChild.setAttribute).toHaveBeenCalledTimes(2);
    });

    it('should return the progress to intermediate state on null value', () => {
      const container = document.createElement('div');
      ReactDOM.render(<progress value={30} />, container);
      ReactDOM.render(<progress value={null} />, container);
      // Ensure we move progress back to an indeterminate state.
      // Regression test for https://github.com/facebook/react/issues/6119
      expect(container.firstChild.hasAttribute('value')).toBe(false);
    });
  });

  describe('deleteValueForProperty', () => {
    it('should remove attributes for normal properties', () => {
      const container = document.createElement('div');
      ReactDOM.render(<div title="foo" />, container);
      expect(container.firstChild.getAttribute('title')).toBe('foo');
      ReactDOM.render(<div />, container);
      expect(container.firstChild.getAttribute('title')).toBe(null);
    });

    it('should not remove attributes for special properties', () => {
      const container = document.createElement('div');
      ReactDOM.render(
        <input type="text" value="foo" onChange={function() {}} />,
        container,
      );
      if (disableInputAttributeSyncing) {
        expect(container.firstChild.hasAttribute('value')).toBe(false);
      } else {
        expect(container.firstChild.getAttribute('value')).toBe('foo');
      }
      expect(container.firstChild.value).toBe('foo');
      expect(() =>
        ReactDOM.render(
          <input type="text" onChange={function() {}} />,
          container,
        ),
<<<<<<< HEAD
      ).toWarnDev(
        'A component is changing a controlled input to be uncontrolled',
=======
      ).toErrorDev(
        'A component is changing a controlled input of type text to be uncontrolled',
>>>>>>> 2c1e5d2b
      );
      if (disableInputAttributeSyncing) {
        expect(container.firstChild.hasAttribute('value')).toBe(false);
      } else {
        expect(container.firstChild.getAttribute('value')).toBe('foo');
      }
      expect(container.firstChild.value).toBe('foo');
    });

    it('should not remove attributes for custom component tag', () => {
      const container = document.createElement('div');
      ReactDOM.render(<my-icon size="5px" />, container);
      expect(container.firstChild.getAttribute('size')).toBe('5px');
    });
  });
});<|MERGE_RESOLUTION|>--- conflicted
+++ resolved
@@ -183,13 +183,8 @@
           <input type="text" onChange={function() {}} />,
           container,
         ),
-<<<<<<< HEAD
-      ).toWarnDev(
+      ).toErrorDev(
         'A component is changing a controlled input to be uncontrolled',
-=======
-      ).toErrorDev(
-        'A component is changing a controlled input of type text to be uncontrolled',
->>>>>>> 2c1e5d2b
       );
       if (disableInputAttributeSyncing) {
         expect(container.firstChild.hasAttribute('value')).toBe(false);
