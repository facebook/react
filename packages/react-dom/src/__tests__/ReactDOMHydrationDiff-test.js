/**
 * Copyright (c) Meta Platforms, Inc. and affiliates.
 *
 * This source code is licensed under the MIT license found in the
 * LICENSE file in the root directory of this source tree.
 *
 * @jest-environment ./scripts/jest/ReactDOMServerIntegrationEnvironment
 */

'use strict';

let React;
let ReactDOMClient;
let ReactDOMServer;
let act;

const util = require('util');
const realConsoleError = console.error;

describe('ReactDOMServerHydration', () => {
  let container;

  beforeEach(() => {
    jest.resetModules();
    React = require('react');
    ReactDOMClient = require('react-dom/client');
    ReactDOMServer = require('react-dom/server');
    act = React.unstable_act;

    console.error = jest.fn();
    container = document.createElement('div');
    document.body.appendChild(container);
  });

  afterEach(() => {
    document.body.removeChild(container);
    console.error = realConsoleError;
  });

  function normalizeCodeLocInfo(str) {
    return (
      typeof str === 'string' &&
      str.replace(/\n +(?:at|in) ([\S]+)[^\n]*/g, function (m, name) {
        return '\n    in ' + name + ' (at **)';
      })
    );
  }

  function formatMessage(args) {
    const [format, ...rest] = args;
    if (format instanceof Error) {
      return 'Caught [' + format.message + ']';
    }
    if (
      format !== null &&
      typeof format === 'object' &&
      String(format).indexOf('Error: Uncaught [') === 0
    ) {
      // Ignore errors captured by jsdom and their stacks.
      // We only want console errors in this suite.
      return null;
    }
    rest[rest.length - 1] = normalizeCodeLocInfo(rest[rest.length - 1]);
    return util.format(format, ...rest);
  }

  function formatConsoleErrors() {
    return console.error.mock.calls.map(formatMessage).filter(Boolean);
  }

  function testMismatch(Mismatch) {
    const htmlString = ReactDOMServer.renderToString(
      <Mismatch isClient={false} />,
    );
    container.innerHTML = htmlString;
    act(() => {
      ReactDOMClient.hydrateRoot(container, <Mismatch isClient={true} />);
    });
    return formatConsoleErrors();
  }

  describe('text mismatch', () => {
    // @gate __DEV__
    it('warns when client and server render different text', () => {
      function Mismatch({isClient}) {
        return (
          <div className="parent">
            <main className="child">{isClient ? 'client' : 'server'}</main>
          </div>
        );
      }
<<<<<<< HEAD
      expect(testMismatch(Mismatch)).toMatchInlineSnapshot(`
        Array [
          "Warning: Text content did not match. Server: \\"server\\" Client: \\"client\\"
            in main (at **)
            in div (at **)
            in Mismatch (at **)",
          "Warning: An error occurred during hydration. The server HTML was replaced with client content in <div>.",
          "Caught [Text content does not match server-rendered HTML.]",
          "Caught [There was an error while hydrating. Because the error happened outside of a Suspense boundary, the entire root will switch to client rendering.]",
        ]
      `);
=======
      if (gate(flags => flags.enableClientRenderFallbackOnTextMismatch)) {
        expect(testMismatch(Mismatch)).toMatchInlineSnapshot(`
          [
            "Warning: Text content did not match. Server: "server" Client: "client"
              in main (at **)
              in div (at **)
              in Mismatch (at **)",
            "Warning: An error occurred during hydration. The server HTML was replaced with client content in <div>.",
            "Caught [Text content does not match server-rendered HTML.]",
            "Caught [There was an error while hydrating. Because the error happened outside of a Suspense boundary, the entire root will switch to client rendering.]",
          ]
        `);
      } else {
        expect(testMismatch(Mismatch)).toMatchInlineSnapshot(`
          [
            "Warning: Text content did not match. Server: "server" Client: "client"
              in main (at **)
              in div (at **)
              in Mismatch (at **)",
          ]
        `);
      }
>>>>>>> be8aa768
    });

    // @gate __DEV__
    it('warns when client and server render different html', () => {
      function Mismatch({isClient}) {
        return (
          <div className="parent">
            <main
              className="child"
              dangerouslySetInnerHTML={{
                __html: isClient
                  ? '<span>client</span>'
                  : '<span>server</span>',
              }}
            />
          </div>
        );
      }
      expect(testMismatch(Mismatch)).toMatchInlineSnapshot(`
        [
          "Warning: Prop \`dangerouslySetInnerHTML\` did not match. Server: "<span>server</span>" Client: "<span>client</span>"
            in main (at **)
            in div (at **)
            in Mismatch (at **)",
        ]
      `);
    });
  });

  describe('attribute mismatch', () => {
    // @gate __DEV__
    it('warns when client and server render different attributes', () => {
      function Mismatch({isClient}) {
        return (
          <div className="parent">
            <main
              className={isClient ? 'child client' : 'child server'}
              dir={isClient ? 'ltr' : 'rtl'}
            />
          </div>
        );
      }
      expect(testMismatch(Mismatch)).toMatchInlineSnapshot(`
        [
          "Warning: Prop \`className\` did not match. Server: "child server" Client: "child client"
            in main (at **)
            in div (at **)
            in Mismatch (at **)",
        ]
      `);
    });

    // @gate __DEV__
    it('warns when client renders extra attributes', () => {
      function Mismatch({isClient}) {
        return (
          <div className="parent">
            <main
              className="child"
              tabIndex={isClient ? 1 : null}
              dir={isClient ? 'ltr' : null}
            />
          </div>
        );
      }
      expect(testMismatch(Mismatch)).toMatchInlineSnapshot(`
        [
          "Warning: Prop \`tabIndex\` did not match. Server: "null" Client: "1"
            in main (at **)
            in div (at **)
            in Mismatch (at **)",
        ]
      `);
    });

    // @gate __DEV__
    it('warns when server renders extra attributes', () => {
      function Mismatch({isClient}) {
        return (
          <div className="parent">
            <main
              className="child"
              tabIndex={isClient ? null : 1}
              dir={isClient ? null : 'rtl'}
            />
          </div>
        );
      }
      expect(testMismatch(Mismatch)).toMatchInlineSnapshot(`
        [
          "Warning: Extra attributes from the server: tabindex,dir
            in main (at **)
            in div (at **)
            in Mismatch (at **)",
        ]
      `);
    });

    // @gate __DEV__
    it('warns when both client and server render extra attributes', () => {
      function Mismatch({isClient}) {
        return (
          <div className="parent">
            <main
              className="child"
              tabIndex={isClient ? 1 : null}
              dir={isClient ? null : 'rtl'}
            />
          </div>
        );
      }
      expect(testMismatch(Mismatch)).toMatchInlineSnapshot(`
        [
          "Warning: Prop \`tabIndex\` did not match. Server: "null" Client: "1"
            in main (at **)
            in div (at **)
            in Mismatch (at **)",
        ]
      `);
    });

    // @gate __DEV__
    it('warns when client and server render different styles', () => {
      function Mismatch({isClient}) {
        return (
          <div className="parent">
            <main
              className="child"
              style={{
                opacity: isClient ? 1 : 0,
              }}
            />
          </div>
        );
      }
      expect(testMismatch(Mismatch)).toMatchInlineSnapshot(`
        [
          "Warning: Prop \`style\` did not match. Server: "opacity:0" Client: "opacity:1"
            in main (at **)
            in div (at **)
            in Mismatch (at **)",
        ]
      `);
    });
  });

  describe('extra nodes on the client', () => {
    describe('extra elements on the client', () => {
      // @gate __DEV__
      it('warns when client renders an extra element as only child', () => {
        function Mismatch({isClient}) {
          return (
            <div className="parent" style={{opacity: 1}} onClick={() => {}}>
              {isClient && (
                <main
                  className="only"
                  style={{opacity: 1}}
                  onClick={() => {}}
                />
              )}
            </div>
          );
        }
        expect(testMismatch(Mismatch)).toMatchInlineSnapshot(`
<<<<<<< HEAD
          Array [
            "Warning: The content rendered by the server and the client did not match because the client has rendered an extra element. The mismatch occurred inside of this parent:

            <div class=\\"parent\\" style=\\"opacity:1\\">
          +   <main className=\\"only\\" style={{\\"opacity\\":1}} /> <-- client

            </div>
              in main (at **)
              in div (at **)
              in Mismatch (at **)",
            "Warning: An error occurred during hydration. The server HTML was replaced with client content in <div>.",
            "Caught [Hydration failed because the initial UI does not match what was rendered on the server.]",
            "Caught [There was an error while hydrating. Because the error happened outside of a Suspense boundary, the entire root will switch to client rendering.]",
          ]
        `);
=======
            [
              "Warning: Expected server HTML to contain a matching <main> in <div>.
                in main (at **)
                in div (at **)
                in Mismatch (at **)",
              "Warning: An error occurred during hydration. The server HTML was replaced with client content in <div>.",
              "Caught [Hydration failed because the initial UI does not match what was rendered on the server.]",
              "Caught [There was an error while hydrating. Because the error happened outside of a Suspense boundary, the entire root will switch to client rendering.]",
            ]
          `);
>>>>>>> be8aa768
      });

      // @gate __DEV__
      it('warns when client renders an extra element in the beginning', () => {
        function Mismatch({isClient}) {
          return (
            <div className="parent">
              {isClient && <header className="1" />}
              <main className="2" />
              <footer className="3" />
            </div>
          );
        }
        expect(testMismatch(Mismatch)).toMatchInlineSnapshot(`
<<<<<<< HEAD
          Array [
            "Warning: The content rendered by the server and the client did not match because the client has rendered an extra element. The mismatch occurred inside of this parent:

            <div class=\\"parent\\">
          -   <main class=\\"2\\" /> <-- server
          +   <header className=\\"1\\" /> <-- client
              ...
            </div>
              in header (at **)
              in div (at **)
              in Mismatch (at **)",
            "Warning: An error occurred during hydration. The server HTML was replaced with client content in <div>.",
            "Caught [Hydration failed because the initial UI does not match what was rendered on the server.]",
            "Caught [There was an error while hydrating. Because the error happened outside of a Suspense boundary, the entire root will switch to client rendering.]",
          ]
        `);
=======
            [
              "Warning: Expected server HTML to contain a matching <header> in <div>.
                in header (at **)
                in div (at **)
                in Mismatch (at **)",
              "Warning: An error occurred during hydration. The server HTML was replaced with client content in <div>.",
              "Caught [Hydration failed because the initial UI does not match what was rendered on the server.]",
              "Caught [There was an error while hydrating. Because the error happened outside of a Suspense boundary, the entire root will switch to client rendering.]",
            ]
          `);
>>>>>>> be8aa768
      });

      // @gate __DEV__
      it('warns when client renders an extra element in the middle', () => {
        function Mismatch({isClient}) {
          return (
            <div className="parent">
              <header className="1" />
              {isClient && <main className="2" />}
              <footer className="3" />
            </div>
          );
        }
        expect(testMismatch(Mismatch)).toMatchInlineSnapshot(`
<<<<<<< HEAD
          Array [
            "Warning: The content rendered by the server and the client did not match because the client has rendered an extra element. The mismatch occurred inside of this parent:

            <div class=\\"parent\\">
              <header class=\\"1\\" />
          -   <footer class=\\"3\\" /> <-- server
          +   <main className=\\"2\\" /> <-- client
              ...
            </div>
              in main (at **)
              in div (at **)
              in Mismatch (at **)",
            "Warning: An error occurred during hydration. The server HTML was replaced with client content in <div>.",
            "Caught [Hydration failed because the initial UI does not match what was rendered on the server.]",
            "Caught [There was an error while hydrating. Because the error happened outside of a Suspense boundary, the entire root will switch to client rendering.]",
          ]
        `);
=======
            [
              "Warning: Expected server HTML to contain a matching <main> in <div>.
                in main (at **)
                in div (at **)
                in Mismatch (at **)",
              "Warning: An error occurred during hydration. The server HTML was replaced with client content in <div>.",
              "Caught [Hydration failed because the initial UI does not match what was rendered on the server.]",
              "Caught [There was an error while hydrating. Because the error happened outside of a Suspense boundary, the entire root will switch to client rendering.]",
            ]
          `);
>>>>>>> be8aa768
      });

      // @gate __DEV__
      it('warns when client renders an extra element in the end', () => {
        function Mismatch({isClient}) {
          return (
            <div className="parent">
              <header className="1" />
              <main className="2" />
              {isClient && <footer className="3" />}
            </div>
          );
        }
        expect(testMismatch(Mismatch)).toMatchInlineSnapshot(`
<<<<<<< HEAD
          Array [
            "Warning: The content rendered by the server and the client did not match because the client has rendered an extra element. The mismatch occurred inside of this parent:

            <div class=\\"parent\\">
              ...
              <main class=\\"2\\" />
          +   <footer className=\\"3\\" /> <-- client

            </div>
              in footer (at **)
              in div (at **)
              in Mismatch (at **)",
            "Warning: An error occurred during hydration. The server HTML was replaced with client content in <div>.",
            "Caught [Hydration failed because the initial UI does not match what was rendered on the server.]",
            "Caught [There was an error while hydrating. Because the error happened outside of a Suspense boundary, the entire root will switch to client rendering.]",
          ]
        `);
      });

      // @gate __DEV__
      it('warns when client renders an extra element after a text node', () => {
        function Mismatch({isClient}) {
          return (
            <div className="parent">
              one
              {isClient && <footer className="2" />}
            </div>
          );
        }
        expect(testMismatch(Mismatch)).toMatchInlineSnapshot(`
          Array [
            "Warning: The content rendered by the server and the client did not match because the client has rendered an extra element. The mismatch occurred inside of this parent:

            <div class=\\"parent\\">
              one
          +   <footer className=\\"2\\" /> <-- client

            </div>
              in footer (at **)
              in div (at **)
              in Mismatch (at **)",
            "Warning: An error occurred during hydration. The server HTML was replaced with client content in <div>.",
            "Caught [Hydration failed because the initial UI does not match what was rendered on the server.]",
            "Caught [There was an error while hydrating. Because the error happened outside of a Suspense boundary, the entire root will switch to client rendering.]",
          ]
        `);
=======
            [
              "Warning: Expected server HTML to contain a matching <footer> in <div>.
                in footer (at **)
                in div (at **)
                in Mismatch (at **)",
              "Warning: An error occurred during hydration. The server HTML was replaced with client content in <div>.",
              "Caught [Hydration failed because the initial UI does not match what was rendered on the server.]",
              "Caught [There was an error while hydrating. Because the error happened outside of a Suspense boundary, the entire root will switch to client rendering.]",
            ]
          `);
>>>>>>> be8aa768
      });
    });

    describe('extra text nodes on the client', () => {
      // @gate __DEV__
      it('warns when client renders an extra text node as only child', () => {
        function Mismatch({isClient}) {
          return <div className="parent">{isClient && 'only'}</div>;
        }
<<<<<<< HEAD
        expect(testMismatch(Mismatch)).toMatchInlineSnapshot(`
          Array [
            "Warning: Text content did not match. Server: \\"\\" Client: \\"only\\"
              in div (at **)
              in Mismatch (at **)",
            "Warning: An error occurred during hydration. The server HTML was replaced with client content in <div>.",
            "Caught [Text content does not match server-rendered HTML.]",
            "Caught [There was an error while hydrating. Because the error happened outside of a Suspense boundary, the entire root will switch to client rendering.]",
          ]
        `);
=======
        if (gate(flags => flags.enableClientRenderFallbackOnTextMismatch)) {
          expect(testMismatch(Mismatch)).toMatchInlineSnapshot(`
            [
              "Warning: Text content did not match. Server: "" Client: "only"
                in div (at **)
                in Mismatch (at **)",
              "Warning: An error occurred during hydration. The server HTML was replaced with client content in <div>.",
              "Caught [Text content does not match server-rendered HTML.]",
              "Caught [There was an error while hydrating. Because the error happened outside of a Suspense boundary, the entire root will switch to client rendering.]",
            ]
          `);
        } else {
          expect(testMismatch(Mismatch)).toMatchInlineSnapshot(`
            [
              "Warning: Text content did not match. Server: "" Client: "only"
                in div (at **)
                in Mismatch (at **)",
            ]
          `);
        }
>>>>>>> be8aa768
      });

      // @gate __DEV__
      it('warns when client renders an extra text node in the beginning', () => {
        function Mismatch({isClient}) {
          return (
            <div className="parent">
              <header className="1" />
              {isClient && 'second'}
              <footer className="3" />
            </div>
          );
        }
        expect(testMismatch(Mismatch)).toMatchInlineSnapshot(`
<<<<<<< HEAD
          Array [
            "Warning: Expected server HTML to contain a matching text node for \\"second\\" in <div>.
              in div (at **)
              in Mismatch (at **)",
            "Warning: An error occurred during hydration. The server HTML was replaced with client content in <div>.",
            "Caught [Hydration failed because the initial UI does not match what was rendered on the server.]",
            "Caught [There was an error while hydrating. Because the error happened outside of a Suspense boundary, the entire root will switch to client rendering.]",
          ]
        `);
=======
            [
              "Warning: Expected server HTML to contain a matching text node for "second" in <div>.
                in div (at **)
                in Mismatch (at **)",
              "Warning: An error occurred during hydration. The server HTML was replaced with client content in <div>.",
              "Caught [Hydration failed because the initial UI does not match what was rendered on the server.]",
              "Caught [There was an error while hydrating. Because the error happened outside of a Suspense boundary, the entire root will switch to client rendering.]",
            ]
          `);
>>>>>>> be8aa768
      });

      // @gate __DEV__
      it('warns when client renders an extra text node in the beginning', () => {
        function Mismatch({isClient}) {
          return (
            <div className="parent">
              {isClient && 'first'}
              <main className="2" />
              <footer className="3" />
            </div>
          );
        }
        expect(testMismatch(Mismatch)).toMatchInlineSnapshot(`
<<<<<<< HEAD
          Array [
            "Warning: Expected server HTML to contain a matching text node for \\"first\\" in <div>.
              in div (at **)
              in Mismatch (at **)",
            "Warning: An error occurred during hydration. The server HTML was replaced with client content in <div>.",
            "Caught [Hydration failed because the initial UI does not match what was rendered on the server.]",
            "Caught [There was an error while hydrating. Because the error happened outside of a Suspense boundary, the entire root will switch to client rendering.]",
          ]
        `);
=======
            [
              "Warning: Expected server HTML to contain a matching text node for "first" in <div>.
                in div (at **)
                in Mismatch (at **)",
              "Warning: An error occurred during hydration. The server HTML was replaced with client content in <div>.",
              "Caught [Hydration failed because the initial UI does not match what was rendered on the server.]",
              "Caught [There was an error while hydrating. Because the error happened outside of a Suspense boundary, the entire root will switch to client rendering.]",
            ]
          `);
>>>>>>> be8aa768
      });

      // @gate __DEV__
      it('warns when client renders an extra text node in the end', () => {
        function Mismatch({isClient}) {
          return (
            <div className="parent">
              <header className="1" />
              <main className="2" />
              {isClient && 'third'}
            </div>
          );
        }
        expect(testMismatch(Mismatch)).toMatchInlineSnapshot(`
            [
              "Warning: Expected server HTML to contain a matching text node for "third" in <div>.
                in div (at **)
                in Mismatch (at **)",
              "Warning: An error occurred during hydration. The server HTML was replaced with client content in <div>.",
              "Caught [Hydration failed because the initial UI does not match what was rendered on the server.]",
              "Caught [There was an error while hydrating. Because the error happened outside of a Suspense boundary, the entire root will switch to client rendering.]",
            ]
          `);
      });

      // @gate __DEV__
      it('warns when client renders an extra text node after an element', () => {
        function Mismatch({isClient}) {
          return (
            <div className="parent">
              <header className="1" />
              {isClient && 'two'}
            </div>
          );
        }
        expect(testMismatch(Mismatch)).toMatchInlineSnapshot(`
          Array [
            "Warning: Expected server HTML to contain a matching text node for \\"two\\" in <div>.
              in div (at **)
              in Mismatch (at **)",
            "Warning: An error occurred during hydration. The server HTML was replaced with client content in <div>.",
            "Caught [Hydration failed because the initial UI does not match what was rendered on the server.]",
            "Caught [There was an error while hydrating. Because the error happened outside of a Suspense boundary, the entire root will switch to client rendering.]",
          ]
        `);
      });
    });
  });

  describe('extra nodes on the server', () => {
    describe('extra elements on the server', () => {
      // @gate __DEV__
      it('warns when server renders an extra element as only child', () => {
        function Mismatch({isClient}) {
          return (
            <div className="parent">
              {!isClient && <main className="only" />}
            </div>
          );
        }
        expect(testMismatch(Mismatch)).toMatchInlineSnapshot(`
<<<<<<< HEAD
          Array [
            "Warning: The content rendered by the server and the client did not match because the server has rendered an extra element. The mismatch occurred inside of this parent:

            <div class=\\"parent\\">
          -   <main class=\\"only\\" /> <-- server
            </div>
              in div (at **)
              in Mismatch (at **)",
            "Warning: An error occurred during hydration. The server HTML was replaced with client content in <div>.",
            "Caught [Hydration failed because the initial UI does not match what was rendered on the server.]",
            "Caught [There was an error while hydrating. Because the error happened outside of a Suspense boundary, the entire root will switch to client rendering.]",
          ]
        `);
=======
            [
              "Warning: Did not expect server HTML to contain a <main> in <div>.
                in div (at **)
                in Mismatch (at **)",
              "Warning: An error occurred during hydration. The server HTML was replaced with client content in <div>.",
              "Caught [Hydration failed because the initial UI does not match what was rendered on the server.]",
              "Caught [There was an error while hydrating. Because the error happened outside of a Suspense boundary, the entire root will switch to client rendering.]",
            ]
          `);
>>>>>>> be8aa768
      });

      // @gate __DEV__
      it('warns when server renders an extra element in the beginning', () => {
        function Mismatch({isClient}) {
          return (
            <div className="parent">
              {!isClient && <header className="1" />}
              <main className="2" />
              <footer className="3" />
            </div>
          );
        }
        expect(testMismatch(Mismatch)).toMatchInlineSnapshot(`
<<<<<<< HEAD
          Array [
            "Warning: The content rendered by the server and the client did not match because the client has rendered an extra element. The mismatch occurred inside of this parent:

            <div class=\\"parent\\">
          -   <header class=\\"1\\" /> <-- server
          +   <main className=\\"2\\" /> <-- client
              ...
            </div>
=======
          [
            "Warning: Expected server HTML to contain a matching <main> in <div>.
>>>>>>> be8aa768
              in main (at **)
              in div (at **)
              in Mismatch (at **)",
            "Warning: An error occurred during hydration. The server HTML was replaced with client content in <div>.",
            "Caught [Hydration failed because the initial UI does not match what was rendered on the server.]",
<<<<<<< HEAD
            "Caught [Hydration failed because the initial UI does not match what was rendered on the server.]",
=======
>>>>>>> be8aa768
            "Caught [There was an error while hydrating. Because the error happened outside of a Suspense boundary, the entire root will switch to client rendering.]",
          ]
        `);
      });

      // @gate __DEV__
      it('warns when server renders an extra element in the middle', () => {
        function Mismatch({isClient}) {
          return (
            <div className="parent">
              <header className="1" />
              {!isClient && <main className="2" />}
              <footer className="3" />
            </div>
          );
        }
        expect(testMismatch(Mismatch)).toMatchInlineSnapshot(`
<<<<<<< HEAD
          Array [
            "Warning: The content rendered by the server and the client did not match because the client has rendered an extra element. The mismatch occurred inside of this parent:

            <div class=\\"parent\\">
              <header class=\\"1\\" />
          -   <main class=\\"2\\" /> <-- server
          +   <footer className=\\"3\\" /> <-- client
              ...
            </div>
              in footer (at **)
              in div (at **)
              in Mismatch (at **)",
            "Warning: An error occurred during hydration. The server HTML was replaced with client content in <div>.",
            "Caught [Hydration failed because the initial UI does not match what was rendered on the server.]",
            "Caught [There was an error while hydrating. Because the error happened outside of a Suspense boundary, the entire root will switch to client rendering.]",
          ]
        `);
=======
            [
              "Warning: Expected server HTML to contain a matching <footer> in <div>.
                in footer (at **)
                in div (at **)
                in Mismatch (at **)",
              "Warning: An error occurred during hydration. The server HTML was replaced with client content in <div>.",
              "Caught [Hydration failed because the initial UI does not match what was rendered on the server.]",
              "Caught [There was an error while hydrating. Because the error happened outside of a Suspense boundary, the entire root will switch to client rendering.]",
            ]
          `);
>>>>>>> be8aa768
      });

      // @gate __DEV__
      it('warns when server renders an extra element in the end', () => {
        function Mismatch({isClient}) {
          return (
            <div className="parent">
              <header className="1" />
              <main className="2" />
              {!isClient && <footer className="3" />}
            </div>
          );
        }
        expect(testMismatch(Mismatch)).toMatchInlineSnapshot(`
<<<<<<< HEAD
          Array [
            "Warning: The content rendered by the server and the client did not match because the server has rendered an extra element. The mismatch occurred inside of this parent:

            <div class=\\"parent\\">
              ...
              <main class=\\"2\\" />
          -   <footer class=\\"3\\" /> <-- server
            </div>
              in div (at **)
              in Mismatch (at **)",
            "Warning: An error occurred during hydration. The server HTML was replaced with client content in <div>.",
            "Caught [Hydration failed because the initial UI does not match what was rendered on the server.]",
            "Caught [There was an error while hydrating. Because the error happened outside of a Suspense boundary, the entire root will switch to client rendering.]",
          ]
        `);
=======
            [
              "Warning: Did not expect server HTML to contain a <footer> in <div>.
                in div (at **)
                in Mismatch (at **)",
              "Warning: An error occurred during hydration. The server HTML was replaced with client content in <div>.",
              "Caught [Hydration failed because the initial UI does not match what was rendered on the server.]",
              "Caught [There was an error while hydrating. Because the error happened outside of a Suspense boundary, the entire root will switch to client rendering.]",
            ]
          `);
>>>>>>> be8aa768
      });

      // @gate __DEV__
      it('warns when server renders an extra element after a text node', () => {
        function Mismatch({isClient}) {
          return (
            <div className="parent">
              one
              {!isClient && <footer className="2" />}
            </div>
          );
        }
        expect(testMismatch(Mismatch)).toMatchInlineSnapshot(`
<<<<<<< HEAD
          Array [
            "Warning: The content rendered by the server and the client did not match because the server has rendered an extra element. The mismatch occurred inside of this parent:

            <div class=\\"parent\\">
              one
          -   <footer class=\\"2\\" /> <-- server
            </div>
              in div (at **)
              in Mismatch (at **)",
            "Warning: An error occurred during hydration. The server HTML was replaced with client content in <div>.",
            "Caught [Hydration failed because the initial UI does not match what was rendered on the server.]",
            "Caught [There was an error while hydrating. Because the error happened outside of a Suspense boundary, the entire root will switch to client rendering.]",
          ]
        `);
      });
    });

    describe('extra text nodes on the server', () => {
      // @gate __DEV__
      it('warns when server renders an extra text node as only child', () => {
        function Mismatch({isClient}) {
          return <div className="parent">{!isClient && 'only'}</div>;
        }
        expect(testMismatch(Mismatch)).toMatchInlineSnapshot(`
          Array [
            "Warning: The content rendered by the server and the client did not match because the server has rendered an extra text node. The mismatch occurred inside of this parent:

            <div class=\\"parent\\">
          -   only <-- server
            </div>
              in div (at **)
              in Mismatch (at **)",
            "Warning: An error occurred during hydration. The server HTML was replaced with client content in <div>.",
            "Caught [Hydration failed because the initial UI does not match what was rendered on the server.]",
            "Caught [There was an error while hydrating. Because the error happened outside of a Suspense boundary, the entire root will switch to client rendering.]",
          ]
        `);
=======
            [
              "Warning: Did not expect server HTML to contain the text node "only" in <div>.
                in div (at **)
                in Mismatch (at **)",
              "Warning: An error occurred during hydration. The server HTML was replaced with client content in <div>.",
              "Caught [Hydration failed because the initial UI does not match what was rendered on the server.]",
              "Caught [There was an error while hydrating. Because the error happened outside of a Suspense boundary, the entire root will switch to client rendering.]",
            ]
          `);
>>>>>>> be8aa768
      });

      // @gate __DEV__
      it('warns when server renders an extra text node in the beginning', () => {
        function Mismatch({isClient}) {
          return (
            <div className="parent">
              {!isClient && 'first'}
              <main className="2" />
              <footer className="3" />
            </div>
          );
        }
        expect(testMismatch(Mismatch)).toMatchInlineSnapshot(`
<<<<<<< HEAD
          Array [
            "Warning: The content rendered by the server and the client did not match because the client has rendered an extra element. The mismatch occurred inside of this parent:

            <div class=\\"parent\\">
          -   first <-- server
          +   <main className=\\"2\\" /> <-- client
              ...
            </div>
=======
          [
            "Warning: Expected server HTML to contain a matching <main> in <div>.
>>>>>>> be8aa768
              in main (at **)
              in div (at **)
              in Mismatch (at **)",
            "Warning: An error occurred during hydration. The server HTML was replaced with client content in <div>.",
            "Caught [Hydration failed because the initial UI does not match what was rendered on the server.]",
<<<<<<< HEAD
            "Caught [Hydration failed because the initial UI does not match what was rendered on the server.]",
=======
>>>>>>> be8aa768
            "Caught [There was an error while hydrating. Because the error happened outside of a Suspense boundary, the entire root will switch to client rendering.]",
          ]
        `);
      });

      // @gate __DEV__
      it('warns when server renders an extra text node in the middle', () => {
        function Mismatch({isClient}) {
          return (
            <div className="parent">
              <header className="1" />
              {!isClient && 'second'}
              <footer className="3" />
            </div>
          );
        }
        expect(testMismatch(Mismatch)).toMatchInlineSnapshot(`
<<<<<<< HEAD
          Array [
            "Warning: The content rendered by the server and the client did not match because the client has rendered an extra element. The mismatch occurred inside of this parent:

            <div class=\\"parent\\">
              <header class=\\"1\\" />
          -   second <-- server
          +   <footer className=\\"3\\" /> <-- client
              ...
            </div>
              in footer (at **)
              in div (at **)
              in Mismatch (at **)",
            "Warning: An error occurred during hydration. The server HTML was replaced with client content in <div>.",
            "Caught [Hydration failed because the initial UI does not match what was rendered on the server.]",
            "Caught [There was an error while hydrating. Because the error happened outside of a Suspense boundary, the entire root will switch to client rendering.]",
          ]
        `);
=======
            [
              "Warning: Expected server HTML to contain a matching <footer> in <div>.
                in footer (at **)
                in div (at **)
                in Mismatch (at **)",
              "Warning: An error occurred during hydration. The server HTML was replaced with client content in <div>.",
              "Caught [Hydration failed because the initial UI does not match what was rendered on the server.]",
              "Caught [There was an error while hydrating. Because the error happened outside of a Suspense boundary, the entire root will switch to client rendering.]",
            ]
          `);
>>>>>>> be8aa768
      });

      // @gate __DEV__
      it('warns when server renders an extra text node in the end', () => {
        function Mismatch({isClient}) {
          return (
            <div className="parent">
              <header className="1" />
              <main className="2" />
              {!isClient && 'third'}
            </div>
          );
        }
        expect(testMismatch(Mismatch)).toMatchInlineSnapshot(`
<<<<<<< HEAD
          Array [
            "Warning: The content rendered by the server and the client did not match because the server has rendered an extra text node. The mismatch occurred inside of this parent:

            <div class=\\"parent\\">
              ...
              <main class=\\"2\\" />
          -   third <-- server
            </div>
              in div (at **)
              in Mismatch (at **)",
            "Warning: An error occurred during hydration. The server HTML was replaced with client content in <div>.",
            "Caught [Hydration failed because the initial UI does not match what was rendered on the server.]",
            "Caught [There was an error while hydrating. Because the error happened outside of a Suspense boundary, the entire root will switch to client rendering.]",
          ]
        `);
      });

      // @gate __DEV__
      it('warns when server renders an extra text node after an element', () => {
        function Mismatch({isClient}) {
          return (
            <div className="parent">
              <header className="1" />
              {!isClient && 'two'}
            </div>
          );
        }
        expect(testMismatch(Mismatch)).toMatchInlineSnapshot(`
          Array [
            "Warning: The content rendered by the server and the client did not match because the server has rendered an extra text node. The mismatch occurred inside of this parent:

            <div class=\\"parent\\">
              <header class=\\"1\\" />
          -   two <-- server
            </div>
              in div (at **)
              in Mismatch (at **)",
            "Warning: An error occurred during hydration. The server HTML was replaced with client content in <div>.",
            "Caught [Hydration failed because the initial UI does not match what was rendered on the server.]",
            "Caught [There was an error while hydrating. Because the error happened outside of a Suspense boundary, the entire root will switch to client rendering.]",
          ]
        `);
=======
            [
              "Warning: Did not expect server HTML to contain the text node "third" in <div>.
                in div (at **)
                in Mismatch (at **)",
              "Warning: An error occurred during hydration. The server HTML was replaced with client content in <div>.",
              "Caught [Hydration failed because the initial UI does not match what was rendered on the server.]",
              "Caught [There was an error while hydrating. Because the error happened outside of a Suspense boundary, the entire root will switch to client rendering.]",
            ]
          `);
>>>>>>> be8aa768
      });
    });
  });

  describe('special nodes', () => {
    describe('Suspense', () => {
      function Never() {
        throw new Promise(resolve => {});
      }

      // @gate __DEV__
      it('warns when client renders an extra Suspense node in content mode', () => {
        function Mismatch({isClient}) {
          return (
            <div className="parent">
              {isClient && (
                <React.Suspense fallback={<p>Loading...</p>}>
                  <main className="only" />
                </React.Suspense>
              )}
            </div>
          );
        }
        // TODO: This message doesn't seem to have any useful details.
        expect(testMismatch(Mismatch)).toMatchInlineSnapshot(`
<<<<<<< HEAD
          Array [
            "Warning: An error occurred during hydration. The server HTML was replaced with client content in <div>.",
            "Caught [Hydration failed because the initial UI does not match what was rendered on the server.]",
            "Caught [There was an error while hydrating. Because the error happened outside of a Suspense boundary, the entire root will switch to client rendering.]",
          ]
        `);
=======
            [
              "Warning: An error occurred during hydration. The server HTML was replaced with client content in <div>.",
              "Caught [Hydration failed because the initial UI does not match what was rendered on the server.]",
              "Caught [There was an error while hydrating. Because the error happened outside of a Suspense boundary, the entire root will switch to client rendering.]",
            ]
          `);
>>>>>>> be8aa768
      });

      // @gate __DEV__
      it('warns when server renders an extra Suspense node in content mode', () => {
        function Mismatch({isClient}) {
          return (
            <div className="parent">
              {!isClient && (
                <React.Suspense fallback={<p>Loading...</p>}>
                  <main className="only" />
                </React.Suspense>
              )}
            </div>
          );
        }
        expect(testMismatch(Mismatch)).toMatchInlineSnapshot(`
<<<<<<< HEAD
          Array [
            "Warning: The content rendered by the server and the client did not match because the server has rendered an extra element. The mismatch occurred inside of this parent:

            <div class=\\"parent\\">
          -   <main class=\\"only\\" /> <-- server
            </div>
              in div (at **)
              in Mismatch (at **)",
            "Warning: An error occurred during hydration. The server HTML was replaced with client content in <div>.",
            "Caught [Hydration failed because the initial UI does not match what was rendered on the server.]",
            "Caught [There was an error while hydrating. Because the error happened outside of a Suspense boundary, the entire root will switch to client rendering.]",
          ]
        `);
=======
            [
              "Warning: Did not expect server HTML to contain a <main> in <div>.
                in div (at **)
                in Mismatch (at **)",
              "Warning: An error occurred during hydration. The server HTML was replaced with client content in <div>.",
              "Caught [Hydration failed because the initial UI does not match what was rendered on the server.]",
              "Caught [There was an error while hydrating. Because the error happened outside of a Suspense boundary, the entire root will switch to client rendering.]",
            ]
          `);
>>>>>>> be8aa768
      });

      // @gate __DEV__
      it('warns when client renders an extra Suspense node in fallback mode', () => {
        function Mismatch({isClient}) {
          return (
            <div className="parent">
              {isClient && (
                <React.Suspense fallback={<p>Loading...</p>}>
                  <main className="only" />
                  <Never />
                </React.Suspense>
              )}
            </div>
          );
        }
        // TODO: This message doesn't seem to have any useful details.
        expect(testMismatch(Mismatch)).toMatchInlineSnapshot(`
<<<<<<< HEAD
          Array [
            "Warning: An error occurred during hydration. The server HTML was replaced with client content in <div>.",
            "Caught [Hydration failed because the initial UI does not match what was rendered on the server.]",
            "Caught [There was an error while hydrating. Because the error happened outside of a Suspense boundary, the entire root will switch to client rendering.]",
          ]
        `);
=======
            [
              "Warning: An error occurred during hydration. The server HTML was replaced with client content in <div>.",
              "Caught [Hydration failed because the initial UI does not match what was rendered on the server.]",
              "Caught [There was an error while hydrating. Because the error happened outside of a Suspense boundary, the entire root will switch to client rendering.]",
            ]
          `);
>>>>>>> be8aa768
      });

      // @gate __DEV__
      it('warns when server renders an extra Suspense node in fallback mode', () => {
        function Mismatch({isClient}) {
          return (
            <div className="parent">
              {!isClient && (
                <React.Suspense fallback={<p>Loading...</p>}>
                  <main className="only" />
                  <Never />
                </React.Suspense>
              )}
            </div>
          );
        }

        // @TODO changes made to sending Fizz errors to client led to the insertion of templates in client rendered
        // suspense boundaries. This leaks in this test becuase the client rendered suspense boundary appears like
        // unhydrated tail nodes and this template is the first match. When we add special case handling for client
        // rendered suspense boundaries this test will likely change again
        expect(testMismatch(Mismatch)).toMatchInlineSnapshot(`
<<<<<<< HEAD
          Array [
            "Warning: The content rendered by the server and the client did not match because the server has rendered an extra element. The mismatch occurred inside of this parent:

            <div class=\\"parent\\">
          -   <p>...</p> <-- server
            </div>
              in div (at **)
              in Mismatch (at **)",
            "Warning: An error occurred during hydration. The server HTML was replaced with client content in <div>.",
            "Caught [Hydration failed because the initial UI does not match what was rendered on the server.]",
            "Caught [There was an error while hydrating. Because the error happened outside of a Suspense boundary, the entire root will switch to client rendering.]",
          ]
        `);
=======
            [
              "Warning: Did not expect server HTML to contain a <template> in <div>.
                in div (at **)
                in Mismatch (at **)",
              "Warning: An error occurred during hydration. The server HTML was replaced with client content in <div>.",
              "Caught [Hydration failed because the initial UI does not match what was rendered on the server.]",
              "Caught [There was an error while hydrating. Because the error happened outside of a Suspense boundary, the entire root will switch to client rendering.]",
            ]
          `);
>>>>>>> be8aa768
      });

      // @gate __DEV__
      it('warns when client renders an extra node inside Suspense content', () => {
        function Mismatch({isClient}) {
          return (
            <div className="parent">
              <React.Suspense fallback={<p>Loading...</p>}>
                <header className="1" />
                {isClient && <main className="second" />}
                <footer className="3" />
              </React.Suspense>
            </div>
          );
        }
        expect(testMismatch(Mismatch)).toMatchInlineSnapshot(`
<<<<<<< HEAD
          Array [
            "Warning: The content rendered by the server and the client did not match because the client has rendered an extra element. The mismatch occurred inside of this parent:

            <div class=\\"parent\\">
              <header class=\\"1\\" />
          -   <footer class=\\"3\\" /> <-- server
          +   <main className=\\"second\\" /> <-- client
              ...
            </div>
              in main (at **)
              in Suspense (at **)
              in div (at **)
              in Mismatch (at **)",
            "Caught [Hydration failed because the initial UI does not match what was rendered on the server.]",
            "Caught [There was an error while hydrating this Suspense boundary. Switched to client rendering.]",
          ]
        `);
=======
            [
              "Warning: Expected server HTML to contain a matching <main> in <div>.
                in main (at **)
                in Suspense (at **)
                in div (at **)
                in Mismatch (at **)",
              "Caught [Hydration failed because the initial UI does not match what was rendered on the server.]",
              "Caught [There was an error while hydrating this Suspense boundary. Switched to client rendering.]",
            ]
          `);
>>>>>>> be8aa768
      });

      // @gate __DEV__
      it('warns when server renders an extra node inside Suspense content', () => {
        function Mismatch({isClient}) {
          return (
            <div className="parent">
              <React.Suspense fallback={<p>Loading...</p>}>
                <header className="1" />
                {!isClient && <main className="second" />}
                <footer className="3" />
              </React.Suspense>
            </div>
          );
        }
        expect(testMismatch(Mismatch)).toMatchInlineSnapshot(`
<<<<<<< HEAD
          Array [
            "Warning: The content rendered by the server and the client did not match because the client has rendered an extra element. The mismatch occurred inside of this parent:

            <div class=\\"parent\\">
              <header class=\\"1\\" />
          -   <main class=\\"second\\" /> <-- server
          +   <footer className=\\"3\\" /> <-- client
              ...
            </div>
              in footer (at **)
              in Suspense (at **)
              in div (at **)
              in Mismatch (at **)",
            "Caught [Hydration failed because the initial UI does not match what was rendered on the server.]",
            "Caught [There was an error while hydrating this Suspense boundary. Switched to client rendering.]",
          ]
        `);
=======
            [
              "Warning: Expected server HTML to contain a matching <footer> in <div>.
                in footer (at **)
                in Suspense (at **)
                in div (at **)
                in Mismatch (at **)",
              "Caught [Hydration failed because the initial UI does not match what was rendered on the server.]",
              "Caught [There was an error while hydrating this Suspense boundary. Switched to client rendering.]",
            ]
          `);
>>>>>>> be8aa768
      });

      // @gate __DEV__
      it('warns when client renders an extra node inside Suspense fallback', () => {
        function Mismatch({isClient}) {
          return (
            <div className="parent">
              <React.Suspense
                fallback={
                  <>
                    <p>Loading...</p>
                    {isClient && <br />}
                  </>
                }>
                <main className="only" />
                <Never />
              </React.Suspense>
            </div>
          );
        }

        expect(testMismatch(Mismatch)).toMatchInlineSnapshot(`
            [
              "Caught [The server did not finish this Suspense boundary: The server used "renderToString" which does not support Suspense. If you intended for this Suspense boundary to render the fallback content on the server consider throwing an Error somewhere within the Suspense boundary. If you intended to have the server wait for the suspended component please switch to "renderToPipeableStream" which supports Suspense on the server]",
            ]
          `);
      });

      // @gate __DEV__
      it('warns when server renders an extra node inside Suspense fallback', () => {
        function Mismatch({isClient}) {
          return (
            <div className="parent">
              <React.Suspense
                fallback={
                  <>
                    <p>Loading...</p>
                    {!isClient && <br />}
                  </>
                }>
                <main className="only" />
                <Never />
              </React.Suspense>
            </div>
          );
        }

        expect(testMismatch(Mismatch)).toMatchInlineSnapshot(`
            [
              "Caught [The server did not finish this Suspense boundary: The server used "renderToString" which does not support Suspense. If you intended for this Suspense boundary to render the fallback content on the server consider throwing an Error somewhere within the Suspense boundary. If you intended to have the server wait for the suspended component please switch to "renderToPipeableStream" which supports Suspense on the server]",
            ]
          `);
      });
    });

    describe('Fragment', () => {
      // @gate __DEV__
      it('warns when client renders an extra Fragment node', () => {
        function Mismatch({isClient}) {
          return (
            <div className="parent">
              {isClient && (
                <>
                  <header className="1" />
                  <main className="2" />
                  <footer className="3" />
                </>
              )}
            </div>
          );
        }
        expect(testMismatch(Mismatch)).toMatchInlineSnapshot(`
<<<<<<< HEAD
          Array [
            "Warning: The content rendered by the server and the client did not match because the client has rendered an extra element. The mismatch occurred inside of this parent:

            <div class=\\"parent\\">
          +   <header className=\\"1\\" /> <-- client

            </div>
=======
          [
            "Warning: Expected server HTML to contain a matching <header> in <div>.
>>>>>>> be8aa768
              in header (at **)
              in div (at **)
              in Mismatch (at **)",
            "Warning: An error occurred during hydration. The server HTML was replaced with client content in <div>.",
            "Caught [Hydration failed because the initial UI does not match what was rendered on the server.]",
<<<<<<< HEAD
            "Caught [Hydration failed because the initial UI does not match what was rendered on the server.]",
            "Caught [Hydration failed because the initial UI does not match what was rendered on the server.]",
=======
>>>>>>> be8aa768
            "Caught [There was an error while hydrating. Because the error happened outside of a Suspense boundary, the entire root will switch to client rendering.]",
          ]
        `);
      });

      // @gate __DEV__
      it('warns when server renders an extra Fragment node', () => {
        function Mismatch({isClient}) {
          return (
            <div className="parent">
              {!isClient && (
                <>
                  <header className="1" />
                  <main className="2" />
                  <footer className="3" />
                </>
              )}
            </div>
          );
        }
        expect(testMismatch(Mismatch)).toMatchInlineSnapshot(`
<<<<<<< HEAD
          Array [
            "Warning: The content rendered by the server and the client did not match because the server has rendered an extra element. The mismatch occurred inside of this parent:

            <div class=\\"parent\\">
          -   <header class=\\"1\\" /> <-- server
              ...
            </div>
              in div (at **)
              in Mismatch (at **)",
            "Warning: An error occurred during hydration. The server HTML was replaced with client content in <div>.",
            "Caught [Hydration failed because the initial UI does not match what was rendered on the server.]",
            "Caught [There was an error while hydrating. Because the error happened outside of a Suspense boundary, the entire root will switch to client rendering.]",
          ]
        `);
=======
            [
              "Warning: Did not expect server HTML to contain a <header> in <div>.
                in div (at **)
                in Mismatch (at **)",
              "Warning: An error occurred during hydration. The server HTML was replaced with client content in <div>.",
              "Caught [Hydration failed because the initial UI does not match what was rendered on the server.]",
              "Caught [There was an error while hydrating. Because the error happened outside of a Suspense boundary, the entire root will switch to client rendering.]",
            ]
          `);
>>>>>>> be8aa768
      });
    });
  });

  describe('misc cases', () => {
    // @gate __DEV__
    it('warns when client renders an extra node deeper in the tree', () => {
      function Mismatch({isClient}) {
        return isClient ? <ProfileSettings /> : <MediaSettings />;
      }

      function ProfileSettings() {
        return (
          <div className="parent">
            <input />
            <Panel type="profile" />
          </div>
        );
      }

      function MediaSettings() {
        return (
          <div className="parent">
            <input />
            <Panel type="media" />
          </div>
        );
      }

      function Panel({type}) {
        return (
          <>
            <header className="1" />
            <main className="2" />
            {type === 'profile' && <footer className="3" />}
          </>
        );
      }

      expect(testMismatch(Mismatch)).toMatchInlineSnapshot(`
<<<<<<< HEAD
        Array [
          "Warning: The content rendered by the server and the client did not match because the client has rendered an extra element. The mismatch occurred inside of this parent:

          <div class=\\"parent\\">
            ...
            <main class=\\"2\\" />
        +   <footer className=\\"3\\" /> <-- client

          </div>
            in footer (at **)
            in Panel (at **)
            in div (at **)
            in ProfileSettings (at **)
            in Mismatch (at **)",
          "Warning: An error occurred during hydration. The server HTML was replaced with client content in <div>.",
          "Caught [Hydration failed because the initial UI does not match what was rendered on the server.]",
          "Caught [There was an error while hydrating. Because the error happened outside of a Suspense boundary, the entire root will switch to client rendering.]",
        ]
      `);
=======
          [
            "Warning: Expected server HTML to contain a matching <footer> in <div>.
              in footer (at **)
              in Panel (at **)
              in div (at **)
              in ProfileSettings (at **)
              in Mismatch (at **)",
            "Warning: An error occurred during hydration. The server HTML was replaced with client content in <div>.",
            "Caught [Hydration failed because the initial UI does not match what was rendered on the server.]",
            "Caught [There was an error while hydrating. Because the error happened outside of a Suspense boundary, the entire root will switch to client rendering.]",
          ]
        `);
>>>>>>> be8aa768
    });

    // @gate __DEV__
    it('warns when server renders an extra node deeper in the tree', () => {
      function Mismatch({isClient}) {
        return isClient ? <ProfileSettings /> : <MediaSettings />;
      }

      function ProfileSettings() {
        return (
          <div className="parent">
            <input />
            <Panel type="profile" />
          </div>
        );
      }

      function MediaSettings() {
        return (
          <div className="parent">
            <input />
            <Panel type="media" />
          </div>
        );
      }

      function Panel({type}) {
        return (
          <>
            <header className="1" />
            <main className="2" />
            {type !== 'profile' && <footer className="3" />}
          </>
        );
      }

      expect(testMismatch(Mismatch)).toMatchInlineSnapshot(`
<<<<<<< HEAD
        Array [
          "Warning: The content rendered by the server and the client did not match because the server has rendered an extra element. The mismatch occurred inside of this parent:

          <div class=\\"parent\\">
            ...
            <main class=\\"2\\" />
        -   <footer class=\\"3\\" /> <-- server
          </div>
            in div (at **)
            in ProfileSettings (at **)
            in Mismatch (at **)",
          "Warning: An error occurred during hydration. The server HTML was replaced with client content in <div>.",
          "Caught [Hydration failed because the initial UI does not match what was rendered on the server.]",
          "Caught [There was an error while hydrating. Because the error happened outside of a Suspense boundary, the entire root will switch to client rendering.]",
        ]
      `);
=======
          [
            "Warning: Did not expect server HTML to contain a <footer> in <div>.
              in div (at **)
              in ProfileSettings (at **)
              in Mismatch (at **)",
            "Warning: An error occurred during hydration. The server HTML was replaced with client content in <div>.",
            "Caught [Hydration failed because the initial UI does not match what was rendered on the server.]",
            "Caught [There was an error while hydrating. Because the error happened outside of a Suspense boundary, the entire root will switch to client rendering.]",
          ]
        `);
>>>>>>> be8aa768
    });
  });
});<|MERGE_RESOLUTION|>--- conflicted
+++ resolved
@@ -89,19 +89,6 @@
           </div>
         );
       }
-<<<<<<< HEAD
-      expect(testMismatch(Mismatch)).toMatchInlineSnapshot(`
-        Array [
-          "Warning: Text content did not match. Server: \\"server\\" Client: \\"client\\"
-            in main (at **)
-            in div (at **)
-            in Mismatch (at **)",
-          "Warning: An error occurred during hydration. The server HTML was replaced with client content in <div>.",
-          "Caught [Text content does not match server-rendered HTML.]",
-          "Caught [There was an error while hydrating. Because the error happened outside of a Suspense boundary, the entire root will switch to client rendering.]",
-        ]
-      `);
-=======
       if (gate(flags => flags.enableClientRenderFallbackOnTextMismatch)) {
         expect(testMismatch(Mismatch)).toMatchInlineSnapshot(`
           [
@@ -124,7 +111,6 @@
           ]
         `);
       }
->>>>>>> be8aa768
     });
 
     // @gate __DEV__
@@ -277,26 +263,233 @@
       it('warns when client renders an extra element as only child', () => {
         function Mismatch({isClient}) {
           return (
-            <div className="parent" style={{opacity: 1}} onClick={() => {}}>
-              {isClient && (
-                <main
-                  className="only"
-                  style={{opacity: 1}}
-                  onClick={() => {}}
-                />
-              )}
-            </div>
-          );
-        }
-        expect(testMismatch(Mismatch)).toMatchInlineSnapshot(`
-<<<<<<< HEAD
-          Array [
-            "Warning: The content rendered by the server and the client did not match because the client has rendered an extra element. The mismatch occurred inside of this parent:
-
-            <div class=\\"parent\\" style=\\"opacity:1\\">
-          +   <main className=\\"only\\" style={{\\"opacity\\":1}} /> <-- client
-
-            </div>
+            <div className="parent">
+              {isClient && <main className="only" />}
+            </div>
+          );
+        }
+        expect(testMismatch(Mismatch)).toMatchInlineSnapshot(`
+            [
+              "Warning: Expected server HTML to contain a matching <main> in <div>.
+                in main (at **)
+                in div (at **)
+                in Mismatch (at **)",
+              "Warning: An error occurred during hydration. The server HTML was replaced with client content in <div>.",
+              "Caught [Hydration failed because the initial UI does not match what was rendered on the server.]",
+              "Caught [There was an error while hydrating. Because the error happened outside of a Suspense boundary, the entire root will switch to client rendering.]",
+            ]
+          `);
+      });
+
+      // @gate __DEV__
+      it('warns when client renders an extra element in the beginning', () => {
+        function Mismatch({isClient}) {
+          return (
+            <div className="parent">
+              {isClient && <header className="1" />}
+              <main className="2" />
+              <footer className="3" />
+            </div>
+          );
+        }
+        expect(testMismatch(Mismatch)).toMatchInlineSnapshot(`
+            [
+              "Warning: Expected server HTML to contain a matching <header> in <div>.
+                in header (at **)
+                in div (at **)
+                in Mismatch (at **)",
+              "Warning: An error occurred during hydration. The server HTML was replaced with client content in <div>.",
+              "Caught [Hydration failed because the initial UI does not match what was rendered on the server.]",
+              "Caught [There was an error while hydrating. Because the error happened outside of a Suspense boundary, the entire root will switch to client rendering.]",
+            ]
+          `);
+      });
+
+      // @gate __DEV__
+      it('warns when client renders an extra element in the middle', () => {
+        function Mismatch({isClient}) {
+          return (
+            <div className="parent">
+              <header className="1" />
+              {isClient && <main className="2" />}
+              <footer className="3" />
+            </div>
+          );
+        }
+        expect(testMismatch(Mismatch)).toMatchInlineSnapshot(`
+            [
+              "Warning: Expected server HTML to contain a matching <main> in <div>.
+                in main (at **)
+                in div (at **)
+                in Mismatch (at **)",
+              "Warning: An error occurred during hydration. The server HTML was replaced with client content in <div>.",
+              "Caught [Hydration failed because the initial UI does not match what was rendered on the server.]",
+              "Caught [There was an error while hydrating. Because the error happened outside of a Suspense boundary, the entire root will switch to client rendering.]",
+            ]
+          `);
+      });
+
+      // @gate __DEV__
+      it('warns when client renders an extra element in the end', () => {
+        function Mismatch({isClient}) {
+          return (
+            <div className="parent">
+              <header className="1" />
+              <main className="2" />
+              {isClient && <footer className="3" />}
+            </div>
+          );
+        }
+        expect(testMismatch(Mismatch)).toMatchInlineSnapshot(`
+            [
+              "Warning: Expected server HTML to contain a matching <footer> in <div>.
+                in footer (at **)
+                in div (at **)
+                in Mismatch (at **)",
+              "Warning: An error occurred during hydration. The server HTML was replaced with client content in <div>.",
+              "Caught [Hydration failed because the initial UI does not match what was rendered on the server.]",
+              "Caught [There was an error while hydrating. Because the error happened outside of a Suspense boundary, the entire root will switch to client rendering.]",
+            ]
+          `);
+      });
+    });
+
+    describe('extra text nodes on the client', () => {
+      // @gate __DEV__
+      it('warns when client renders an extra text node as only child', () => {
+        function Mismatch({isClient}) {
+          return <div className="parent">{isClient && 'only'}</div>;
+        }
+        if (gate(flags => flags.enableClientRenderFallbackOnTextMismatch)) {
+          expect(testMismatch(Mismatch)).toMatchInlineSnapshot(`
+            [
+              "Warning: Text content did not match. Server: "" Client: "only"
+                in div (at **)
+                in Mismatch (at **)",
+              "Warning: An error occurred during hydration. The server HTML was replaced with client content in <div>.",
+              "Caught [Text content does not match server-rendered HTML.]",
+              "Caught [There was an error while hydrating. Because the error happened outside of a Suspense boundary, the entire root will switch to client rendering.]",
+            ]
+          `);
+        } else {
+          expect(testMismatch(Mismatch)).toMatchInlineSnapshot(`
+            [
+              "Warning: Text content did not match. Server: "" Client: "only"
+                in div (at **)
+                in Mismatch (at **)",
+            ]
+          `);
+        }
+      });
+
+      // @gate __DEV__
+      it('warns when client renders an extra text node in the beginning', () => {
+        function Mismatch({isClient}) {
+          return (
+            <div className="parent">
+              <header className="1" />
+              {isClient && 'second'}
+              <footer className="3" />
+            </div>
+          );
+        }
+        expect(testMismatch(Mismatch)).toMatchInlineSnapshot(`
+            [
+              "Warning: Expected server HTML to contain a matching text node for "second" in <div>.
+                in div (at **)
+                in Mismatch (at **)",
+              "Warning: An error occurred during hydration. The server HTML was replaced with client content in <div>.",
+              "Caught [Hydration failed because the initial UI does not match what was rendered on the server.]",
+              "Caught [There was an error while hydrating. Because the error happened outside of a Suspense boundary, the entire root will switch to client rendering.]",
+            ]
+          `);
+      });
+
+      // @gate __DEV__
+      it('warns when client renders an extra text node in the beginning', () => {
+        function Mismatch({isClient}) {
+          return (
+            <div className="parent">
+              {isClient && 'first'}
+              <main className="2" />
+              <footer className="3" />
+            </div>
+          );
+        }
+        expect(testMismatch(Mismatch)).toMatchInlineSnapshot(`
+            [
+              "Warning: Expected server HTML to contain a matching text node for "first" in <div>.
+                in div (at **)
+                in Mismatch (at **)",
+              "Warning: An error occurred during hydration. The server HTML was replaced with client content in <div>.",
+              "Caught [Hydration failed because the initial UI does not match what was rendered on the server.]",
+              "Caught [There was an error while hydrating. Because the error happened outside of a Suspense boundary, the entire root will switch to client rendering.]",
+            ]
+          `);
+      });
+
+      // @gate __DEV__
+      it('warns when client renders an extra text node in the end', () => {
+        function Mismatch({isClient}) {
+          return (
+            <div className="parent">
+              <header className="1" />
+              <main className="2" />
+              {isClient && 'third'}
+            </div>
+          );
+        }
+        expect(testMismatch(Mismatch)).toMatchInlineSnapshot(`
+            [
+              "Warning: Expected server HTML to contain a matching text node for "third" in <div>.
+                in div (at **)
+                in Mismatch (at **)",
+              "Warning: An error occurred during hydration. The server HTML was replaced with client content in <div>.",
+              "Caught [Hydration failed because the initial UI does not match what was rendered on the server.]",
+              "Caught [There was an error while hydrating. Because the error happened outside of a Suspense boundary, the entire root will switch to client rendering.]",
+            ]
+          `);
+      });
+    });
+  });
+
+  describe('extra nodes on the server', () => {
+    describe('extra elements on the server', () => {
+      // @gate __DEV__
+      it('warns when server renders an extra element as only child', () => {
+        function Mismatch({isClient}) {
+          return (
+            <div className="parent">
+              {!isClient && <main className="only" />}
+            </div>
+          );
+        }
+        expect(testMismatch(Mismatch)).toMatchInlineSnapshot(`
+            [
+              "Warning: Did not expect server HTML to contain a <main> in <div>.
+                in div (at **)
+                in Mismatch (at **)",
+              "Warning: An error occurred during hydration. The server HTML was replaced with client content in <div>.",
+              "Caught [Hydration failed because the initial UI does not match what was rendered on the server.]",
+              "Caught [There was an error while hydrating. Because the error happened outside of a Suspense boundary, the entire root will switch to client rendering.]",
+            ]
+          `);
+      });
+
+      // @gate __DEV__
+      it('warns when server renders an extra element in the beginning', () => {
+        function Mismatch({isClient}) {
+          return (
+            <div className="parent">
+              {!isClient && <header className="1" />}
+              <main className="2" />
+              <footer className="3" />
+            </div>
+          );
+        }
+        expect(testMismatch(Mismatch)).toMatchInlineSnapshot(`
+          [
+            "Warning: Expected server HTML to contain a matching <main> in <div>.
               in main (at **)
               in div (at **)
               in Mismatch (at **)",
@@ -305,85 +498,88 @@
             "Caught [There was an error while hydrating. Because the error happened outside of a Suspense boundary, the entire root will switch to client rendering.]",
           ]
         `);
-=======
-            [
-              "Warning: Expected server HTML to contain a matching <main> in <div>.
-                in main (at **)
-                in div (at **)
-                in Mismatch (at **)",
-              "Warning: An error occurred during hydration. The server HTML was replaced with client content in <div>.",
-              "Caught [Hydration failed because the initial UI does not match what was rendered on the server.]",
-              "Caught [There was an error while hydrating. Because the error happened outside of a Suspense boundary, the entire root will switch to client rendering.]",
-            ]
-          `);
->>>>>>> be8aa768
-      });
-
-      // @gate __DEV__
-      it('warns when client renders an extra element in the beginning', () => {
-        function Mismatch({isClient}) {
-          return (
-            <div className="parent">
-              {isClient && <header className="1" />}
+      });
+
+      // @gate __DEV__
+      it('warns when server renders an extra element in the middle', () => {
+        function Mismatch({isClient}) {
+          return (
+            <div className="parent">
+              <header className="1" />
+              {!isClient && <main className="2" />}
+              <footer className="3" />
+            </div>
+          );
+        }
+        expect(testMismatch(Mismatch)).toMatchInlineSnapshot(`
+            [
+              "Warning: Expected server HTML to contain a matching <footer> in <div>.
+                in footer (at **)
+                in div (at **)
+                in Mismatch (at **)",
+              "Warning: An error occurred during hydration. The server HTML was replaced with client content in <div>.",
+              "Caught [Hydration failed because the initial UI does not match what was rendered on the server.]",
+              "Caught [There was an error while hydrating. Because the error happened outside of a Suspense boundary, the entire root will switch to client rendering.]",
+            ]
+          `);
+      });
+
+      // @gate __DEV__
+      it('warns when server renders an extra element in the end', () => {
+        function Mismatch({isClient}) {
+          return (
+            <div className="parent">
+              <header className="1" />
+              <main className="2" />
+              {!isClient && <footer className="3" />}
+            </div>
+          );
+        }
+        expect(testMismatch(Mismatch)).toMatchInlineSnapshot(`
+            [
+              "Warning: Did not expect server HTML to contain a <footer> in <div>.
+                in div (at **)
+                in Mismatch (at **)",
+              "Warning: An error occurred during hydration. The server HTML was replaced with client content in <div>.",
+              "Caught [Hydration failed because the initial UI does not match what was rendered on the server.]",
+              "Caught [There was an error while hydrating. Because the error happened outside of a Suspense boundary, the entire root will switch to client rendering.]",
+            ]
+          `);
+      });
+    });
+
+    describe('extra text nodes on the server', () => {
+      // @gate __DEV__
+      it('warns when server renders an extra text node as only child', () => {
+        function Mismatch({isClient}) {
+          return <div className="parent">{!isClient && 'only'}</div>;
+        }
+        expect(testMismatch(Mismatch)).toMatchInlineSnapshot(`
+            [
+              "Warning: Did not expect server HTML to contain the text node "only" in <div>.
+                in div (at **)
+                in Mismatch (at **)",
+              "Warning: An error occurred during hydration. The server HTML was replaced with client content in <div>.",
+              "Caught [Hydration failed because the initial UI does not match what was rendered on the server.]",
+              "Caught [There was an error while hydrating. Because the error happened outside of a Suspense boundary, the entire root will switch to client rendering.]",
+            ]
+          `);
+      });
+
+      // @gate __DEV__
+      it('warns when server renders an extra text node in the beginning', () => {
+        function Mismatch({isClient}) {
+          return (
+            <div className="parent">
+              {!isClient && 'first'}
               <main className="2" />
               <footer className="3" />
             </div>
           );
         }
         expect(testMismatch(Mismatch)).toMatchInlineSnapshot(`
-<<<<<<< HEAD
-          Array [
-            "Warning: The content rendered by the server and the client did not match because the client has rendered an extra element. The mismatch occurred inside of this parent:
-
-            <div class=\\"parent\\">
-          -   <main class=\\"2\\" /> <-- server
-          +   <header className=\\"1\\" /> <-- client
-              ...
-            </div>
-              in header (at **)
-              in div (at **)
-              in Mismatch (at **)",
-            "Warning: An error occurred during hydration. The server HTML was replaced with client content in <div>.",
-            "Caught [Hydration failed because the initial UI does not match what was rendered on the server.]",
-            "Caught [There was an error while hydrating. Because the error happened outside of a Suspense boundary, the entire root will switch to client rendering.]",
-          ]
-        `);
-=======
-            [
-              "Warning: Expected server HTML to contain a matching <header> in <div>.
-                in header (at **)
-                in div (at **)
-                in Mismatch (at **)",
-              "Warning: An error occurred during hydration. The server HTML was replaced with client content in <div>.",
-              "Caught [Hydration failed because the initial UI does not match what was rendered on the server.]",
-              "Caught [There was an error while hydrating. Because the error happened outside of a Suspense boundary, the entire root will switch to client rendering.]",
-            ]
-          `);
->>>>>>> be8aa768
-      });
-
-      // @gate __DEV__
-      it('warns when client renders an extra element in the middle', () => {
-        function Mismatch({isClient}) {
-          return (
-            <div className="parent">
-              <header className="1" />
-              {isClient && <main className="2" />}
-              <footer className="3" />
-            </div>
-          );
-        }
-        expect(testMismatch(Mismatch)).toMatchInlineSnapshot(`
-<<<<<<< HEAD
-          Array [
-            "Warning: The content rendered by the server and the client did not match because the client has rendered an extra element. The mismatch occurred inside of this parent:
-
-            <div class=\\"parent\\">
-              <header class=\\"1\\" />
-          -   <footer class=\\"3\\" /> <-- server
-          +   <main className=\\"2\\" /> <-- client
-              ...
-            </div>
+          [
+            "Warning: Expected server HTML to contain a matching <main> in <div>.
               in main (at **)
               in div (at **)
               in Mismatch (at **)",
@@ -392,514 +588,6 @@
             "Caught [There was an error while hydrating. Because the error happened outside of a Suspense boundary, the entire root will switch to client rendering.]",
           ]
         `);
-=======
-            [
-              "Warning: Expected server HTML to contain a matching <main> in <div>.
-                in main (at **)
-                in div (at **)
-                in Mismatch (at **)",
-              "Warning: An error occurred during hydration. The server HTML was replaced with client content in <div>.",
-              "Caught [Hydration failed because the initial UI does not match what was rendered on the server.]",
-              "Caught [There was an error while hydrating. Because the error happened outside of a Suspense boundary, the entire root will switch to client rendering.]",
-            ]
-          `);
->>>>>>> be8aa768
-      });
-
-      // @gate __DEV__
-      it('warns when client renders an extra element in the end', () => {
-        function Mismatch({isClient}) {
-          return (
-            <div className="parent">
-              <header className="1" />
-              <main className="2" />
-              {isClient && <footer className="3" />}
-            </div>
-          );
-        }
-        expect(testMismatch(Mismatch)).toMatchInlineSnapshot(`
-<<<<<<< HEAD
-          Array [
-            "Warning: The content rendered by the server and the client did not match because the client has rendered an extra element. The mismatch occurred inside of this parent:
-
-            <div class=\\"parent\\">
-              ...
-              <main class=\\"2\\" />
-          +   <footer className=\\"3\\" /> <-- client
-
-            </div>
-              in footer (at **)
-              in div (at **)
-              in Mismatch (at **)",
-            "Warning: An error occurred during hydration. The server HTML was replaced with client content in <div>.",
-            "Caught [Hydration failed because the initial UI does not match what was rendered on the server.]",
-            "Caught [There was an error while hydrating. Because the error happened outside of a Suspense boundary, the entire root will switch to client rendering.]",
-          ]
-        `);
-      });
-
-      // @gate __DEV__
-      it('warns when client renders an extra element after a text node', () => {
-        function Mismatch({isClient}) {
-          return (
-            <div className="parent">
-              one
-              {isClient && <footer className="2" />}
-            </div>
-          );
-        }
-        expect(testMismatch(Mismatch)).toMatchInlineSnapshot(`
-          Array [
-            "Warning: The content rendered by the server and the client did not match because the client has rendered an extra element. The mismatch occurred inside of this parent:
-
-            <div class=\\"parent\\">
-              one
-          +   <footer className=\\"2\\" /> <-- client
-
-            </div>
-              in footer (at **)
-              in div (at **)
-              in Mismatch (at **)",
-            "Warning: An error occurred during hydration. The server HTML was replaced with client content in <div>.",
-            "Caught [Hydration failed because the initial UI does not match what was rendered on the server.]",
-            "Caught [There was an error while hydrating. Because the error happened outside of a Suspense boundary, the entire root will switch to client rendering.]",
-          ]
-        `);
-=======
-            [
-              "Warning: Expected server HTML to contain a matching <footer> in <div>.
-                in footer (at **)
-                in div (at **)
-                in Mismatch (at **)",
-              "Warning: An error occurred during hydration. The server HTML was replaced with client content in <div>.",
-              "Caught [Hydration failed because the initial UI does not match what was rendered on the server.]",
-              "Caught [There was an error while hydrating. Because the error happened outside of a Suspense boundary, the entire root will switch to client rendering.]",
-            ]
-          `);
->>>>>>> be8aa768
-      });
-    });
-
-    describe('extra text nodes on the client', () => {
-      // @gate __DEV__
-      it('warns when client renders an extra text node as only child', () => {
-        function Mismatch({isClient}) {
-          return <div className="parent">{isClient && 'only'}</div>;
-        }
-<<<<<<< HEAD
-        expect(testMismatch(Mismatch)).toMatchInlineSnapshot(`
-          Array [
-            "Warning: Text content did not match. Server: \\"\\" Client: \\"only\\"
-              in div (at **)
-              in Mismatch (at **)",
-            "Warning: An error occurred during hydration. The server HTML was replaced with client content in <div>.",
-            "Caught [Text content does not match server-rendered HTML.]",
-            "Caught [There was an error while hydrating. Because the error happened outside of a Suspense boundary, the entire root will switch to client rendering.]",
-          ]
-        `);
-=======
-        if (gate(flags => flags.enableClientRenderFallbackOnTextMismatch)) {
-          expect(testMismatch(Mismatch)).toMatchInlineSnapshot(`
-            [
-              "Warning: Text content did not match. Server: "" Client: "only"
-                in div (at **)
-                in Mismatch (at **)",
-              "Warning: An error occurred during hydration. The server HTML was replaced with client content in <div>.",
-              "Caught [Text content does not match server-rendered HTML.]",
-              "Caught [There was an error while hydrating. Because the error happened outside of a Suspense boundary, the entire root will switch to client rendering.]",
-            ]
-          `);
-        } else {
-          expect(testMismatch(Mismatch)).toMatchInlineSnapshot(`
-            [
-              "Warning: Text content did not match. Server: "" Client: "only"
-                in div (at **)
-                in Mismatch (at **)",
-            ]
-          `);
-        }
->>>>>>> be8aa768
-      });
-
-      // @gate __DEV__
-      it('warns when client renders an extra text node in the beginning', () => {
-        function Mismatch({isClient}) {
-          return (
-            <div className="parent">
-              <header className="1" />
-              {isClient && 'second'}
-              <footer className="3" />
-            </div>
-          );
-        }
-        expect(testMismatch(Mismatch)).toMatchInlineSnapshot(`
-<<<<<<< HEAD
-          Array [
-            "Warning: Expected server HTML to contain a matching text node for \\"second\\" in <div>.
-              in div (at **)
-              in Mismatch (at **)",
-            "Warning: An error occurred during hydration. The server HTML was replaced with client content in <div>.",
-            "Caught [Hydration failed because the initial UI does not match what was rendered on the server.]",
-            "Caught [There was an error while hydrating. Because the error happened outside of a Suspense boundary, the entire root will switch to client rendering.]",
-          ]
-        `);
-=======
-            [
-              "Warning: Expected server HTML to contain a matching text node for "second" in <div>.
-                in div (at **)
-                in Mismatch (at **)",
-              "Warning: An error occurred during hydration. The server HTML was replaced with client content in <div>.",
-              "Caught [Hydration failed because the initial UI does not match what was rendered on the server.]",
-              "Caught [There was an error while hydrating. Because the error happened outside of a Suspense boundary, the entire root will switch to client rendering.]",
-            ]
-          `);
->>>>>>> be8aa768
-      });
-
-      // @gate __DEV__
-      it('warns when client renders an extra text node in the beginning', () => {
-        function Mismatch({isClient}) {
-          return (
-            <div className="parent">
-              {isClient && 'first'}
-              <main className="2" />
-              <footer className="3" />
-            </div>
-          );
-        }
-        expect(testMismatch(Mismatch)).toMatchInlineSnapshot(`
-<<<<<<< HEAD
-          Array [
-            "Warning: Expected server HTML to contain a matching text node for \\"first\\" in <div>.
-              in div (at **)
-              in Mismatch (at **)",
-            "Warning: An error occurred during hydration. The server HTML was replaced with client content in <div>.",
-            "Caught [Hydration failed because the initial UI does not match what was rendered on the server.]",
-            "Caught [There was an error while hydrating. Because the error happened outside of a Suspense boundary, the entire root will switch to client rendering.]",
-          ]
-        `);
-=======
-            [
-              "Warning: Expected server HTML to contain a matching text node for "first" in <div>.
-                in div (at **)
-                in Mismatch (at **)",
-              "Warning: An error occurred during hydration. The server HTML was replaced with client content in <div>.",
-              "Caught [Hydration failed because the initial UI does not match what was rendered on the server.]",
-              "Caught [There was an error while hydrating. Because the error happened outside of a Suspense boundary, the entire root will switch to client rendering.]",
-            ]
-          `);
->>>>>>> be8aa768
-      });
-
-      // @gate __DEV__
-      it('warns when client renders an extra text node in the end', () => {
-        function Mismatch({isClient}) {
-          return (
-            <div className="parent">
-              <header className="1" />
-              <main className="2" />
-              {isClient && 'third'}
-            </div>
-          );
-        }
-        expect(testMismatch(Mismatch)).toMatchInlineSnapshot(`
-            [
-              "Warning: Expected server HTML to contain a matching text node for "third" in <div>.
-                in div (at **)
-                in Mismatch (at **)",
-              "Warning: An error occurred during hydration. The server HTML was replaced with client content in <div>.",
-              "Caught [Hydration failed because the initial UI does not match what was rendered on the server.]",
-              "Caught [There was an error while hydrating. Because the error happened outside of a Suspense boundary, the entire root will switch to client rendering.]",
-            ]
-          `);
-      });
-
-      // @gate __DEV__
-      it('warns when client renders an extra text node after an element', () => {
-        function Mismatch({isClient}) {
-          return (
-            <div className="parent">
-              <header className="1" />
-              {isClient && 'two'}
-            </div>
-          );
-        }
-        expect(testMismatch(Mismatch)).toMatchInlineSnapshot(`
-          Array [
-            "Warning: Expected server HTML to contain a matching text node for \\"two\\" in <div>.
-              in div (at **)
-              in Mismatch (at **)",
-            "Warning: An error occurred during hydration. The server HTML was replaced with client content in <div>.",
-            "Caught [Hydration failed because the initial UI does not match what was rendered on the server.]",
-            "Caught [There was an error while hydrating. Because the error happened outside of a Suspense boundary, the entire root will switch to client rendering.]",
-          ]
-        `);
-      });
-    });
-  });
-
-  describe('extra nodes on the server', () => {
-    describe('extra elements on the server', () => {
-      // @gate __DEV__
-      it('warns when server renders an extra element as only child', () => {
-        function Mismatch({isClient}) {
-          return (
-            <div className="parent">
-              {!isClient && <main className="only" />}
-            </div>
-          );
-        }
-        expect(testMismatch(Mismatch)).toMatchInlineSnapshot(`
-<<<<<<< HEAD
-          Array [
-            "Warning: The content rendered by the server and the client did not match because the server has rendered an extra element. The mismatch occurred inside of this parent:
-
-            <div class=\\"parent\\">
-          -   <main class=\\"only\\" /> <-- server
-            </div>
-              in div (at **)
-              in Mismatch (at **)",
-            "Warning: An error occurred during hydration. The server HTML was replaced with client content in <div>.",
-            "Caught [Hydration failed because the initial UI does not match what was rendered on the server.]",
-            "Caught [There was an error while hydrating. Because the error happened outside of a Suspense boundary, the entire root will switch to client rendering.]",
-          ]
-        `);
-=======
-            [
-              "Warning: Did not expect server HTML to contain a <main> in <div>.
-                in div (at **)
-                in Mismatch (at **)",
-              "Warning: An error occurred during hydration. The server HTML was replaced with client content in <div>.",
-              "Caught [Hydration failed because the initial UI does not match what was rendered on the server.]",
-              "Caught [There was an error while hydrating. Because the error happened outside of a Suspense boundary, the entire root will switch to client rendering.]",
-            ]
-          `);
->>>>>>> be8aa768
-      });
-
-      // @gate __DEV__
-      it('warns when server renders an extra element in the beginning', () => {
-        function Mismatch({isClient}) {
-          return (
-            <div className="parent">
-              {!isClient && <header className="1" />}
-              <main className="2" />
-              <footer className="3" />
-            </div>
-          );
-        }
-        expect(testMismatch(Mismatch)).toMatchInlineSnapshot(`
-<<<<<<< HEAD
-          Array [
-            "Warning: The content rendered by the server and the client did not match because the client has rendered an extra element. The mismatch occurred inside of this parent:
-
-            <div class=\\"parent\\">
-          -   <header class=\\"1\\" /> <-- server
-          +   <main className=\\"2\\" /> <-- client
-              ...
-            </div>
-=======
-          [
-            "Warning: Expected server HTML to contain a matching <main> in <div>.
->>>>>>> be8aa768
-              in main (at **)
-              in div (at **)
-              in Mismatch (at **)",
-            "Warning: An error occurred during hydration. The server HTML was replaced with client content in <div>.",
-            "Caught [Hydration failed because the initial UI does not match what was rendered on the server.]",
-<<<<<<< HEAD
-            "Caught [Hydration failed because the initial UI does not match what was rendered on the server.]",
-=======
->>>>>>> be8aa768
-            "Caught [There was an error while hydrating. Because the error happened outside of a Suspense boundary, the entire root will switch to client rendering.]",
-          ]
-        `);
-      });
-
-      // @gate __DEV__
-      it('warns when server renders an extra element in the middle', () => {
-        function Mismatch({isClient}) {
-          return (
-            <div className="parent">
-              <header className="1" />
-              {!isClient && <main className="2" />}
-              <footer className="3" />
-            </div>
-          );
-        }
-        expect(testMismatch(Mismatch)).toMatchInlineSnapshot(`
-<<<<<<< HEAD
-          Array [
-            "Warning: The content rendered by the server and the client did not match because the client has rendered an extra element. The mismatch occurred inside of this parent:
-
-            <div class=\\"parent\\">
-              <header class=\\"1\\" />
-          -   <main class=\\"2\\" /> <-- server
-          +   <footer className=\\"3\\" /> <-- client
-              ...
-            </div>
-              in footer (at **)
-              in div (at **)
-              in Mismatch (at **)",
-            "Warning: An error occurred during hydration. The server HTML was replaced with client content in <div>.",
-            "Caught [Hydration failed because the initial UI does not match what was rendered on the server.]",
-            "Caught [There was an error while hydrating. Because the error happened outside of a Suspense boundary, the entire root will switch to client rendering.]",
-          ]
-        `);
-=======
-            [
-              "Warning: Expected server HTML to contain a matching <footer> in <div>.
-                in footer (at **)
-                in div (at **)
-                in Mismatch (at **)",
-              "Warning: An error occurred during hydration. The server HTML was replaced with client content in <div>.",
-              "Caught [Hydration failed because the initial UI does not match what was rendered on the server.]",
-              "Caught [There was an error while hydrating. Because the error happened outside of a Suspense boundary, the entire root will switch to client rendering.]",
-            ]
-          `);
->>>>>>> be8aa768
-      });
-
-      // @gate __DEV__
-      it('warns when server renders an extra element in the end', () => {
-        function Mismatch({isClient}) {
-          return (
-            <div className="parent">
-              <header className="1" />
-              <main className="2" />
-              {!isClient && <footer className="3" />}
-            </div>
-          );
-        }
-        expect(testMismatch(Mismatch)).toMatchInlineSnapshot(`
-<<<<<<< HEAD
-          Array [
-            "Warning: The content rendered by the server and the client did not match because the server has rendered an extra element. The mismatch occurred inside of this parent:
-
-            <div class=\\"parent\\">
-              ...
-              <main class=\\"2\\" />
-          -   <footer class=\\"3\\" /> <-- server
-            </div>
-              in div (at **)
-              in Mismatch (at **)",
-            "Warning: An error occurred during hydration. The server HTML was replaced with client content in <div>.",
-            "Caught [Hydration failed because the initial UI does not match what was rendered on the server.]",
-            "Caught [There was an error while hydrating. Because the error happened outside of a Suspense boundary, the entire root will switch to client rendering.]",
-          ]
-        `);
-=======
-            [
-              "Warning: Did not expect server HTML to contain a <footer> in <div>.
-                in div (at **)
-                in Mismatch (at **)",
-              "Warning: An error occurred during hydration. The server HTML was replaced with client content in <div>.",
-              "Caught [Hydration failed because the initial UI does not match what was rendered on the server.]",
-              "Caught [There was an error while hydrating. Because the error happened outside of a Suspense boundary, the entire root will switch to client rendering.]",
-            ]
-          `);
->>>>>>> be8aa768
-      });
-
-      // @gate __DEV__
-      it('warns when server renders an extra element after a text node', () => {
-        function Mismatch({isClient}) {
-          return (
-            <div className="parent">
-              one
-              {!isClient && <footer className="2" />}
-            </div>
-          );
-        }
-        expect(testMismatch(Mismatch)).toMatchInlineSnapshot(`
-<<<<<<< HEAD
-          Array [
-            "Warning: The content rendered by the server and the client did not match because the server has rendered an extra element. The mismatch occurred inside of this parent:
-
-            <div class=\\"parent\\">
-              one
-          -   <footer class=\\"2\\" /> <-- server
-            </div>
-              in div (at **)
-              in Mismatch (at **)",
-            "Warning: An error occurred during hydration. The server HTML was replaced with client content in <div>.",
-            "Caught [Hydration failed because the initial UI does not match what was rendered on the server.]",
-            "Caught [There was an error while hydrating. Because the error happened outside of a Suspense boundary, the entire root will switch to client rendering.]",
-          ]
-        `);
-      });
-    });
-
-    describe('extra text nodes on the server', () => {
-      // @gate __DEV__
-      it('warns when server renders an extra text node as only child', () => {
-        function Mismatch({isClient}) {
-          return <div className="parent">{!isClient && 'only'}</div>;
-        }
-        expect(testMismatch(Mismatch)).toMatchInlineSnapshot(`
-          Array [
-            "Warning: The content rendered by the server and the client did not match because the server has rendered an extra text node. The mismatch occurred inside of this parent:
-
-            <div class=\\"parent\\">
-          -   only <-- server
-            </div>
-              in div (at **)
-              in Mismatch (at **)",
-            "Warning: An error occurred during hydration. The server HTML was replaced with client content in <div>.",
-            "Caught [Hydration failed because the initial UI does not match what was rendered on the server.]",
-            "Caught [There was an error while hydrating. Because the error happened outside of a Suspense boundary, the entire root will switch to client rendering.]",
-          ]
-        `);
-=======
-            [
-              "Warning: Did not expect server HTML to contain the text node "only" in <div>.
-                in div (at **)
-                in Mismatch (at **)",
-              "Warning: An error occurred during hydration. The server HTML was replaced with client content in <div>.",
-              "Caught [Hydration failed because the initial UI does not match what was rendered on the server.]",
-              "Caught [There was an error while hydrating. Because the error happened outside of a Suspense boundary, the entire root will switch to client rendering.]",
-            ]
-          `);
->>>>>>> be8aa768
-      });
-
-      // @gate __DEV__
-      it('warns when server renders an extra text node in the beginning', () => {
-        function Mismatch({isClient}) {
-          return (
-            <div className="parent">
-              {!isClient && 'first'}
-              <main className="2" />
-              <footer className="3" />
-            </div>
-          );
-        }
-        expect(testMismatch(Mismatch)).toMatchInlineSnapshot(`
-<<<<<<< HEAD
-          Array [
-            "Warning: The content rendered by the server and the client did not match because the client has rendered an extra element. The mismatch occurred inside of this parent:
-
-            <div class=\\"parent\\">
-          -   first <-- server
-          +   <main className=\\"2\\" /> <-- client
-              ...
-            </div>
-=======
-          [
-            "Warning: Expected server HTML to contain a matching <main> in <div>.
->>>>>>> be8aa768
-              in main (at **)
-              in div (at **)
-              in Mismatch (at **)",
-            "Warning: An error occurred during hydration. The server HTML was replaced with client content in <div>.",
-            "Caught [Hydration failed because the initial UI does not match what was rendered on the server.]",
-<<<<<<< HEAD
-            "Caught [Hydration failed because the initial UI does not match what was rendered on the server.]",
-=======
->>>>>>> be8aa768
-            "Caught [There was an error while hydrating. Because the error happened outside of a Suspense boundary, the entire root will switch to client rendering.]",
-          ]
-        `);
       });
 
       // @gate __DEV__
@@ -914,25 +602,6 @@
           );
         }
         expect(testMismatch(Mismatch)).toMatchInlineSnapshot(`
-<<<<<<< HEAD
-          Array [
-            "Warning: The content rendered by the server and the client did not match because the client has rendered an extra element. The mismatch occurred inside of this parent:
-
-            <div class=\\"parent\\">
-              <header class=\\"1\\" />
-          -   second <-- server
-          +   <footer className=\\"3\\" /> <-- client
-              ...
-            </div>
-              in footer (at **)
-              in div (at **)
-              in Mismatch (at **)",
-            "Warning: An error occurred during hydration. The server HTML was replaced with client content in <div>.",
-            "Caught [Hydration failed because the initial UI does not match what was rendered on the server.]",
-            "Caught [There was an error while hydrating. Because the error happened outside of a Suspense boundary, the entire root will switch to client rendering.]",
-          ]
-        `);
-=======
             [
               "Warning: Expected server HTML to contain a matching <footer> in <div>.
                 in footer (at **)
@@ -943,7 +612,6 @@
               "Caught [There was an error while hydrating. Because the error happened outside of a Suspense boundary, the entire root will switch to client rendering.]",
             ]
           `);
->>>>>>> be8aa768
       });
 
       // @gate __DEV__
@@ -958,50 +626,6 @@
           );
         }
         expect(testMismatch(Mismatch)).toMatchInlineSnapshot(`
-<<<<<<< HEAD
-          Array [
-            "Warning: The content rendered by the server and the client did not match because the server has rendered an extra text node. The mismatch occurred inside of this parent:
-
-            <div class=\\"parent\\">
-              ...
-              <main class=\\"2\\" />
-          -   third <-- server
-            </div>
-              in div (at **)
-              in Mismatch (at **)",
-            "Warning: An error occurred during hydration. The server HTML was replaced with client content in <div>.",
-            "Caught [Hydration failed because the initial UI does not match what was rendered on the server.]",
-            "Caught [There was an error while hydrating. Because the error happened outside of a Suspense boundary, the entire root will switch to client rendering.]",
-          ]
-        `);
-      });
-
-      // @gate __DEV__
-      it('warns when server renders an extra text node after an element', () => {
-        function Mismatch({isClient}) {
-          return (
-            <div className="parent">
-              <header className="1" />
-              {!isClient && 'two'}
-            </div>
-          );
-        }
-        expect(testMismatch(Mismatch)).toMatchInlineSnapshot(`
-          Array [
-            "Warning: The content rendered by the server and the client did not match because the server has rendered an extra text node. The mismatch occurred inside of this parent:
-
-            <div class=\\"parent\\">
-              <header class=\\"1\\" />
-          -   two <-- server
-            </div>
-              in div (at **)
-              in Mismatch (at **)",
-            "Warning: An error occurred during hydration. The server HTML was replaced with client content in <div>.",
-            "Caught [Hydration failed because the initial UI does not match what was rendered on the server.]",
-            "Caught [There was an error while hydrating. Because the error happened outside of a Suspense boundary, the entire root will switch to client rendering.]",
-          ]
-        `);
-=======
             [
               "Warning: Did not expect server HTML to contain the text node "third" in <div>.
                 in div (at **)
@@ -1011,7 +635,6 @@
               "Caught [There was an error while hydrating. Because the error happened outside of a Suspense boundary, the entire root will switch to client rendering.]",
             ]
           `);
->>>>>>> be8aa768
       });
     });
   });
@@ -1037,21 +660,12 @@
         }
         // TODO: This message doesn't seem to have any useful details.
         expect(testMismatch(Mismatch)).toMatchInlineSnapshot(`
-<<<<<<< HEAD
-          Array [
-            "Warning: An error occurred during hydration. The server HTML was replaced with client content in <div>.",
-            "Caught [Hydration failed because the initial UI does not match what was rendered on the server.]",
-            "Caught [There was an error while hydrating. Because the error happened outside of a Suspense boundary, the entire root will switch to client rendering.]",
-          ]
-        `);
-=======
-            [
-              "Warning: An error occurred during hydration. The server HTML was replaced with client content in <div>.",
-              "Caught [Hydration failed because the initial UI does not match what was rendered on the server.]",
-              "Caught [There was an error while hydrating. Because the error happened outside of a Suspense boundary, the entire root will switch to client rendering.]",
-            ]
-          `);
->>>>>>> be8aa768
+            [
+              "Warning: An error occurred during hydration. The server HTML was replaced with client content in <div>.",
+              "Caught [Hydration failed because the initial UI does not match what was rendered on the server.]",
+              "Caught [There was an error while hydrating. Because the error happened outside of a Suspense boundary, the entire root will switch to client rendering.]",
+            ]
+          `);
       });
 
       // @gate __DEV__
@@ -1068,21 +682,6 @@
           );
         }
         expect(testMismatch(Mismatch)).toMatchInlineSnapshot(`
-<<<<<<< HEAD
-          Array [
-            "Warning: The content rendered by the server and the client did not match because the server has rendered an extra element. The mismatch occurred inside of this parent:
-
-            <div class=\\"parent\\">
-          -   <main class=\\"only\\" /> <-- server
-            </div>
-              in div (at **)
-              in Mismatch (at **)",
-            "Warning: An error occurred during hydration. The server HTML was replaced with client content in <div>.",
-            "Caught [Hydration failed because the initial UI does not match what was rendered on the server.]",
-            "Caught [There was an error while hydrating. Because the error happened outside of a Suspense boundary, the entire root will switch to client rendering.]",
-          ]
-        `);
-=======
             [
               "Warning: Did not expect server HTML to contain a <main> in <div>.
                 in div (at **)
@@ -1092,7 +691,6 @@
               "Caught [There was an error while hydrating. Because the error happened outside of a Suspense boundary, the entire root will switch to client rendering.]",
             ]
           `);
->>>>>>> be8aa768
       });
 
       // @gate __DEV__
@@ -1111,21 +709,12 @@
         }
         // TODO: This message doesn't seem to have any useful details.
         expect(testMismatch(Mismatch)).toMatchInlineSnapshot(`
-<<<<<<< HEAD
-          Array [
-            "Warning: An error occurred during hydration. The server HTML was replaced with client content in <div>.",
-            "Caught [Hydration failed because the initial UI does not match what was rendered on the server.]",
-            "Caught [There was an error while hydrating. Because the error happened outside of a Suspense boundary, the entire root will switch to client rendering.]",
-          ]
-        `);
-=======
-            [
-              "Warning: An error occurred during hydration. The server HTML was replaced with client content in <div>.",
-              "Caught [Hydration failed because the initial UI does not match what was rendered on the server.]",
-              "Caught [There was an error while hydrating. Because the error happened outside of a Suspense boundary, the entire root will switch to client rendering.]",
-            ]
-          `);
->>>>>>> be8aa768
+            [
+              "Warning: An error occurred during hydration. The server HTML was replaced with client content in <div>.",
+              "Caught [Hydration failed because the initial UI does not match what was rendered on the server.]",
+              "Caught [There was an error while hydrating. Because the error happened outside of a Suspense boundary, the entire root will switch to client rendering.]",
+            ]
+          `);
       });
 
       // @gate __DEV__
@@ -1148,21 +737,6 @@
         // unhydrated tail nodes and this template is the first match. When we add special case handling for client
         // rendered suspense boundaries this test will likely change again
         expect(testMismatch(Mismatch)).toMatchInlineSnapshot(`
-<<<<<<< HEAD
-          Array [
-            "Warning: The content rendered by the server and the client did not match because the server has rendered an extra element. The mismatch occurred inside of this parent:
-
-            <div class=\\"parent\\">
-          -   <p>...</p> <-- server
-            </div>
-              in div (at **)
-              in Mismatch (at **)",
-            "Warning: An error occurred during hydration. The server HTML was replaced with client content in <div>.",
-            "Caught [Hydration failed because the initial UI does not match what was rendered on the server.]",
-            "Caught [There was an error while hydrating. Because the error happened outside of a Suspense boundary, the entire root will switch to client rendering.]",
-          ]
-        `);
-=======
             [
               "Warning: Did not expect server HTML to contain a <template> in <div>.
                 in div (at **)
@@ -1172,7 +746,6 @@
               "Caught [There was an error while hydrating. Because the error happened outside of a Suspense boundary, the entire root will switch to client rendering.]",
             ]
           `);
->>>>>>> be8aa768
       });
 
       // @gate __DEV__
@@ -1189,25 +762,6 @@
           );
         }
         expect(testMismatch(Mismatch)).toMatchInlineSnapshot(`
-<<<<<<< HEAD
-          Array [
-            "Warning: The content rendered by the server and the client did not match because the client has rendered an extra element. The mismatch occurred inside of this parent:
-
-            <div class=\\"parent\\">
-              <header class=\\"1\\" />
-          -   <footer class=\\"3\\" /> <-- server
-          +   <main className=\\"second\\" /> <-- client
-              ...
-            </div>
-              in main (at **)
-              in Suspense (at **)
-              in div (at **)
-              in Mismatch (at **)",
-            "Caught [Hydration failed because the initial UI does not match what was rendered on the server.]",
-            "Caught [There was an error while hydrating this Suspense boundary. Switched to client rendering.]",
-          ]
-        `);
-=======
             [
               "Warning: Expected server HTML to contain a matching <main> in <div>.
                 in main (at **)
@@ -1218,7 +772,6 @@
               "Caught [There was an error while hydrating this Suspense boundary. Switched to client rendering.]",
             ]
           `);
->>>>>>> be8aa768
       });
 
       // @gate __DEV__
@@ -1235,25 +788,6 @@
           );
         }
         expect(testMismatch(Mismatch)).toMatchInlineSnapshot(`
-<<<<<<< HEAD
-          Array [
-            "Warning: The content rendered by the server and the client did not match because the client has rendered an extra element. The mismatch occurred inside of this parent:
-
-            <div class=\\"parent\\">
-              <header class=\\"1\\" />
-          -   <main class=\\"second\\" /> <-- server
-          +   <footer className=\\"3\\" /> <-- client
-              ...
-            </div>
-              in footer (at **)
-              in Suspense (at **)
-              in div (at **)
-              in Mismatch (at **)",
-            "Caught [Hydration failed because the initial UI does not match what was rendered on the server.]",
-            "Caught [There was an error while hydrating this Suspense boundary. Switched to client rendering.]",
-          ]
-        `);
-=======
             [
               "Warning: Expected server HTML to contain a matching <footer> in <div>.
                 in footer (at **)
@@ -1264,7 +798,6 @@
               "Caught [There was an error while hydrating this Suspense boundary. Switched to client rendering.]",
             ]
           `);
->>>>>>> be8aa768
       });
 
       // @gate __DEV__
@@ -1337,28 +870,13 @@
           );
         }
         expect(testMismatch(Mismatch)).toMatchInlineSnapshot(`
-<<<<<<< HEAD
-          Array [
-            "Warning: The content rendered by the server and the client did not match because the client has rendered an extra element. The mismatch occurred inside of this parent:
-
-            <div class=\\"parent\\">
-          +   <header className=\\"1\\" /> <-- client
-
-            </div>
-=======
           [
             "Warning: Expected server HTML to contain a matching <header> in <div>.
->>>>>>> be8aa768
               in header (at **)
               in div (at **)
               in Mismatch (at **)",
             "Warning: An error occurred during hydration. The server HTML was replaced with client content in <div>.",
             "Caught [Hydration failed because the initial UI does not match what was rendered on the server.]",
-<<<<<<< HEAD
-            "Caught [Hydration failed because the initial UI does not match what was rendered on the server.]",
-            "Caught [Hydration failed because the initial UI does not match what was rendered on the server.]",
-=======
->>>>>>> be8aa768
             "Caught [There was an error while hydrating. Because the error happened outside of a Suspense boundary, the entire root will switch to client rendering.]",
           ]
         `);
@@ -1380,22 +898,6 @@
           );
         }
         expect(testMismatch(Mismatch)).toMatchInlineSnapshot(`
-<<<<<<< HEAD
-          Array [
-            "Warning: The content rendered by the server and the client did not match because the server has rendered an extra element. The mismatch occurred inside of this parent:
-
-            <div class=\\"parent\\">
-          -   <header class=\\"1\\" /> <-- server
-              ...
-            </div>
-              in div (at **)
-              in Mismatch (at **)",
-            "Warning: An error occurred during hydration. The server HTML was replaced with client content in <div>.",
-            "Caught [Hydration failed because the initial UI does not match what was rendered on the server.]",
-            "Caught [There was an error while hydrating. Because the error happened outside of a Suspense boundary, the entire root will switch to client rendering.]",
-          ]
-        `);
-=======
             [
               "Warning: Did not expect server HTML to contain a <header> in <div>.
                 in div (at **)
@@ -1405,7 +907,6 @@
               "Caught [There was an error while hydrating. Because the error happened outside of a Suspense boundary, the entire root will switch to client rendering.]",
             ]
           `);
->>>>>>> be8aa768
       });
     });
   });
@@ -1446,27 +947,6 @@
       }
 
       expect(testMismatch(Mismatch)).toMatchInlineSnapshot(`
-<<<<<<< HEAD
-        Array [
-          "Warning: The content rendered by the server and the client did not match because the client has rendered an extra element. The mismatch occurred inside of this parent:
-
-          <div class=\\"parent\\">
-            ...
-            <main class=\\"2\\" />
-        +   <footer className=\\"3\\" /> <-- client
-
-          </div>
-            in footer (at **)
-            in Panel (at **)
-            in div (at **)
-            in ProfileSettings (at **)
-            in Mismatch (at **)",
-          "Warning: An error occurred during hydration. The server HTML was replaced with client content in <div>.",
-          "Caught [Hydration failed because the initial UI does not match what was rendered on the server.]",
-          "Caught [There was an error while hydrating. Because the error happened outside of a Suspense boundary, the entire root will switch to client rendering.]",
-        ]
-      `);
-=======
           [
             "Warning: Expected server HTML to contain a matching <footer> in <div>.
               in footer (at **)
@@ -1479,7 +959,6 @@
             "Caught [There was an error while hydrating. Because the error happened outside of a Suspense boundary, the entire root will switch to client rendering.]",
           ]
         `);
->>>>>>> be8aa768
     });
 
     // @gate __DEV__
@@ -1517,24 +996,6 @@
       }
 
       expect(testMismatch(Mismatch)).toMatchInlineSnapshot(`
-<<<<<<< HEAD
-        Array [
-          "Warning: The content rendered by the server and the client did not match because the server has rendered an extra element. The mismatch occurred inside of this parent:
-
-          <div class=\\"parent\\">
-            ...
-            <main class=\\"2\\" />
-        -   <footer class=\\"3\\" /> <-- server
-          </div>
-            in div (at **)
-            in ProfileSettings (at **)
-            in Mismatch (at **)",
-          "Warning: An error occurred during hydration. The server HTML was replaced with client content in <div>.",
-          "Caught [Hydration failed because the initial UI does not match what was rendered on the server.]",
-          "Caught [There was an error while hydrating. Because the error happened outside of a Suspense boundary, the entire root will switch to client rendering.]",
-        ]
-      `);
-=======
           [
             "Warning: Did not expect server HTML to contain a <footer> in <div>.
               in div (at **)
@@ -1545,7 +1006,6 @@
             "Caught [There was an error while hydrating. Because the error happened outside of a Suspense boundary, the entire root will switch to client rendering.]",
           ]
         `);
->>>>>>> be8aa768
     });
   });
 });