--- conflicted
+++ resolved
@@ -901,1105 +901,4 @@
     );
     expect(container.children[0].textContent).toEqual('0');
   });
-<<<<<<< HEAD
-
-  describe('useOpaqueIdentifier', () => {
-    it('generates unique ids for server string render', async () => {
-      function App(props) {
-        const idOne = useOpaqueIdentifier();
-        const idTwo = useOpaqueIdentifier();
-        return (
-          <div>
-            <div aria-labelledby={idOne} />
-            <div id={idOne} />
-            <span aria-labelledby={idTwo} />
-            <span id={idTwo} />
-          </div>
-        );
-      }
-
-      const domNode = await serverRender(<App />);
-      expect(domNode.children.length).toEqual(4);
-      expect(domNode.children[0].getAttribute('aria-labelledby')).toEqual(
-        domNode.children[1].getAttribute('id'),
-      );
-      expect(domNode.children[2].getAttribute('aria-labelledby')).toEqual(
-        domNode.children[3].getAttribute('id'),
-      );
-      expect(domNode.children[0].getAttribute('aria-labelledby')).not.toEqual(
-        domNode.children[2].getAttribute('aria-labelledby'),
-      );
-      expect(
-        domNode.children[0].getAttribute('aria-labelledby'),
-      ).not.toBeNull();
-      expect(
-        domNode.children[2].getAttribute('aria-labelledby'),
-      ).not.toBeNull();
-    });
-
-    it('generates unique ids for server stream render', async () => {
-      function App(props) {
-        const idOne = useOpaqueIdentifier();
-        const idTwo = useOpaqueIdentifier();
-        return (
-          <div>
-            <div aria-labelledby={idOne} />
-            <div id={idOne} />
-            <span aria-labelledby={idTwo} />
-            <span id={idTwo} />
-          </div>
-        );
-      }
-
-      const domNode = await streamRender(<App />);
-      expect(domNode.children.length).toEqual(4);
-      expect(domNode.children[0].getAttribute('aria-labelledby')).toEqual(
-        domNode.children[1].getAttribute('id'),
-      );
-      expect(domNode.children[2].getAttribute('aria-labelledby')).toEqual(
-        domNode.children[3].getAttribute('id'),
-      );
-      expect(domNode.children[0].getAttribute('aria-labelledby')).not.toEqual(
-        domNode.children[2].getAttribute('aria-labelledby'),
-      );
-      expect(
-        domNode.children[0].getAttribute('aria-labelledby'),
-      ).not.toBeNull();
-      expect(
-        domNode.children[2].getAttribute('aria-labelledby'),
-      ).not.toBeNull();
-    });
-
-    it('generates unique ids for client render', async () => {
-      function App(props) {
-        const idOne = useOpaqueIdentifier();
-        const idTwo = useOpaqueIdentifier();
-        return (
-          <div>
-            <div aria-labelledby={idOne} />
-            <div id={idOne} />
-            <span aria-labelledby={idTwo} />
-            <span id={idTwo} />
-          </div>
-        );
-      }
-
-      const domNode = await clientCleanRender(<App />);
-      expect(domNode.children.length).toEqual(4);
-      expect(domNode.children[0].getAttribute('aria-labelledby')).toEqual(
-        domNode.children[1].getAttribute('id'),
-      );
-      expect(domNode.children[2].getAttribute('aria-labelledby')).toEqual(
-        domNode.children[3].getAttribute('id'),
-      );
-      expect(domNode.children[0].getAttribute('aria-labelledby')).not.toEqual(
-        domNode.children[2].getAttribute('aria-labelledby'),
-      );
-      expect(
-        domNode.children[0].getAttribute('aria-labelledby'),
-      ).not.toBeNull();
-      expect(
-        domNode.children[2].getAttribute('aria-labelledby'),
-      ).not.toBeNull();
-    });
-
-    it('generates unique ids for client render on good server markup', async () => {
-      function App(props) {
-        const idOne = useOpaqueIdentifier();
-        const idTwo = useOpaqueIdentifier();
-        return (
-          <div>
-            <div aria-labelledby={idOne} />
-            <div id={idOne} />
-            <span aria-labelledby={idTwo} />
-            <span id={idTwo} />
-          </div>
-        );
-      }
-
-      const domNode = await clientRenderOnServerString(<App />);
-      expect(domNode.children.length).toEqual(4);
-      expect(domNode.children[0].getAttribute('aria-labelledby')).toEqual(
-        domNode.children[1].getAttribute('id'),
-      );
-      expect(domNode.children[2].getAttribute('aria-labelledby')).toEqual(
-        domNode.children[3].getAttribute('id'),
-      );
-      expect(domNode.children[0].getAttribute('aria-labelledby')).not.toEqual(
-        domNode.children[2].getAttribute('aria-labelledby'),
-      );
-      expect(
-        domNode.children[0].getAttribute('aria-labelledby'),
-      ).not.toBeNull();
-      expect(
-        domNode.children[2].getAttribute('aria-labelledby'),
-      ).not.toBeNull();
-    });
-
-    it('useOpaqueIdentifier does not change id even if the component updates during client render', async () => {
-      let _setShowId;
-      function App() {
-        const id = useOpaqueIdentifier();
-        const [showId, setShowId] = useState(false);
-        _setShowId = setShowId;
-        return (
-          <div>
-            <div aria-labelledby={id} />
-            {showId && <div id={id} />}
-          </div>
-        );
-      }
-
-      const domNode = await clientCleanRender(<App />);
-      const oldClientId = domNode.children[0].getAttribute('aria-labelledby');
-
-      expect(domNode.children.length).toEqual(1);
-      expect(oldClientId).not.toBeNull();
-
-      await act(async () => _setShowId(true));
-
-      expect(domNode.children.length).toEqual(2);
-      expect(domNode.children[0].getAttribute('aria-labelledby')).toEqual(
-        domNode.children[1].getAttribute('id'),
-      );
-      expect(domNode.children[0].getAttribute('aria-labelledby')).toEqual(
-        oldClientId,
-      );
-    });
-
-    it('useOpaqueIdentifier identifierPrefix works for server renderer and does not clash', async () => {
-      function ChildTwo({id}) {
-        return <div id={id}>Child Three</div>;
-      }
-      function App() {
-        const id = useOpaqueIdentifier();
-        const idTwo = useOpaqueIdentifier();
-
-        return (
-          <div>
-            <div aria-labelledby={id}>Child One</div>
-            <ChildTwo id={id} />
-            <div aria-labelledby={idTwo}>Child Three</div>
-            <div id={idTwo}>Child Four</div>
-          </div>
-        );
-      }
-
-      const containerOne = document.createElement('div');
-      document.body.append(containerOne);
-
-      containerOne.innerHTML = ReactDOMServer.renderToString(<App />, {
-        identifierPrefix: 'one',
-      });
-
-      const containerTwo = document.createElement('div');
-      document.body.append(containerTwo);
-
-      containerTwo.innerHTML = ReactDOMServer.renderToString(<App />, {
-        identifierPrefix: 'two',
-      });
-
-      expect(document.body.children.length).toEqual(2);
-      const childOne = document.body.children[0];
-      const childTwo = document.body.children[1];
-
-      expect(
-        childOne.children[0].children[0].getAttribute('aria-labelledby'),
-      ).toEqual(childOne.children[0].children[1].getAttribute('id'));
-      expect(
-        childOne.children[0].children[2].getAttribute('aria-labelledby'),
-      ).toEqual(childOne.children[0].children[3].getAttribute('id'));
-
-      expect(
-        childOne.children[0].children[0].getAttribute('aria-labelledby'),
-      ).not.toEqual(
-        childOne.children[0].children[2].getAttribute('aria-labelledby'),
-      );
-
-      expect(
-        childOne.children[0].children[0]
-          .getAttribute('aria-labelledby')
-          .startsWith('one'),
-      ).toBe(true);
-      expect(
-        childOne.children[0].children[2]
-          .getAttribute('aria-labelledby')
-          .includes('one'),
-      ).toBe(true);
-
-      expect(
-        childTwo.children[0].children[0].getAttribute('aria-labelledby'),
-      ).toEqual(childTwo.children[0].children[1].getAttribute('id'));
-      expect(
-        childTwo.children[0].children[2].getAttribute('aria-labelledby'),
-      ).toEqual(childTwo.children[0].children[3].getAttribute('id'));
-
-      expect(
-        childTwo.children[0].children[0].getAttribute('aria-labelledby'),
-      ).not.toEqual(
-        childTwo.children[0].children[2].getAttribute('aria-labelledby'),
-      );
-
-      expect(
-        childTwo.children[0].children[0]
-          .getAttribute('aria-labelledby')
-          .startsWith('two'),
-      ).toBe(true);
-      expect(
-        childTwo.children[0].children[2]
-          .getAttribute('aria-labelledby')
-          .startsWith('two'),
-      ).toBe(true);
-    });
-
-    it('useOpaqueIdentifier identifierPrefix works for multiple reads on a streaming server renderer', async () => {
-      function ChildTwo() {
-        const id = useOpaqueIdentifier();
-
-        return <div id={id}>Child Two</div>;
-      }
-
-      function App() {
-        const id = useOpaqueIdentifier();
-
-        return (
-          <>
-            <div id={id}>Child One</div>
-            <ChildTwo />
-            <div aria-labelledby={id}>Aria One</div>
-          </>
-        );
-      }
-
-      const container = document.createElement('div');
-      document.body.append(container);
-
-      const streamOne = ReactDOMServer.renderToNodeStream(<App />, {
-        identifierPrefix: 'one',
-      }).setEncoding('utf8');
-      const streamTwo = ReactDOMServer.renderToNodeStream(<App />, {
-        identifierPrefix: 'two',
-      }).setEncoding('utf8');
-
-      const streamOneIsDone = new Promise((resolve, reject) => {
-        streamOne.on('end', () => resolve());
-        streamOne.on('error', e => reject(e));
-      });
-      const streamTwoIsDone = new Promise((resolve, reject) => {
-        streamTwo.on('end', () => resolve());
-        streamTwo.on('error', e => reject(e));
-      });
-
-      const containerOne = document.createElement('div');
-      const containerTwo = document.createElement('div');
-
-      streamOne._read(10);
-      streamTwo._read(10);
-
-      containerOne.innerHTML = streamOne.read();
-      containerTwo.innerHTML = streamTwo.read();
-
-      expect(containerOne.children[0].getAttribute('id')).not.toEqual(
-        containerOne.children[1].getAttribute('id'),
-      );
-      expect(containerTwo.children[0].getAttribute('id')).not.toEqual(
-        containerTwo.children[1].getAttribute('id'),
-      );
-      expect(containerOne.children[0].getAttribute('id')).not.toEqual(
-        containerTwo.children[0].getAttribute('id'),
-      );
-      expect(containerOne.children[0].getAttribute('id').includes('one')).toBe(
-        true,
-      );
-      expect(containerOne.children[1].getAttribute('id').includes('one')).toBe(
-        true,
-      );
-      expect(containerTwo.children[0].getAttribute('id').includes('two')).toBe(
-        true,
-      );
-      expect(containerTwo.children[1].getAttribute('id').includes('two')).toBe(
-        true,
-      );
-
-      expect(containerOne.children[1].getAttribute('id')).not.toEqual(
-        containerTwo.children[1].getAttribute('id'),
-      );
-      expect(containerOne.children[0].getAttribute('id')).toEqual(
-        containerOne.children[2].getAttribute('aria-labelledby'),
-      );
-      expect(containerTwo.children[0].getAttribute('id')).toEqual(
-        containerTwo.children[2].getAttribute('aria-labelledby'),
-      );
-
-      // Exhaust the rest of the stream
-      class Sink extends require('stream').Writable {
-        _write(chunk, encoding, done) {
-          done();
-        }
-      }
-      streamOne.pipe(new Sink());
-      streamTwo.pipe(new Sink());
-
-      await Promise.all([streamOneIsDone, streamTwoIsDone]);
-    });
-
-    it('useOpaqueIdentifier: IDs match when, after hydration, a new component that uses the ID is rendered', async () => {
-      let _setShowDiv;
-      function App() {
-        const id = useOpaqueIdentifier();
-        const [showDiv, setShowDiv] = useState(false);
-        _setShowDiv = setShowDiv;
-
-        return (
-          <div>
-            <div id={id}>Child One</div>
-            {showDiv && <div id={id}>Child Two</div>}
-          </div>
-        );
-      }
-
-      const container = document.createElement('div');
-      document.body.append(container);
-
-      container.innerHTML = ReactDOMServer.renderToString(<App />);
-      const root = ReactDOM.createRoot(container, {hydrate: true});
-      root.render(<App />);
-      Scheduler.unstable_flushAll();
-      jest.runAllTimers();
-
-      expect(container.children[0].children.length).toEqual(1);
-      const oldServerId = container.children[0].children[0].getAttribute('id');
-      expect(oldServerId).not.toBeNull();
-
-      await act(async () => {
-        _setShowDiv(true);
-      });
-      expect(container.children[0].children.length).toEqual(2);
-      expect(container.children[0].children[0].getAttribute('id')).toEqual(
-        container.children[0].children[1].getAttribute('id'),
-      );
-      expect(container.children[0].children[0].getAttribute('id')).not.toEqual(
-        oldServerId,
-      );
-      expect(
-        container.children[0].children[0].getAttribute('id'),
-      ).not.toBeNull();
-    });
-
-    it('useOpaqueIdentifier: IDs match when, after hydration, a new component that uses the ID is rendered for legacy', async () => {
-      let _setShowDiv;
-      function App() {
-        const id = useOpaqueIdentifier();
-        const [showDiv, setShowDiv] = useState(false);
-        _setShowDiv = setShowDiv;
-
-        return (
-          <div>
-            <div id={id}>Child One</div>
-            {showDiv && <div id={id}>Child Two</div>}
-          </div>
-        );
-      }
-
-      const container = document.createElement('div');
-      document.body.append(container);
-
-      container.innerHTML = ReactDOMServer.renderToString(<App />);
-      ReactDOM.hydrate(<App />, container);
-
-      expect(container.children[0].children.length).toEqual(1);
-      const oldServerId = container.children[0].children[0].getAttribute('id');
-      expect(oldServerId).not.toBeNull();
-
-      await act(async () => {
-        _setShowDiv(true);
-      });
-      expect(container.children[0].children.length).toEqual(2);
-      expect(container.children[0].children[0].getAttribute('id')).toEqual(
-        container.children[0].children[1].getAttribute('id'),
-      );
-      expect(container.children[0].children[0].getAttribute('id')).not.toEqual(
-        oldServerId,
-      );
-      expect(
-        container.children[0].children[0].getAttribute('id'),
-      ).not.toBeNull();
-    });
-
-    it('useOpaqueIdentifier: ID is not used during hydration but is used in an update', async () => {
-      let _setShow;
-      function App({unused}) {
-        Scheduler.unstable_yieldValue('App');
-        const id = useOpaqueIdentifier();
-        const [show, setShow] = useState(false);
-        _setShow = setShow;
-        return (
-          <div>
-            <span id={show ? id : null}>{'Child One'}</span>
-          </div>
-        );
-      }
-
-      const container = document.createElement('div');
-      document.body.append(container);
-      container.innerHTML = ReactDOMServer.renderToString(<App />);
-      const root = ReactDOM.createRoot(container, {hydrate: true});
-      act(() => {
-        root.render(<App />);
-      });
-      expect(Scheduler).toHaveYielded(['App', 'App']);
-      // The ID goes from not being used to being added to the page
-      act(() => {
-        _setShow(true);
-      });
-      expect(Scheduler).toHaveYielded(['App', 'App']);
-      expect(
-        container.getElementsByTagName('span')[0].getAttribute('id'),
-      ).not.toBeNull();
-    });
-
-    it('useOpaqueIdentifier: ID is not used during hydration but is used in an update in legacy', async () => {
-      let _setShow;
-      function App({unused}) {
-        Scheduler.unstable_yieldValue('App');
-        const id = useOpaqueIdentifier();
-        const [show, setShow] = useState(false);
-        _setShow = setShow;
-        return (
-          <div>
-            <span id={show ? id : null}>{'Child One'}</span>
-          </div>
-        );
-      }
-
-      const container = document.createElement('div');
-      document.body.append(container);
-      container.innerHTML = ReactDOMServer.renderToString(<App />);
-      ReactDOM.hydrate(<App />, container);
-      expect(Scheduler).toHaveYielded(['App', 'App']);
-      // The ID goes from not being used to being added to the page
-      act(() => {
-        _setShow(true);
-      });
-      expect(Scheduler).toHaveYielded(['App']);
-      expect(
-        container.getElementsByTagName('span')[0].getAttribute('id'),
-      ).not.toBeNull();
-    });
-
-    it('useOpaqueIdentifier: flushSync', async () => {
-      let _setShow;
-      function App() {
-        const id = useOpaqueIdentifier();
-        const [show, setShow] = useState(false);
-        _setShow = setShow;
-        return (
-          <div>
-            <span id={show ? id : null}>{'Child One'}</span>
-          </div>
-        );
-      }
-
-      const container = document.createElement('div');
-      document.body.append(container);
-      container.innerHTML = ReactDOMServer.renderToString(<App />);
-      const root = ReactDOM.createRoot(container, {hydrate: true});
-      act(() => {
-        root.render(<App />);
-      });
-
-      // The ID goes from not being used to being added to the page
-      act(() => {
-        ReactDOM.flushSync(() => {
-          _setShow(true);
-        });
-      });
-      expect(
-        container.getElementsByTagName('span')[0].getAttribute('id'),
-      ).not.toBeNull();
-    });
-
-    it('useOpaqueIdentifier: children with id hydrates before other children if ID updates', async () => {
-      let _setShow;
-
-      const child1Ref = React.createRef();
-      const childWithIDRef = React.createRef();
-      const setShowRef = React.createRef();
-
-      // RENAME THESE
-      function Child1() {
-        Scheduler.unstable_yieldValue('Child One');
-        return <span ref={child1Ref}>{'Child One'}</span>;
-      }
-
-      function Child2() {
-        Scheduler.unstable_yieldValue('Child Two');
-        return <span>{'Child Two'}</span>;
-      }
-
-      const Children = React.memo(function Children() {
-        return (
-          <React.Suspense fallback="Loading 1...">
-            <Child1 />
-            <Child2 />
-          </React.Suspense>
-        );
-      });
-
-      function ChildWithID({parentID}) {
-        Scheduler.unstable_yieldValue('Child with ID');
-        return (
-          <span id={parentID} ref={childWithIDRef}>
-            {'Child with ID'}
-          </span>
-        );
-      }
-
-      const ChildrenWithID = React.memo(function ChildrenWithID({parentID}) {
-        return (
-          <React.Suspense fallback="Loading 2...">
-            <ChildWithID parentID={parentID} />
-          </React.Suspense>
-        );
-      });
-
-      function App() {
-        const id = useOpaqueIdentifier();
-        const [show, setShow] = useState(false);
-        _setShow = setShow;
-        return (
-          <div>
-            <Children />
-            <ChildrenWithID parentID={id} />
-            {show && (
-              <span aria-labelledby={id} ref={setShowRef}>
-                {'Child Three'}
-              </span>
-            )}
-          </div>
-        );
-      }
-
-      const container = document.createElement('div');
-      container.innerHTML = ReactDOMServer.renderToString(<App />);
-      expect(Scheduler).toHaveYielded([
-        'Child One',
-        'Child Two',
-        'Child with ID',
-      ]);
-      expect(container.textContent).toEqual('Child OneChild TwoChild with ID');
-
-      const serverId = container
-        .getElementsByTagName('span')[2]
-        .getAttribute('id');
-      expect(serverId).not.toBeNull();
-
-      const root = ReactDOM.createRoot(container, {hydrate: true});
-      root.render(<App show={false} />);
-      expect(Scheduler).toHaveYielded([]);
-
-      //Hydrate just child one before updating state
-      expect(Scheduler).toFlushAndYieldThrough(['Child One']);
-      expect(child1Ref.current).toBe(null);
-      expect(Scheduler).toHaveYielded([]);
-
-      act(() => {
-        _setShow(true);
-
-        // State update should trigger the ID to update, which changes the props
-        // of ChildWithID. This should cause ChildWithID to hydrate before Children
-
-        expect(Scheduler).toFlushAndYieldThrough([
-          'Child with ID',
-          // Fallbacks are immediately committed in TestUtils version
-          // of act
-          // 'Child with ID',
-          // 'Child with ID',
-          'Child One',
-          'Child Two',
-        ]);
-
-        expect(child1Ref.current).toBe(null);
-        expect(childWithIDRef.current).toEqual(
-          container.getElementsByTagName('span')[2],
-        );
-
-        expect(setShowRef.current).toEqual(
-          container.getElementsByTagName('span')[3],
-        );
-
-        expect(childWithIDRef.current.getAttribute('id')).toEqual(
-          setShowRef.current.getAttribute('aria-labelledby'),
-        );
-        expect(childWithIDRef.current.getAttribute('id')).not.toEqual(serverId);
-      });
-
-      // Children hydrates after ChildWithID
-      expect(child1Ref.current).toBe(container.getElementsByTagName('span')[0]);
-
-      Scheduler.unstable_flushAll();
-
-      expect(Scheduler).toHaveYielded([]);
-    });
-
-    it('useOpaqueIdentifier: IDs match when part of the DOM tree is server rendered and part is client rendered', async () => {
-      let suspend = true;
-      let resolve;
-      const promise = new Promise(resolvePromise => (resolve = resolvePromise));
-
-      function Child({text}) {
-        if (suspend) {
-          throw promise;
-        } else {
-          return text;
-        }
-      }
-
-      function RenderedChild() {
-        useEffect(() => {
-          Scheduler.unstable_yieldValue('Child did commit');
-        });
-        return null;
-      }
-
-      function App() {
-        const id = useOpaqueIdentifier();
-        useEffect(() => {
-          Scheduler.unstable_yieldValue('Did commit');
-        });
-        return (
-          <div>
-            <div id={id}>Child One</div>
-            <RenderedChild />
-            <React.Suspense fallback={'Fallback'}>
-              <div id={id}>
-                <Child text="Child Two" />
-              </div>
-            </React.Suspense>
-          </div>
-        );
-      }
-
-      const container = document.createElement('div');
-      document.body.appendChild(container);
-
-      container.innerHTML = ReactDOMServer.renderToString(<App />);
-
-      suspend = true;
-      const root = ReactDOM.createRoot(container, {hydrate: true});
-      await act(async () => {
-        root.render(<App />);
-      });
-      jest.runAllTimers();
-      expect(Scheduler).toHaveYielded(['Child did commit', 'Did commit']);
-      expect(Scheduler).toFlushAndYield([]);
-
-      const serverId = container.children[0].children[0].getAttribute('id');
-      expect(container.children[0].children.length).toEqual(1);
-      expect(
-        container.children[0].children[0].getAttribute('id'),
-      ).not.toBeNull();
-
-      await act(async () => {
-        suspend = false;
-        resolve();
-        await promise;
-      });
-
-      expect(Scheduler).toHaveYielded(['Child did commit', 'Did commit']);
-      expect(Scheduler).toFlushAndYield([]);
-      jest.runAllTimers();
-
-      expect(container.children[0].children.length).toEqual(2);
-      expect(container.children[0].children[0].getAttribute('id')).toEqual(
-        container.children[0].children[1].getAttribute('id'),
-      );
-      expect(container.children[0].children[0].getAttribute('id')).not.toEqual(
-        serverId,
-      );
-      expect(
-        container.children[0].children[0].getAttribute('id'),
-      ).not.toBeNull();
-    });
-
-    it('useOpaqueIdentifier warn when there is a hydration error', async () => {
-      function Child({appId}) {
-        return <div aria-labelledby={appId} />;
-      }
-      function App() {
-        const id = useOpaqueIdentifier();
-        return <Child appId={id} />;
-      }
-
-      const container = document.createElement('div');
-      document.body.appendChild(container);
-
-      // This is the wrong HTML string
-      container.innerHTML = '<span></span>';
-      ReactDOM.hydrateRoot(container, <App />);
-      expect(() => Scheduler.unstable_flushAll()).toErrorDev(
-        [
-          'Warning: An error occurred during hydration. The server HTML was replaced with client content in <div>.',
-        ],
-        {withoutStack: 1},
-      );
-    });
-
-    it('useOpaqueIdentifier: IDs match when part of the DOM tree is server rendered and part is client rendered', async () => {
-      let suspend = true;
-
-      function Child({text}) {
-        if (suspend) {
-          throw new Promise(() => {});
-        } else {
-          return text;
-        }
-      }
-
-      function RenderedChild() {
-        useEffect(() => {
-          Scheduler.unstable_yieldValue('Child did commit');
-        });
-        return null;
-      }
-
-      function App() {
-        const id = useOpaqueIdentifier();
-        useEffect(() => {
-          Scheduler.unstable_yieldValue('Did commit');
-        });
-        return (
-          <div>
-            <div id={id}>Child One</div>
-            <RenderedChild />
-            <React.Suspense fallback={'Fallback'}>
-              <div id={id}>
-                <Child text="Child Two" />
-              </div>
-            </React.Suspense>
-          </div>
-        );
-      }
-
-      const container = document.createElement('div');
-      document.body.appendChild(container);
-
-      container.innerHTML = ReactDOMServer.renderToString(<App />);
-
-      suspend = false;
-      const root = ReactDOM.createRoot(container, {hydrate: true});
-      await act(async () => {
-        root.render(<App />);
-      });
-      jest.runAllTimers();
-      expect(Scheduler).toHaveYielded([
-        'Child did commit',
-        'Did commit',
-        'Child did commit',
-        'Did commit',
-      ]);
-      expect(Scheduler).toFlushAndYield([]);
-
-      expect(container.children[0].children.length).toEqual(2);
-      expect(container.children[0].children[0].getAttribute('id')).toEqual(
-        container.children[0].children[1].getAttribute('id'),
-      );
-      expect(
-        container.children[0].children[0].getAttribute('id'),
-      ).not.toBeNull();
-    });
-
-    it('useOpaqueIdentifier warn when there is a hydration error', async () => {
-      function Child({appId}) {
-        return <div aria-labelledby={appId} />;
-      }
-      function App() {
-        const id = useOpaqueIdentifier();
-        return <Child appId={id} />;
-      }
-
-      const container = document.createElement('div');
-      document.body.appendChild(container);
-
-      // This is the wrong HTML string
-      container.innerHTML = '<span></span>';
-      ReactDOM.hydrateRoot(container, <App />);
-      expect(() => Scheduler.unstable_flushAll()).toErrorDev(
-        [
-          'Warning: An error occurred during hydration. The server HTML was replaced with client content in <div>.',
-        ],
-        {withoutStack: 1},
-      );
-    });
-
-    it('useOpaqueIdentifier warns when there is a hydration error and we are using ID as a string', async () => {
-      function Child({appId}) {
-        return <div aria-labelledby={String(appId)} />;
-      }
-      function App() {
-        const id = useOpaqueIdentifier();
-        return <Child appId={id} />;
-      }
-
-      const container = document.createElement('div');
-      document.body.appendChild(container);
-
-      // This is the wrong HTML string
-      container.innerHTML = '<span></span>';
-      ReactDOM.createRoot(container, {hydrate: true}).render(<App />);
-      expect(() => Scheduler.unstable_flushAll()).toErrorDev(
-        [
-          'Warning: The object passed back from useOpaqueIdentifier is meant to be passed through to attributes only. Do not read the value directly.',
-          'Warning: An error occurred during hydration. The server HTML was replaced with client content in <div>.',
-        ],
-        {withoutStack: 1},
-      );
-    });
-
-    it('useOpaqueIdentifier warns when there is a hydration error and we are using ID as a string', async () => {
-      function Child({appId}) {
-        return <div aria-labelledby={String(appId)} />;
-      }
-      function App() {
-        const id = useOpaqueIdentifier();
-        return <Child appId={id} />;
-      }
-
-      const container = document.createElement('div');
-      document.body.appendChild(container);
-
-      // This is the wrong HTML string
-      container.innerHTML = '<span></span>';
-      ReactDOM.createRoot(container, {hydrate: true}).render(<App />);
-      expect(() => Scheduler.unstable_flushAll()).toErrorDev(
-        [
-          'Warning: The object passed back from useOpaqueIdentifier is meant to be passed through to attributes only. Do not read the value directly.',
-          'Warning: An error occurred during hydration. The server HTML was replaced with client content in <div>.',
-        ],
-        {withoutStack: 1},
-      );
-    });
-
-    it('useOpaqueIdentifier warns if you try to use the result as a string in a child component', async () => {
-      function Child({appId}) {
-        return <div aria-labelledby={String(appId)} />;
-      }
-      function App() {
-        const id = useOpaqueIdentifier();
-        return <Child appId={id} />;
-      }
-
-      const container = document.createElement('div');
-      document.body.appendChild(container);
-
-      container.innerHTML = ReactDOMServer.renderToString(<App />);
-      ReactDOM.createRoot(container, {hydrate: true}).render(<App />);
-      expect(() => Scheduler.unstable_flushAll()).toErrorDev(
-        [
-          'Warning: The object passed back from useOpaqueIdentifier is meant to be passed through to attributes only. Do not read the value directly.',
-          'Warning: An error occurred during hydration. The server HTML was replaced with client content in <div>.',
-        ],
-        {withoutStack: 1},
-      );
-    });
-
-    it('useOpaqueIdentifier warns if you try to use the result as a string', async () => {
-      function App() {
-        const id = useOpaqueIdentifier();
-        return <div aria-labelledby={String(id)} />;
-      }
-
-      const container = document.createElement('div');
-      document.body.appendChild(container);
-
-      container.innerHTML = ReactDOMServer.renderToString(<App />);
-      ReactDOM.createRoot(container, {hydrate: true}).render(<App />);
-      expect(() => Scheduler.unstable_flushAll()).toErrorDev(
-        [
-          'Warning: The object passed back from useOpaqueIdentifier is meant to be passed through to attributes only. Do not read the value directly.',
-          'Warning: An error occurred during hydration. The server HTML was replaced with client content in <div>.',
-        ],
-        {withoutStack: 1},
-      );
-    });
-
-    it('useOpaqueIdentifier warns if you try to use the result as a string in a child component wrapped in a Suspense', async () => {
-      function Child({appId}) {
-        return <div aria-labelledby={String(appId)} />;
-      }
-      function App() {
-        const id = useOpaqueIdentifier();
-        return (
-          <React.Suspense fallback={null}>
-            <Child appId={id} />
-          </React.Suspense>
-        );
-      }
-
-      const container = document.createElement('div');
-      document.body.appendChild(container);
-
-      container.innerHTML = ReactDOMServer.renderToString(<App />);
-
-      ReactDOM.createRoot(container, {hydrate: true}).render(<App />);
-
-      if (gate(flags => flags.deferRenderPhaseUpdateToNextBatch)) {
-        expect(() => Scheduler.unstable_flushAll()).toErrorDev([
-          'The object passed back from useOpaqueIdentifier is meant to be passed through to attributes only. ' +
-            'Do not read the value directly.',
-        ]);
-      } else {
-        // This error isn't surfaced to the user; only the warning is.
-        // The error is just the mechanism that restarts the render.
-        expect(() =>
-          expect(() => Scheduler.unstable_flushAll()).toThrow(
-            'The object passed back from useOpaqueIdentifier is meant to be passed through to attributes only. ' +
-              'Do not read the value directly.',
-          ),
-        ).toErrorDev([
-          'The object passed back from useOpaqueIdentifier is meant to be passed through to attributes only. ' +
-            'Do not read the value directly.',
-        ]);
-      }
-    });
-
-    it('useOpaqueIdentifier warns if you try to add the result as a number in a child component wrapped in a Suspense', async () => {
-      function Child({appId}) {
-        return <div aria-labelledby={+appId} />;
-      }
-      function App() {
-        const [show] = useState(false);
-        const id = useOpaqueIdentifier();
-        return (
-          <React.Suspense fallback={null}>
-            {show && <div id={id} />}
-            <Child appId={id} />
-          </React.Suspense>
-        );
-      }
-
-      const container = document.createElement('div');
-      document.body.appendChild(container);
-
-      container.innerHTML = ReactDOMServer.renderToString(<App />);
-
-      ReactDOM.createRoot(container, {hydrate: true}).render(<App />);
-
-      if (gate(flags => flags.deferRenderPhaseUpdateToNextBatch)) {
-        expect(() => Scheduler.unstable_flushAll()).toErrorDev([
-          'The object passed back from useOpaqueIdentifier is meant to be passed through to attributes only. ' +
-            'Do not read the value directly.',
-        ]);
-      } else {
-        // This error isn't surfaced to the user; only the warning is.
-        // The error is just the mechanism that restarts the render.
-        expect(() =>
-          expect(() => Scheduler.unstable_flushAll()).toThrow(
-            'The object passed back from useOpaqueIdentifier is meant to be passed through to attributes only. ' +
-              'Do not read the value directly.',
-          ),
-        ).toErrorDev([
-          'The object passed back from useOpaqueIdentifier is meant to be passed through to attributes only. ' +
-            'Do not read the value directly.',
-        ]);
-      }
-    });
-
-    it('useOpaqueIdentifier with two opaque identifiers on the same page', () => {
-      let _setShow;
-
-      function App() {
-        const id1 = useOpaqueIdentifier();
-        const id2 = useOpaqueIdentifier();
-        const [show, setShow] = useState(true);
-        _setShow = setShow;
-
-        return (
-          <div>
-            <React.Suspense fallback={null}>
-              {show ? (
-                <span id={id1}>{'Child'}</span>
-              ) : (
-                <span id={id2}>{'Child'}</span>
-              )}
-            </React.Suspense>
-            <span aria-labelledby={id1}>{'test'}</span>
-          </div>
-        );
-      }
-
-      const container = document.createElement('div');
-      document.body.appendChild(container);
-
-      container.innerHTML = ReactDOMServer.renderToString(<App />);
-
-      const serverID = container
-        .getElementsByTagName('span')[0]
-        .getAttribute('id');
-      expect(serverID).not.toBeNull();
-      expect(
-        container
-          .getElementsByTagName('span')[1]
-          .getAttribute('aria-labelledby'),
-      ).toEqual(serverID);
-
-      ReactDOM.createRoot(container, {hydrate: true}).render(<App />);
-      jest.runAllTimers();
-      expect(Scheduler).toHaveYielded([]);
-      expect(Scheduler).toFlushAndYield([]);
-
-      act(() => {
-        _setShow(false);
-      });
-
-      expect(
-        container
-          .getElementsByTagName('span')[1]
-          .getAttribute('aria-labelledby'),
-      ).toEqual(serverID);
-      expect(
-        container.getElementsByTagName('span')[0].getAttribute('id'),
-      ).not.toEqual(serverID);
-      expect(
-        container.getElementsByTagName('span')[0].getAttribute('id'),
-      ).not.toBeNull();
-    });
-
-    it('useOpaqueIdentifier with multiple ids in nested components', async () => {
-      function DivWithId({id, children}) {
-        return <div id={id}>{children}</div>;
-      }
-
-      let setShowMore;
-      function App() {
-        const outerId = useOpaqueIdentifier();
-        const innerId = useOpaqueIdentifier();
-        const [showMore, _setShowMore] = useState(false);
-        setShowMore = _setShowMore;
-        return showMore ? (
-          <DivWithId id={outerId}>
-            <DivWithId id={innerId} />
-          </DivWithId>
-        ) : null;
-      }
-
-      const container = document.createElement('div');
-      container.innerHTML = ReactDOMServer.renderToString(<App />);
-
-      await act(async () => {
-        ReactDOM.hydrateRoot(container, <App />);
-      });
-
-      // Show additional content that wasn't part of the initial server-
-      // rendered repsonse.
-      await act(async () => {
-        setShowMore(true);
-      });
-      const [div1, div2] = container.getElementsByTagName('div');
-      expect(typeof div1.getAttribute('id')).toBe('string');
-      expect(typeof div2.getAttribute('id')).toBe('string');
-    });
-  });
-=======
->>>>>>> 327d5c48
 });