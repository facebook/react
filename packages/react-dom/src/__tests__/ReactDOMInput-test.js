--- conflicted
+++ resolved
@@ -474,14 +474,8 @@
     expect(node.value).toBe('0');
     expect(() =>
       ReactDOM.render(<input type="text" defaultValue="1" />, container),
-<<<<<<< HEAD
-    ).toWarnDev(
+    ).toErrorDev(
       'A component is changing a controlled input to be uncontrolled.',
-=======
-    ).toErrorDev(
-      'A component is changing a controlled input of type ' +
-        'text to be uncontrolled.',
->>>>>>> 2c1e5d2b
     );
     expect(node.value).toBe('0');
   });
@@ -858,14 +852,8 @@
         <input type="submit" value={undefined} onChange={emptyFunction} />,
         container,
       ),
-<<<<<<< HEAD
-    ).toWarnDev(
+    ).toErrorDev(
       'A component is changing a controlled input to be uncontrolled.',
-=======
-    ).toErrorDev(
-      'A component is changing a controlled input of type ' +
-        'submit to be uncontrolled.',
->>>>>>> 2c1e5d2b
     );
 
     const node = container.firstChild;
@@ -883,14 +871,8 @@
         <input type="reset" value={undefined} onChange={emptyFunction} />,
         container,
       ),
-<<<<<<< HEAD
-    ).toWarnDev(
+    ).toErrorDev(
       'A component is changing a controlled input to be uncontrolled.',
-=======
-    ).toErrorDev(
-      'A component is changing a controlled input of type ' +
-        'reset to be uncontrolled.',
->>>>>>> 2c1e5d2b
     );
 
     const node = container.firstChild;
@@ -1282,16 +1264,10 @@
       <input type="text" value="controlled" onChange={emptyFunction} />
     );
     ReactDOM.render(stub, container);
-<<<<<<< HEAD
-    expect(() => ReactDOM.render(<input type="text" />, container)).toWarnDev(
+    expect(() => ReactDOM.render(<input type="text" />, container)).toErrorDev(
       'Warning: A component is changing a controlled input to be uncontrolled. ' +
         'This is likely caused by the value changing from undefined to ' +
         'a defined value, which should not happen. ' +
-=======
-    expect(() => ReactDOM.render(<input type="text" />, container)).toErrorDev(
-      'Warning: A component is changing a controlled input of type text to be uncontrolled. ' +
-        'Input elements should not switch from controlled to uncontrolled (or vice versa). ' +
->>>>>>> 2c1e5d2b
         'Decide between using a controlled or uncontrolled input ' +
         'element for the lifetime of the component. More info: https://fb.me/react-controlled-components\n' +
         '    in input (at **)',
@@ -1327,16 +1303,10 @@
         <input type="text" defaultValue="uncontrolled" />,
         container,
       ),
-<<<<<<< HEAD
-    ).toWarnDev(
+    ).toErrorDev(
       'Warning: A component is changing a controlled input to be uncontrolled. ' +
         'This is likely caused by the value changing from undefined to ' +
         'a defined value, which should not happen. ' +
-=======
-    ).toErrorDev(
-      'Warning: A component is changing a controlled input of type text to be uncontrolled. ' +
-        'Input elements should not switch from controlled to uncontrolled (or vice versa). ' +
->>>>>>> 2c1e5d2b
         'Decide between using a controlled or uncontrolled input ' +
         'element for the lifetime of the component. More info: https://fb.me/react-controlled-components\n' +
         '    in input (at **)',
@@ -1348,16 +1318,10 @@
     ReactDOM.render(stub, container);
     expect(() =>
       ReactDOM.render(<input type="text" value="controlled" />, container),
-<<<<<<< HEAD
-    ).toWarnDev(
+    ).toErrorDev(
       'Warning: A component is changing an uncontrolled input to be controlled. ' +
         'This is likely caused by the value changing from a defined to ' +
         'undefined, which should not happen. ' +
-=======
-    ).toErrorDev(
-      'Warning: A component is changing an uncontrolled input of type text to be controlled. ' +
-        'Input elements should not switch from uncontrolled to controlled (or vice versa). ' +
->>>>>>> 2c1e5d2b
         'Decide between using a controlled or uncontrolled input ' +
         'element for the lifetime of the component. More info: https://fb.me/react-controlled-components\n' +
         '    in input (at **)',
@@ -1372,16 +1336,10 @@
     );
     expect(() =>
       ReactDOM.render(<input type="text" value="controlled" />, container),
-<<<<<<< HEAD
-    ).toWarnDev(
+    ).toErrorDev(
       'Warning: A component is changing an uncontrolled input to be controlled. ' +
         'This is likely caused by the value changing from a defined to ' +
         'undefined, which should not happen. ' +
-=======
-    ).toErrorDev(
-      'Warning: A component is changing an uncontrolled input of type text to be controlled. ' +
-        'Input elements should not switch from uncontrolled to controlled (or vice versa). ' +
->>>>>>> 2c1e5d2b
         'Decide between using a controlled or uncontrolled input ' +
         'element for the lifetime of the component. More info: https://fb.me/react-controlled-components\n' +
         '    in input (at **)',
@@ -1395,16 +1353,10 @@
     ReactDOM.render(stub, container);
     expect(() =>
       ReactDOM.render(<input type="checkbox" />, container),
-<<<<<<< HEAD
-    ).toWarnDev(
+    ).toErrorDev(
       'Warning: A component is changing a controlled input to be uncontrolled. ' +
         'This is likely caused by the value changing from undefined to ' +
         'a defined value, which should not happen. ' +
-=======
-    ).toErrorDev(
-      'Warning: A component is changing a controlled input of type checkbox to be uncontrolled. ' +
-        'Input elements should not switch from controlled to uncontrolled (or vice versa). ' +
->>>>>>> 2c1e5d2b
         'Decide between using a controlled or uncontrolled input ' +
         'element for the lifetime of the component. More info: https://fb.me/react-controlled-components\n' +
         '    in input (at **)',
@@ -1418,16 +1370,10 @@
     ReactDOM.render(stub, container);
     expect(() =>
       ReactDOM.render(<input type="checkbox" checked={null} />, container),
-<<<<<<< HEAD
-    ).toWarnDev(
+    ).toErrorDev(
       'Warning: A component is changing a controlled input to be uncontrolled. ' +
         'This is likely caused by the value changing from undefined to ' +
         'a defined value, which should not happen. ' +
-=======
-    ).toErrorDev(
-      'Warning: A component is changing a controlled input of type checkbox to be uncontrolled. ' +
-        'Input elements should not switch from controlled to uncontrolled (or vice versa). ' +
->>>>>>> 2c1e5d2b
         'Decide between using a controlled or uncontrolled input ' +
         'element for the lifetime of the component. More info: https://fb.me/react-controlled-components\n' +
         '    in input (at **)',
@@ -1444,16 +1390,10 @@
         <input type="checkbox" defaultChecked={true} />,
         container,
       ),
-<<<<<<< HEAD
-    ).toWarnDev(
+    ).toErrorDev(
       'Warning: A component is changing a controlled input to be uncontrolled. ' +
         'This is likely caused by the value changing from undefined to ' +
         'a defined value, which should not happen. ' +
-=======
-    ).toErrorDev(
-      'Warning: A component is changing a controlled input of type checkbox to be uncontrolled. ' +
-        'Input elements should not switch from controlled to uncontrolled (or vice versa). ' +
->>>>>>> 2c1e5d2b
         'Decide between using a controlled or uncontrolled input ' +
         'element for the lifetime of the component. More info: https://fb.me/react-controlled-components\n' +
         '    in input (at **)',
@@ -1465,16 +1405,10 @@
     ReactDOM.render(stub, container);
     expect(() =>
       ReactDOM.render(<input type="checkbox" checked={true} />, container),
-<<<<<<< HEAD
-    ).toWarnDev(
+    ).toErrorDev(
       'Warning: A component is changing an uncontrolled input to be controlled. ' +
         'This is likely caused by the value changing from a defined to ' +
         'undefined, which should not happen. ' +
-=======
-    ).toErrorDev(
-      'Warning: A component is changing an uncontrolled input of type checkbox to be controlled. ' +
-        'Input elements should not switch from uncontrolled to controlled (or vice versa). ' +
->>>>>>> 2c1e5d2b
         'Decide between using a controlled or uncontrolled input ' +
         'element for the lifetime of the component. More info: https://fb.me/react-controlled-components\n' +
         '    in input (at **)',
@@ -1486,16 +1420,10 @@
     ReactDOM.render(stub, container);
     expect(() =>
       ReactDOM.render(<input type="checkbox" checked={true} />, container),
-<<<<<<< HEAD
-    ).toWarnDev(
+    ).toErrorDev(
       'Warning: A component is changing an uncontrolled input to be controlled. ' +
         'This is likely caused by the value changing from a defined to ' +
         'undefined, which should not happen. ' +
-=======
-    ).toErrorDev(
-      'Warning: A component is changing an uncontrolled input of type checkbox to be controlled. ' +
-        'Input elements should not switch from uncontrolled to controlled (or vice versa). ' +
->>>>>>> 2c1e5d2b
         'Decide between using a controlled or uncontrolled input ' +
         'element for the lifetime of the component. More info: https://fb.me/react-controlled-components\n' +
         '    in input (at **)',
@@ -1505,16 +1433,10 @@
   it('should warn if controlled radio switches to uncontrolled (checked is undefined)', () => {
     const stub = <input type="radio" checked={true} onChange={emptyFunction} />;
     ReactDOM.render(stub, container);
-<<<<<<< HEAD
-    expect(() => ReactDOM.render(<input type="radio" />, container)).toWarnDev(
+    expect(() => ReactDOM.render(<input type="radio" />, container)).toErrorDev(
       'Warning: A component is changing a controlled input to be uncontrolled. ' +
         'This is likely caused by the value changing from undefined to ' +
         'a defined value, which should not happen. ' +
-=======
-    expect(() => ReactDOM.render(<input type="radio" />, container)).toErrorDev(
-      'Warning: A component is changing a controlled input of type radio to be uncontrolled. ' +
-        'Input elements should not switch from controlled to uncontrolled (or vice versa). ' +
->>>>>>> 2c1e5d2b
         'Decide between using a controlled or uncontrolled input ' +
         'element for the lifetime of the component. More info: https://fb.me/react-controlled-components\n' +
         '    in input (at **)',
@@ -1526,16 +1448,10 @@
     ReactDOM.render(stub, container);
     expect(() =>
       ReactDOM.render(<input type="radio" checked={null} />, container),
-<<<<<<< HEAD
-    ).toWarnDev(
+    ).toErrorDev(
       'Warning: A component is changing a controlled input to be uncontrolled. ' +
         'This is likely caused by the value changing from undefined to ' +
         'a defined value, which should not happen. ' +
-=======
-    ).toErrorDev(
-      'Warning: A component is changing a controlled input of type radio to be uncontrolled. ' +
-        'Input elements should not switch from controlled to uncontrolled (or vice versa). ' +
->>>>>>> 2c1e5d2b
         'Decide between using a controlled or uncontrolled input ' +
         'element for the lifetime of the component. More info: https://fb.me/react-controlled-components\n' +
         '    in input (at **)',
@@ -1547,16 +1463,10 @@
     ReactDOM.render(stub, container);
     expect(() =>
       ReactDOM.render(<input type="radio" defaultChecked={true} />, container),
-<<<<<<< HEAD
-    ).toWarnDev(
+    ).toErrorDev(
       'Warning: A component is changing a controlled input to be uncontrolled. ' +
         'This is likely caused by the value changing from undefined to ' +
         'a defined value, which should not happen. ' +
-=======
-    ).toErrorDev(
-      'Warning: A component is changing a controlled input of type radio to be uncontrolled. ' +
-        'Input elements should not switch from controlled to uncontrolled (or vice versa). ' +
->>>>>>> 2c1e5d2b
         'Decide between using a controlled or uncontrolled input ' +
         'element for the lifetime of the component. More info: https://fb.me/react-controlled-components\n' +
         '    in input (at **)',
@@ -1568,16 +1478,10 @@
     ReactDOM.render(stub, container);
     expect(() =>
       ReactDOM.render(<input type="radio" checked={true} />, container),
-<<<<<<< HEAD
-    ).toWarnDev(
+    ).toErrorDev(
       'Warning: A component is changing an uncontrolled input to be controlled. ' +
         'This is likely caused by the value changing from a defined to ' +
         'undefined, which should not happen. ' +
-=======
-    ).toErrorDev(
-      'Warning: A component is changing an uncontrolled input of type radio to be controlled. ' +
-        'Input elements should not switch from uncontrolled to controlled (or vice versa). ' +
->>>>>>> 2c1e5d2b
         'Decide between using a controlled or uncontrolled input ' +
         'element for the lifetime of the component. More info: https://fb.me/react-controlled-components\n' +
         '    in input (at **)',
@@ -1589,16 +1493,10 @@
     ReactDOM.render(stub, container);
     expect(() =>
       ReactDOM.render(<input type="radio" checked={true} />, container),
-<<<<<<< HEAD
-    ).toWarnDev(
+    ).toErrorDev(
       'Warning: A component is changing an uncontrolled input to be controlled. ' +
         'This is likely caused by the value changing from a defined to ' +
         'undefined, which should not happen. ' +
-=======
-    ).toErrorDev(
-      'Warning: A component is changing an uncontrolled input of type radio to be controlled. ' +
-        'Input elements should not switch from uncontrolled to controlled (or vice versa). ' +
->>>>>>> 2c1e5d2b
         'Decide between using a controlled or uncontrolled input ' +
         'element for the lifetime of the component. More info: https://fb.me/react-controlled-components\n' +
         '    in input (at **)',
@@ -1648,16 +1546,10 @@
     );
     expect(() =>
       ReactDOM.render(<input type="radio" value="value" />, container),
-<<<<<<< HEAD
-    ).toWarnDev(
+    ).toErrorDev(
       'Warning: A component is changing a controlled input to be uncontrolled. ' +
         'This is likely caused by the value changing from undefined to ' +
         'a defined value, which should not happen. ' +
-=======
-    ).toErrorDev(
-      'Warning: A component is changing a controlled input of type radio to be uncontrolled. ' +
-        'Input elements should not switch from controlled to uncontrolled (or vice versa). ' +
->>>>>>> 2c1e5d2b
         'Decide between using a controlled or uncontrolled input ' +
         'element for the lifetime of the component. More info: https://fb.me/react-controlled-components\n' +
         '    in input (at **)',
@@ -1937,14 +1829,8 @@
     }
 
     it('reverts the value attribute to the initial value', () => {
-<<<<<<< HEAD
-      expect(renderInputWithStringThenWithUndefined).toWarnDev(
+      expect(renderInputWithStringThenWithUndefined).toErrorDev(
         'A component is changing a controlled input to be uncontrolled.',
-=======
-      expect(renderInputWithStringThenWithUndefined).toErrorDev(
-        'Input elements should not switch from controlled to ' +
-          'uncontrolled (or vice versa).',
->>>>>>> 2c1e5d2b
       );
       if (disableInputAttributeSyncing) {
         expect(input.getAttribute('value')).toBe(null);
@@ -1954,14 +1840,8 @@
     });
 
     it('preserves the value property', () => {
-<<<<<<< HEAD
-      expect(renderInputWithStringThenWithUndefined).toWarnDev(
+      expect(renderInputWithStringThenWithUndefined).toErrorDev(
         'A component is changing a controlled input to be uncontrolled.',
-=======
-      expect(renderInputWithStringThenWithUndefined).toErrorDev(
-        'Input elements should not switch from controlled to ' +
-          'uncontrolled (or vice versa).',
->>>>>>> 2c1e5d2b
       );
       expect(input.value).toBe('latest');
     });
