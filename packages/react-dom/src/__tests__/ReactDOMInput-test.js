/**
 * Copyright (c) Meta Platforms, Inc. and affiliates.
 *
 * This source code is licensed under the MIT license found in the
 * LICENSE file in the root directory of this source tree.
 *
 * @emails react-core
 */

'use strict';

// Set by `yarn test-fire`.
const {disableInputAttributeSyncing} = require('shared/ReactFeatureFlags');

function emptyFunction() {}

describe('ReactDOMInput', () => {
  let React;
  let ReactDOM;
  let ReactDOMServer;
  let setUntrackedValue;
  let setUntrackedChecked;
  let container;

  function dispatchEventOnNode(node, type) {
    node.dispatchEvent(new Event(type, {bubbles: true, cancelable: true}));
  }

  beforeEach(() => {
    jest.resetModules();

    setUntrackedValue = Object.getOwnPropertyDescriptor(
      HTMLInputElement.prototype,
      'value',
    ).set;
    setUntrackedChecked = Object.getOwnPropertyDescriptor(
      HTMLInputElement.prototype,
      'checked',
    ).set;

    React = require('react');
    ReactDOM = require('react-dom');
    ReactDOMServer = require('react-dom/server');

    container = document.createElement('div');
    document.body.appendChild(container);
  });

  afterEach(() => {
    document.body.removeChild(container);
    jest.restoreAllMocks();
  });

  it('should warn for controlled value of 0 with missing onChange', () => {
    expect(() => {
      ReactDOM.render(<input type="text" value={0} />, container);
    }).toErrorDev(
      'Warning: You provided a `value` prop to a form field without an `onChange` handler.',
    );
  });

  it('should warn for controlled value of "" with missing onChange', () => {
    expect(() => {
      ReactDOM.render(<input type="text" value="" />, container);
    }).toErrorDev(
      'Warning: You provided a `value` prop to a form field without an `onChange` handler.',
    );
  });

  it('should warn for controlled value of "0" with missing onChange', () => {
    expect(() => {
      ReactDOM.render(<input type="text" value="0" />, container);
    }).toErrorDev(
      'Warning: You provided a `value` prop to a form field without an `onChange` handler.',
    );
  });

  it('should warn for controlled value of false with missing onChange', () => {
    expect(() =>
      ReactDOM.render(<input type="checkbox" checked={false} />, container),
    ).toErrorDev(
      'Warning: You provided a `checked` prop to a form field without an `onChange` handler.',
    );
  });

  it('should warn with checked and no onChange handler with readOnly specified', () => {
    ReactDOM.render(
      <input type="checkbox" checked={false} readOnly={true} />,
      container,
    );
    ReactDOM.unmountComponentAtNode(container);

    expect(() =>
      ReactDOM.render(
        <input type="checkbox" checked={false} readOnly={false} />,
        container,
      ),
    ).toErrorDev(
      'Warning: You provided a `checked` prop to a form field without an `onChange` handler. ' +
        'This will render a read-only field. If the field should be mutable use `defaultChecked`. ' +
        'Otherwise, set either `onChange` or `readOnly`.',
    );
  });

  it('should not warn about missing onChange in uncontrolled inputs', () => {
    ReactDOM.render(<input />, container);
    ReactDOM.unmountComponentAtNode(container);
    ReactDOM.render(<input value={undefined} />, container);
    ReactDOM.unmountComponentAtNode(container);
    ReactDOM.render(<input type="text" />, container);
    ReactDOM.unmountComponentAtNode(container);
    ReactDOM.render(<input type="text" value={undefined} />, container);
    ReactDOM.unmountComponentAtNode(container);
    ReactDOM.render(<input type="checkbox" />, container);
    ReactDOM.unmountComponentAtNode(container);
    ReactDOM.render(<input type="checkbox" checked={undefined} />, container);
  });

  it('should not warn with value and onInput handler', () => {
    ReactDOM.render(<input value="..." onInput={() => {}} />, container);
  });

  it('should properly control a value even if no event listener exists', () => {
    let node;

    expect(() => {
      node = ReactDOM.render(<input type="text" value="lion" />, container);
    }).toErrorDev(
      'Warning: You provided a `value` prop to a form field without an `onChange` handler.',
    );

    setUntrackedValue.call(node, 'giraffe');

    // This must use the native event dispatching. If we simulate, we will
    // bypass the lazy event attachment system so we won't actually test this.
    dispatchEventOnNode(node, 'input');

    expect(node.value).toBe('lion');
  });

  it('should control a value in reentrant events', () => {
    class ControlledInputs extends React.Component {
      state = {value: 'lion'};
      a = null;
      b = null;
      switchedFocus = false;
      change(newValue) {
        this.setState({value: newValue});
        // Calling focus here will blur the text box which causes a native
        // change event. Ideally we shouldn't have to fire this ourselves.
        // Don't remove unless you've verified the fix in #8240 is still covered.
        dispatchEventOnNode(this.a, 'input');
        this.b.focus();
      }
      blur(currentValue) {
        this.switchedFocus = true;
        // currentValue should be 'giraffe' here because we should not have
        // restored it on the target yet.
        this.setState({value: currentValue});
      }
      render() {
        return (
          <div>
            <input
              type="text"
              ref={n => (this.a = n)}
              value={this.state.value}
              onChange={e => this.change(e.target.value)}
              onBlur={e => this.blur(e.target.value)}
            />
            <input type="text" ref={n => (this.b = n)} />
          </div>
        );
      }
    }

    const instance = ReactDOM.render(<ControlledInputs />, container);

    // Focus the field so we can later blur it.
    // Don't remove unless you've verified the fix in #8240 is still covered.
    instance.a.focus();
    setUntrackedValue.call(instance.a, 'giraffe');
    // This must use the native event dispatching. If we simulate, we will
    // bypass the lazy event attachment system so we won't actually test this.
    dispatchEventOnNode(instance.a, 'input');
    dispatchEventOnNode(instance.a, 'blur');
    dispatchEventOnNode(instance.a, 'focusout');

    expect(instance.a.value).toBe('giraffe');
    expect(instance.switchedFocus).toBe(true);
  });

  it('should control values in reentrant events with different targets', () => {
    class ControlledInputs extends React.Component {
      state = {value: 'lion'};
      a = null;
      b = null;
      change(newValue) {
        // This click will change the checkbox's value to false. Then it will
        // invoke an inner change event. When we finally, flush, we need to
        // reset the checkbox's value to true since that is its controlled
        // value.
        this.b.click();
      }
      render() {
        return (
          <div>
            <input
              type="text"
              ref={n => (this.a = n)}
              value="lion"
              onChange={e => this.change(e.target.value)}
            />
            <input
              type="checkbox"
              ref={n => (this.b = n)}
              checked={true}
              onChange={() => {}}
            />
          </div>
        );
      }
    }

    const instance = ReactDOM.render(<ControlledInputs />, container);

    setUntrackedValue.call(instance.a, 'giraffe');
    // This must use the native event dispatching. If we simulate, we will
    // bypass the lazy event attachment system so we won't actually test this.
    dispatchEventOnNode(instance.a, 'input');

    expect(instance.a.value).toBe('lion');
    expect(instance.b.checked).toBe(true);
  });

  describe('switching text inputs between numeric and string numbers', () => {
    it('does change the number 2 to "2.0" with no change handler', () => {
      const stub = <input type="text" value={2} onChange={jest.fn()} />;
      const node = ReactDOM.render(stub, container);

      setUntrackedValue.call(node, '2.0');
      dispatchEventOnNode(node, 'input');

      expect(node.value).toBe('2');
      if (disableInputAttributeSyncing) {
        expect(node.hasAttribute('value')).toBe(false);
      } else {
        expect(node.getAttribute('value')).toBe('2');
      }
    });

    it('does change the string "2" to "2.0" with no change handler', () => {
      const stub = <input type="text" value={'2'} onChange={jest.fn()} />;
      const node = ReactDOM.render(stub, container);

      setUntrackedValue.call(node, '2.0');
      dispatchEventOnNode(node, 'input');

      expect(node.value).toBe('2');
      if (disableInputAttributeSyncing) {
        expect(node.hasAttribute('value')).toBe(false);
      } else {
        expect(node.getAttribute('value')).toBe('2');
      }
    });

    it('changes the number 2 to "2.0" using a change handler', () => {
      class Stub extends React.Component {
        state = {
          value: 2,
        };
        onChange = event => {
          this.setState({value: event.target.value});
        };
        render() {
          const {value} = this.state;

          return <input type="text" value={value} onChange={this.onChange} />;
        }
      }

      const stub = ReactDOM.render(<Stub />, container);
      const node = ReactDOM.findDOMNode(stub);

      setUntrackedValue.call(node, '2.0');
      dispatchEventOnNode(node, 'input');

      expect(node.value).toBe('2.0');
      if (disableInputAttributeSyncing) {
        expect(node.hasAttribute('value')).toBe(false);
      } else {
        expect(node.getAttribute('value')).toBe('2.0');
      }
    });
  });

  it('does change the string ".98" to "0.98" with no change handler', () => {
    class Stub extends React.Component {
      state = {
        value: '.98',
      };
      render() {
        return <input type="number" value={this.state.value} />;
      }
    }

    let stub;
    expect(() => {
      stub = ReactDOM.render(<Stub />, container);
    }).toErrorDev(
      'You provided a `value` prop to a form field ' +
        'without an `onChange` handler.',
    );
    const node = ReactDOM.findDOMNode(stub);
    stub.setState({value: '0.98'});

    expect(node.value).toEqual('0.98');
  });

  it('performs a state change from "" to 0', () => {
    class Stub extends React.Component {
      state = {
        value: '',
      };
      render() {
        return <input type="number" value={this.state.value} readOnly={true} />;
      }
    }

    const stub = ReactDOM.render(<Stub />, container);
    const node = ReactDOM.findDOMNode(stub);
    stub.setState({value: 0});

    expect(node.value).toEqual('0');
  });

  it('updates the value on radio buttons from "" to 0', function () {
    ReactDOM.render(
      <input type="radio" value="" onChange={function () {}} />,
      container,
    );
    ReactDOM.render(
      <input type="radio" value={0} onChange={function () {}} />,
      container,
    );
    expect(container.firstChild.value).toBe('0');
    expect(container.firstChild.getAttribute('value')).toBe('0');
  });

  it('updates the value on checkboxes from "" to 0', function () {
    ReactDOM.render(
      <input type="checkbox" value="" onChange={function () {}} />,
      container,
    );
    ReactDOM.render(
      <input type="checkbox" value={0} onChange={function () {}} />,
      container,
    );
    expect(container.firstChild.value).toBe('0');
    expect(container.firstChild.getAttribute('value')).toBe('0');
  });

  it('distinguishes precision for extra zeroes in string number values', () => {
    class Stub extends React.Component {
      state = {
        value: '3.0000',
      };
      render() {
        return <input type="number" value={this.state.value} />;
      }
    }

    let stub;

    expect(() => {
      stub = ReactDOM.render(<Stub />, container);
    }).toErrorDev(
      'You provided a `value` prop to a form field ' +
        'without an `onChange` handler.',
    );
    const node = ReactDOM.findDOMNode(stub);
    stub.setState({value: '3'});

    expect(node.value).toEqual('3');
  });

  it('should display `defaultValue` of number 0', () => {
    const stub = <input type="text" defaultValue={0} />;
    const node = ReactDOM.render(stub, container);

    expect(node.getAttribute('value')).toBe('0');
    expect(node.value).toBe('0');
  });

  it('only assigns defaultValue if it changes', () => {
    class Test extends React.Component {
      render() {
        return <input defaultValue="0" />;
      }
    }

    const component = ReactDOM.render(<Test />, container);
    const node = ReactDOM.findDOMNode(component);

    Object.defineProperty(node, 'defaultValue', {
      get() {
        return '0';
      },
      set(value) {
        throw new Error(
          `defaultValue was assigned ${value}, but it did not change!`,
        );
      },
    });

    component.forceUpdate();
  });

  it('should display "true" for `defaultValue` of `true`', () => {
    const stub = <input type="text" defaultValue={true} />;
    const node = ReactDOM.render(stub, container);

    expect(node.value).toBe('true');
  });

  it('should display "false" for `defaultValue` of `false`', () => {
    const stub = <input type="text" defaultValue={false} />;
    const node = ReactDOM.render(stub, container);

    expect(node.value).toBe('false');
  });

  it('should update `defaultValue` for uncontrolled input', () => {
    const node = ReactDOM.render(
      <input type="text" defaultValue="0" />,
      container,
    );

    expect(node.value).toBe('0');
    expect(node.defaultValue).toBe('0');

    ReactDOM.render(<input type="text" defaultValue="1" />, container);

    if (disableInputAttributeSyncing) {
      expect(node.value).toBe('1');
      expect(node.defaultValue).toBe('1');
    } else {
      expect(node.value).toBe('0');
      expect(node.defaultValue).toBe('1');
    }
  });

  it('should update `defaultValue` for uncontrolled date/time input', () => {
    const node = ReactDOM.render(
      <input type="date" defaultValue="1980-01-01" />,
      container,
    );

    expect(node.value).toBe('1980-01-01');
    expect(node.defaultValue).toBe('1980-01-01');

    ReactDOM.render(<input type="date" defaultValue="2000-01-01" />, container);

    if (disableInputAttributeSyncing) {
      expect(node.value).toBe('2000-01-01');
      expect(node.defaultValue).toBe('2000-01-01');
    } else {
      expect(node.value).toBe('1980-01-01');
      expect(node.defaultValue).toBe('2000-01-01');
    }

    ReactDOM.render(<input type="date" />, container);
  });

  it('should take `defaultValue` when changing to uncontrolled input', () => {
    const node = ReactDOM.render(
      <input type="text" value="0" readOnly={true} />,
      container,
    );
    expect(node.value).toBe('0');
    expect(() =>
      ReactDOM.render(<input type="text" defaultValue="1" />, container),
    ).toErrorDev(
      'A component is changing a controlled input to be uncontrolled.',
    );
    expect(node.value).toBe('0');
  });

  it('should render defaultValue for SSR', () => {
    const markup = ReactDOMServer.renderToString(
      <input type="text" defaultValue="1" />,
    );
    const div = document.createElement('div');
    div.innerHTML = markup;
    expect(div.firstChild.getAttribute('value')).toBe('1');
    expect(div.firstChild.getAttribute('defaultValue')).toBe(null);
  });

  it('should render value for SSR', () => {
    const element = <input type="text" value="1" onChange={() => {}} />;
    const markup = ReactDOMServer.renderToString(element);
    const div = document.createElement('div');
    div.innerHTML = markup;
    expect(div.firstChild.getAttribute('value')).toBe('1');
    expect(div.firstChild.getAttribute('defaultValue')).toBe(null);
  });

  it('should render name attribute if it is supplied', () => {
    const node = ReactDOM.render(<input type="text" name="name" />, container);
    expect(node.name).toBe('name');
    expect(container.firstChild.getAttribute('name')).toBe('name');
  });

  it('should render name attribute if it is supplied for SSR', () => {
    const element = <input type="text" name="name" />;
    const markup = ReactDOMServer.renderToString(element);
    const div = document.createElement('div');
    div.innerHTML = markup;
    expect(div.firstChild.getAttribute('name')).toBe('name');
  });

  it('should not render name attribute if it is not supplied', () => {
    ReactDOM.render(<input type="text" />, container);
    expect(container.firstChild.getAttribute('name')).toBe(null);
  });

  it('should not render name attribute if it is not supplied for SSR', () => {
    const element = <input type="text" />;
    const markup = ReactDOMServer.renderToString(element);
    const div = document.createElement('div');
    div.innerHTML = markup;
    expect(div.firstChild.getAttribute('name')).toBe(null);
  });

  it('should display "foobar" for `defaultValue` of `objToString`', () => {
    const objToString = {
      toString: function () {
        return 'foobar';
      },
    };

    const stub = <input type="text" defaultValue={objToString} />;
    const node = ReactDOM.render(stub, container);

    expect(node.value).toBe('foobar');
  });

  it('should throw for date inputs if `defaultValue` is an object where valueOf() throws', () => {
    class TemporalLike {
      valueOf() {
        // Throwing here is the behavior of ECMAScript "Temporal" date/time API.
        // See https://tc39.es/proposal-temporal/docs/plaindate.html#valueOf
        throw new TypeError('prod message');
      }
      toString() {
        return '2020-01-01';
      }
    }
    const test = () =>
      ReactDOM.render(
        <input defaultValue={new TemporalLike()} type="date" />,
        container,
      );
    expect(() =>
      expect(test).toThrowError(new TypeError('prod message')),
    ).toErrorDev(
      'Form field values (value, checked, defaultValue, or defaultChecked props) must be ' +
        'strings, not TemporalLike. This value must be coerced to a string before before using it here.',
    );
  });

  it('should throw for text inputs if `defaultValue` is an object where valueOf() throws', () => {
    class TemporalLike {
      valueOf() {
        // Throwing here is the behavior of ECMAScript "Temporal" date/time API.
        // See https://tc39.es/proposal-temporal/docs/plaindate.html#valueOf
        throw new TypeError('prod message');
      }
      toString() {
        return '2020-01-01';
      }
    }
    const test = () =>
      ReactDOM.render(
        <input defaultValue={new TemporalLike()} type="text" />,
        container,
      );
    expect(() =>
      expect(test).toThrowError(new TypeError('prod message')),
    ).toErrorDev(
      'Form field values (value, checked, defaultValue, or defaultChecked props) must be ' +
        'strings, not TemporalLike. This value must be coerced to a string before before using it here.',
    );
  });

  it('should throw for date inputs if `value` is an object where valueOf() throws', () => {
    class TemporalLike {
      valueOf() {
        // Throwing here is the behavior of ECMAScript "Temporal" date/time API.
        // See https://tc39.es/proposal-temporal/docs/plaindate.html#valueOf
        throw new TypeError('prod message');
      }
      toString() {
        return '2020-01-01';
      }
    }
    const test = () =>
      ReactDOM.render(
        <input value={new TemporalLike()} type="date" onChange={() => {}} />,
        container,
      );
    expect(() =>
      expect(test).toThrowError(new TypeError('prod message')),
    ).toErrorDev(
      'Form field values (value, checked, defaultValue, or defaultChecked props) must be ' +
        'strings, not TemporalLike. This value must be coerced to a string before before using it here.',
    );
  });

  it('should throw for text inputs if `value` is an object where valueOf() throws', () => {
    class TemporalLike {
      valueOf() {
        // Throwing here is the behavior of ECMAScript "Temporal" date/time API.
        // See https://tc39.es/proposal-temporal/docs/plaindate.html#valueOf
        throw new TypeError('prod message');
      }
      toString() {
        return '2020-01-01';
      }
    }
    const test = () =>
      ReactDOM.render(
        <input value={new TemporalLike()} type="text" onChange={() => {}} />,
        container,
      );
    expect(() =>
      expect(test).toThrowError(new TypeError('prod message')),
    ).toErrorDev(
      'Form field values (value, checked, defaultValue, or defaultChecked props) must be ' +
        'strings, not TemporalLike. This value must be coerced to a string before before using it here.',
    );
  });

  it('should display `value` of number 0', () => {
    const stub = <input type="text" value={0} onChange={emptyFunction} />;
    const node = ReactDOM.render(stub, container);

    expect(node.value).toBe('0');
  });

  it('should allow setting `value` to `true`', () => {
    let stub = <input type="text" value="yolo" onChange={emptyFunction} />;
    const node = ReactDOM.render(stub, container);

    expect(node.value).toBe('yolo');

    stub = ReactDOM.render(
      <input type="text" value={true} onChange={emptyFunction} />,
      container,
    );
    expect(node.value).toEqual('true');
  });

  it('should allow setting `value` to `false`', () => {
    let stub = <input type="text" value="yolo" onChange={emptyFunction} />;
    const node = ReactDOM.render(stub, container);

    expect(node.value).toBe('yolo');

    stub = ReactDOM.render(
      <input type="text" value={false} onChange={emptyFunction} />,
      container,
    );
    expect(node.value).toEqual('false');
  });

  it('should allow setting `value` to `objToString`', () => {
    let stub = <input type="text" value="foo" onChange={emptyFunction} />;
    const node = ReactDOM.render(stub, container);

    expect(node.value).toBe('foo');

    const objToString = {
      toString: function () {
        return 'foobar';
      },
    };
    stub = ReactDOM.render(
      <input type="text" value={objToString} onChange={emptyFunction} />,
      container,
    );
    expect(node.value).toEqual('foobar');
  });

  it('should not incur unnecessary DOM mutations', () => {
    ReactDOM.render(<input value="a" onChange={() => {}} />, container);

    const node = container.firstChild;
    let nodeValue = 'a';
    const nodeValueSetter = jest.fn();
    Object.defineProperty(node, 'value', {
      get: function () {
        return nodeValue;
      },
      set: nodeValueSetter.mockImplementation(function (newValue) {
        nodeValue = newValue;
      }),
    });

    ReactDOM.render(<input value="a" onChange={() => {}} />, container);
    expect(nodeValueSetter).toHaveBeenCalledTimes(0);

    ReactDOM.render(<input value="b" onChange={() => {}} />, container);
    expect(nodeValueSetter).toHaveBeenCalledTimes(1);
  });

  it('should not incur unnecessary DOM mutations for numeric type conversion', () => {
    ReactDOM.render(<input value="0" onChange={() => {}} />, container);

    const node = container.firstChild;
    let nodeValue = '0';
    const nodeValueSetter = jest.fn();
    Object.defineProperty(node, 'value', {
      get: function () {
        return nodeValue;
      },
      set: nodeValueSetter.mockImplementation(function (newValue) {
        nodeValue = newValue;
      }),
    });

    ReactDOM.render(<input value={0} onChange={() => {}} />, container);
    expect(nodeValueSetter).toHaveBeenCalledTimes(0);
  });

  it('should not incur unnecessary DOM mutations for the boolean type conversion', () => {
    ReactDOM.render(<input value="true" onChange={() => {}} />, container);

    const node = container.firstChild;
    let nodeValue = 'true';
    const nodeValueSetter = jest.fn();
    Object.defineProperty(node, 'value', {
      get: function () {
        return nodeValue;
      },
      set: nodeValueSetter.mockImplementation(function (newValue) {
        nodeValue = newValue;
      }),
    });

    ReactDOM.render(<input value={true} onChange={() => {}} />, container);
    expect(nodeValueSetter).toHaveBeenCalledTimes(0);
  });

  it('should properly control a value of number `0`', () => {
    const stub = <input type="text" value={0} onChange={emptyFunction} />;
    const node = ReactDOM.render(stub, container);

    setUntrackedValue.call(node, 'giraffe');
    dispatchEventOnNode(node, 'input');
    expect(node.value).toBe('0');
  });

  it('should properly control 0.0 for a text input', () => {
    const stub = <input type="text" value={0} onChange={emptyFunction} />;
    const node = ReactDOM.render(stub, container);

    setUntrackedValue.call(node, '0.0');
    dispatchEventOnNode(node, 'input');
    expect(node.value).toBe('0');
  });

  it('should properly control 0.0 for a number input', () => {
    const stub = <input type="number" value={0} onChange={emptyFunction} />;
    const node = ReactDOM.render(stub, container);

    setUntrackedValue.call(node, '0.0');
    dispatchEventOnNode(node, 'input');

    if (disableInputAttributeSyncing) {
      expect(node.value).toBe('0.0');
      expect(node.hasAttribute('value')).toBe(false);
    } else {
      dispatchEventOnNode(node, 'blur');
      dispatchEventOnNode(node, 'focusout');

      expect(node.value).toBe('0.0');
      expect(node.getAttribute('value')).toBe('0.0');
    }
  });

  it('should properly transition from an empty value to 0', function () {
    ReactDOM.render(
      <input type="text" value="" onChange={emptyFunction} />,
      container,
    );
    ReactDOM.render(
      <input type="text" value={0} onChange={emptyFunction} />,
      container,
    );

    const node = container.firstChild;
    expect(node.value).toBe('0');

    if (disableInputAttributeSyncing) {
      expect(node.hasAttribute('value')).toBe(false);
    } else {
      expect(node.defaultValue).toBe('0');
    }
  });

  it('should properly transition from 0 to an empty value', function () {
    ReactDOM.render(
      <input type="text" value={0} onChange={emptyFunction} />,
      container,
    );
    ReactDOM.render(
      <input type="text" value="" onChange={emptyFunction} />,
      container,
    );

    const node = container.firstChild;

    expect(node.value).toBe('');
    expect(node.defaultValue).toBe('');
  });

  it('should properly transition a text input from 0 to an empty 0.0', function () {
    ReactDOM.render(
      <input type="text" value={0} onChange={emptyFunction} />,
      container,
    );
    ReactDOM.render(
      <input type="text" value="0.0" onChange={emptyFunction} />,
      container,
    );

    const node = container.firstChild;

    expect(node.value).toBe('0.0');
    if (disableInputAttributeSyncing) {
      expect(node.hasAttribute('value')).toBe(false);
    } else {
      expect(node.defaultValue).toBe('0.0');
    }
  });

  it('should properly transition a number input from "" to 0', function () {
    ReactDOM.render(
      <input type="number" value="" onChange={emptyFunction} />,
      container,
    );
    ReactDOM.render(
      <input type="number" value={0} onChange={emptyFunction} />,
      container,
    );

    const node = container.firstChild;

    expect(node.value).toBe('0');
    if (disableInputAttributeSyncing) {
      expect(node.hasAttribute('value')).toBe(false);
    } else {
      expect(node.defaultValue).toBe('0');
    }
  });

  it('should properly transition a number input from "" to "0"', function () {
    ReactDOM.render(
      <input type="number" value="" onChange={emptyFunction} />,
      container,
    );
    ReactDOM.render(
      <input type="number" value="0" onChange={emptyFunction} />,
      container,
    );

    const node = container.firstChild;

    expect(node.value).toBe('0');
    if (disableInputAttributeSyncing) {
      expect(node.hasAttribute('value')).toBe(false);
    } else {
      expect(node.defaultValue).toBe('0');
    }
  });

  it('should have the correct target value', () => {
    let handled = false;
    const handler = function (event) {
      expect(event.target.nodeName).toBe('INPUT');
      handled = true;
    };
    const stub = <input type="text" value={0} onChange={handler} />;
    const node = ReactDOM.render(stub, container);

    setUntrackedValue.call(node, 'giraffe');

    dispatchEventOnNode(node, 'input');

    expect(handled).toBe(true);
  });

  it('should restore uncontrolled inputs to last defaultValue upon reset', () => {
    const inputRef = React.createRef();
    ReactDOM.render(
      <form>
        <input defaultValue="default1" ref={inputRef} />
        <input type="reset" />
      </form>,
      container,
    );
    expect(inputRef.current.value).toBe('default1');

    setUntrackedValue.call(inputRef.current, 'changed');
    dispatchEventOnNode(inputRef.current, 'input');
    expect(inputRef.current.value).toBe('changed');

    ReactDOM.render(
      <form>
        <input defaultValue="default2" ref={inputRef} />
        <input type="reset" />
      </form>,
      container,
    );
    expect(inputRef.current.value).toBe('changed');

    container.firstChild.reset();
    // Note: I don't know if we want to always support this.
    // But it's current behavior so worth being intentional if we break it.
    // https://github.com/facebook/react/issues/4618
    expect(inputRef.current.value).toBe('default2');
  });

  it('should not set a value for submit buttons unnecessarily', () => {
    const stub = <input type="submit" />;
    ReactDOM.render(stub, container);
    const node = container.firstChild;

    // The value shouldn't be '', or else the button will have no text; it
    // should have the default "Submit" or "Submit Query" label. Most browsers
    // report this as not having a `value` attribute at all; IE reports it as
    // the actual label that the user sees.
    expect(node.hasAttribute('value')).toBe(false);
  });

  it('should remove the value attribute on submit inputs when value is updated to undefined', () => {
    const stub = <input type="submit" value="foo" onChange={emptyFunction} />;
    ReactDOM.render(stub, container);

    // Not really relevant to this particular test, but changing to undefined
    // should nonetheless trigger a warning
    expect(() =>
      ReactDOM.render(
        <input type="submit" value={undefined} onChange={emptyFunction} />,
        container,
      ),
    ).toErrorDev(
      'A component is changing a controlled input to be uncontrolled.',
    );

    const node = container.firstChild;
    expect(node.getAttribute('value')).toBe(null);
  });

  it('should remove the value attribute on reset inputs when value is updated to undefined', () => {
    const stub = <input type="reset" value="foo" onChange={emptyFunction} />;
    ReactDOM.render(stub, container);

    // Not really relevant to this particular test, but changing to undefined
    // should nonetheless trigger a warning
    expect(() =>
      ReactDOM.render(
        <input type="reset" value={undefined} onChange={emptyFunction} />,
        container,
      ),
    ).toErrorDev(
      'A component is changing a controlled input to be uncontrolled.',
    );

    const node = container.firstChild;
    expect(node.getAttribute('value')).toBe(null);
  });

  it('should set a value on a submit input', () => {
    const stub = <input type="submit" value="banana" />;
    ReactDOM.render(stub, container);
    const node = container.firstChild;

    expect(node.getAttribute('value')).toBe('banana');
  });

  it('should not set an undefined value on a submit input', () => {
    const stub = <input type="submit" value={undefined} />;
    ReactDOM.render(stub, container);
    const node = container.firstChild;

    // Note: it shouldn't be an empty string
    // because that would erase the "submit" label.
    expect(node.getAttribute('value')).toBe(null);

    ReactDOM.render(stub, container);
    expect(node.getAttribute('value')).toBe(null);
  });

  it('should not set an undefined value on a reset input', () => {
    const stub = <input type="reset" value={undefined} />;
    ReactDOM.render(stub, container);
    const node = container.firstChild;

    // Note: it shouldn't be an empty string
    // because that would erase the "reset" label.
    expect(node.getAttribute('value')).toBe(null);

    ReactDOM.render(stub, container);
    expect(node.getAttribute('value')).toBe(null);
  });

  it('should not set a null value on a submit input', () => {
    const stub = <input type="submit" value={null} />;
    expect(() => {
      ReactDOM.render(stub, container);
    }).toErrorDev('`value` prop on `input` should not be null');
    const node = container.firstChild;

    // Note: it shouldn't be an empty string
    // because that would erase the "submit" label.
    expect(node.getAttribute('value')).toBe(null);

    ReactDOM.render(stub, container);
    expect(node.getAttribute('value')).toBe(null);
  });

  it('should not set a null value on a reset input', () => {
    const stub = <input type="reset" value={null} />;
    expect(() => {
      ReactDOM.render(stub, container);
    }).toErrorDev('`value` prop on `input` should not be null');
    const node = container.firstChild;

    // Note: it shouldn't be an empty string
    // because that would erase the "reset" label.
    expect(node.getAttribute('value')).toBe(null);

    ReactDOM.render(stub, container);
    expect(node.getAttribute('value')).toBe(null);
  });

  it('should set a value on a reset input', () => {
    const stub = <input type="reset" value="banana" />;
    ReactDOM.render(stub, container);
    const node = container.firstChild;

    expect(node.getAttribute('value')).toBe('banana');
  });

  it('should set an empty string value on a submit input', () => {
    const stub = <input type="submit" value="" />;
    ReactDOM.render(stub, container);
    const node = container.firstChild;

    expect(node.getAttribute('value')).toBe('');
  });

  it('should set an empty string value on a reset input', () => {
    const stub = <input type="reset" value="" />;
    ReactDOM.render(stub, container);
    const node = container.firstChild;

    expect(node.getAttribute('value')).toBe('');
  });

  it('should control radio buttons', () => {
    class RadioGroup extends React.Component {
      aRef = React.createRef();
      bRef = React.createRef();
      cRef = React.createRef();

      render() {
        return (
          <div>
            <input
              ref={this.aRef}
              type="radio"
              name="fruit"
              checked={true}
              onChange={emptyFunction}
            />
            A
            <input
              ref={this.bRef}
              type="radio"
              name="fruit"
              onChange={emptyFunction}
            />
            B
            <form>
              <input
                ref={this.cRef}
                type="radio"
                name="fruit"
                defaultChecked={true}
                onChange={emptyFunction}
              />
            </form>
          </div>
        );
      }
    }

    const stub = ReactDOM.render(<RadioGroup />, container);
    const aNode = stub.aRef.current;
    const bNode = stub.bRef.current;
    const cNode = stub.cRef.current;

    expect(aNode.checked).toBe(true);
    expect(bNode.checked).toBe(false);
    // c is in a separate form and shouldn't be affected at all here
    expect(cNode.checked).toBe(true);

    if (disableInputAttributeSyncing) {
      expect(aNode.hasAttribute('checked')).toBe(false);
      expect(bNode.hasAttribute('checked')).toBe(false);
      expect(cNode.hasAttribute('checked')).toBe(true);
    } else {
      expect(aNode.hasAttribute('checked')).toBe(true);
      expect(bNode.hasAttribute('checked')).toBe(false);
      expect(cNode.hasAttribute('checked')).toBe(true);
    }

    setUntrackedChecked.call(bNode, true);
    expect(aNode.checked).toBe(false);
    expect(cNode.checked).toBe(true);

    // The original 'checked' attribute should be unchanged
    if (disableInputAttributeSyncing) {
      expect(aNode.hasAttribute('checked')).toBe(false);
      expect(bNode.hasAttribute('checked')).toBe(false);
      expect(cNode.hasAttribute('checked')).toBe(true);
    } else {
      expect(aNode.hasAttribute('checked')).toBe(true);
      expect(bNode.hasAttribute('checked')).toBe(false);
      expect(cNode.hasAttribute('checked')).toBe(true);
    }

    // Now let's run the actual ReactDOMInput change event handler
    dispatchEventOnNode(bNode, 'click');

    // The original state should have been restored
    expect(aNode.checked).toBe(true);
    expect(cNode.checked).toBe(true);
  });

  it('should check the correct radio when the selected name moves', () => {
    class App extends React.Component {
      state = {
        updated: false,
      };
      onClick = () => {
        this.setState({updated: true});
      };
      render() {
        const {updated} = this.state;
        const radioName = updated ? 'secondName' : 'firstName';
        return (
          <div>
            <button type="button" onClick={this.onClick} />
            <input
              type="radio"
              name={radioName}
              onChange={emptyFunction}
              checked={updated === true}
            />
            <input
              type="radio"
              name={radioName}
              onChange={emptyFunction}
              checked={updated === false}
            />
          </div>
        );
      }
    }

    const stub = ReactDOM.render(<App />, container);
    const buttonNode = ReactDOM.findDOMNode(stub).childNodes[0];
    const firstRadioNode = ReactDOM.findDOMNode(stub).childNodes[1];
    expect(firstRadioNode.checked).toBe(false);
    dispatchEventOnNode(buttonNode, 'click');
    expect(firstRadioNode.checked).toBe(true);
  });

  it('should control radio buttons if the tree updates during render', () => {
    const sharedParent = container;
    const container1 = document.createElement('div');
    const container2 = document.createElement('div');

    sharedParent.appendChild(container1);

    let aNode;
    let bNode;
    class ComponentA extends React.Component {
      state = {changed: false};
      handleChange = () => {
        this.setState({
          changed: true,
        });
      };
      componentDidUpdate() {
        sharedParent.appendChild(container2);
      }
      componentDidMount() {
        ReactDOM.render(<ComponentB />, container2);
      }
      render() {
        return (
          <div>
            <input
              ref={n => (aNode = n)}
              type="radio"
              name="fruit"
              checked={false}
              onChange={this.handleChange}
            />
            A
          </div>
        );
      }
    }

    class ComponentB extends React.Component {
      render() {
        return (
          <div>
            <input
              ref={n => (bNode = n)}
              type="radio"
              name="fruit"
              checked={true}
              onChange={emptyFunction}
            />
            B
          </div>
        );
      }
    }

    ReactDOM.render(<ComponentA />, container1);

    expect(aNode.checked).toBe(false);
    expect(bNode.checked).toBe(true);

    setUntrackedChecked.call(aNode, true);
    // This next line isn't necessary in a proper browser environment, but
    // jsdom doesn't uncheck the others in a group (because they are not yet
    // sharing a parent), which makes this whole test a little less effective.
    setUntrackedChecked.call(bNode, false);

    // Now let's run the actual ReactDOMInput change event handler
    dispatchEventOnNode(aNode, 'click');

    // The original state should have been restored
    expect(aNode.checked).toBe(false);
    expect(bNode.checked).toBe(true);
  });

  it('should warn with value and no onChange handler and readOnly specified', () => {
    ReactDOM.render(
      <input type="text" value="zoink" readOnly={true} />,
      container,
    );
    ReactDOM.unmountComponentAtNode(container);

    expect(() =>
      ReactDOM.render(
        <input type="text" value="zoink" readOnly={false} />,
        container,
      ),
    ).toErrorDev(
      'Warning: You provided a `value` prop to a form ' +
        'field without an `onChange` handler. This will render a read-only ' +
        'field. If the field should be mutable use `defaultValue`. ' +
        'Otherwise, set either `onChange` or `readOnly`.\n' +
        '    in input (at **)',
    );
  });

  it('should have a this value of undefined if bind is not used', () => {
    expect.assertions(1);
    const unboundInputOnChange = function () {
      expect(this).toBe(undefined);
    };

    const stub = <input type="text" onChange={unboundInputOnChange} />;
    const node = ReactDOM.render(stub, container);

    setUntrackedValue.call(node, 'giraffe');
    dispatchEventOnNode(node, 'input');
  });

  it('should update defaultValue to empty string', () => {
    ReactDOM.render(<input type="text" defaultValue={'foo'} />, container);
    ReactDOM.render(<input type="text" defaultValue={''} />, container);
    expect(container.firstChild.defaultValue).toBe('');
  });

  it('should warn if value is null', () => {
    expect(() =>
      ReactDOM.render(<input type="text" value={null} />, container),
    ).toErrorDev(
      '`value` prop on `input` should not be null. ' +
        'Consider using an empty string to clear the component or `undefined` ' +
        'for uncontrolled components.',
    );
    ReactDOM.unmountComponentAtNode(container);

    ReactDOM.render(<input type="text" value={null} />, container);
  });

  it('should warn if checked and defaultChecked props are specified', () => {
    expect(() =>
      ReactDOM.render(
        <input
          type="radio"
          checked={true}
          defaultChecked={true}
          readOnly={true}
        />,
        container,
      ),
    ).toErrorDev(
      'A component contains an input of type radio with both checked and defaultChecked props. ' +
        'Input elements must be either controlled or uncontrolled ' +
        '(specify either the checked prop, or the defaultChecked prop, but not ' +
        'both). Decide between using a controlled or uncontrolled input ' +
        'element and remove one of these props. More info: ' +
        'https://reactjs.org/link/controlled-components',
    );
    ReactDOM.unmountComponentAtNode(container);

    ReactDOM.render(
      <input
        type="radio"
        checked={true}
        defaultChecked={true}
        readOnly={true}
      />,
      container,
    );
  });

  it('should warn if value and defaultValue props are specified', () => {
    expect(() =>
      ReactDOM.render(
        <input type="text" value="foo" defaultValue="bar" readOnly={true} />,
        container,
      ),
    ).toErrorDev(
      'A component contains an input of type text with both value and defaultValue props. ' +
        'Input elements must be either controlled or uncontrolled ' +
        '(specify either the value prop, or the defaultValue prop, but not ' +
        'both). Decide between using a controlled or uncontrolled input ' +
        'element and remove one of these props. More info: ' +
        'https://reactjs.org/link/controlled-components',
    );
    ReactDOM.unmountComponentAtNode(container);

    ReactDOM.render(
      <input type="text" value="foo" defaultValue="bar" readOnly={true} />,
      container,
    );
  });

  it('should warn if controlled input switches to uncontrolled (value is undefined)', () => {
    const stub = (
      <input type="text" value="controlled" onChange={emptyFunction} />
    );
    ReactDOM.render(stub, container);
    expect(() => ReactDOM.render(<input type="text" />, container)).toErrorDev(
      'Warning: A component is changing a controlled input to be uncontrolled. ' +
        'This is likely caused by the value changing from a defined to ' +
        'undefined, which should not happen. ' +
        'Decide between using a controlled or uncontrolled input ' +
        'element for the lifetime of the component. More info: https://reactjs.org/link/controlled-components\n' +
        '    in input (at **)',
    );
  });

  it('should warn if controlled input switches to uncontrolled (value is null)', () => {
    const stub = (
      <input type="text" value="controlled" onChange={emptyFunction} />
    );
    ReactDOM.render(stub, container);
    expect(() =>
      ReactDOM.render(<input type="text" value={null} />, container),
    ).toErrorDev([
      '`value` prop on `input` should not be null. ' +
        'Consider using an empty string to clear the component or `undefined` for uncontrolled components',
      'Warning: A component is changing a controlled input to be uncontrolled. ' +
        'This is likely caused by the value changing from a defined to ' +
        'undefined, which should not happen. ' +
        'Decide between using a controlled or uncontrolled input ' +
        'element for the lifetime of the component. More info: https://reactjs.org/link/controlled-components\n' +
        '    in input (at **)',
    ]);
  });

  it('should warn if controlled input switches to uncontrolled with defaultValue', () => {
    const stub = (
      <input type="text" value="controlled" onChange={emptyFunction} />
    );
    ReactDOM.render(stub, container);
    expect(() =>
      ReactDOM.render(
        <input type="text" defaultValue="uncontrolled" />,
        container,
      ),
    ).toErrorDev(
      'Warning: A component is changing a controlled input to be uncontrolled. ' +
        'This is likely caused by the value changing from a defined to ' +
        'undefined, which should not happen. ' +
        'Decide between using a controlled or uncontrolled input ' +
        'element for the lifetime of the component. More info: https://reactjs.org/link/controlled-components\n' +
        '    in input (at **)',
    );
  });

  it('should warn if uncontrolled input (value is undefined) switches to controlled', () => {
    const stub = <input type="text" />;
    ReactDOM.render(stub, container);
    expect(() =>
      ReactDOM.render(<input type="text" value="controlled" />, container),
    ).toErrorDev(
      'Warning: A component is changing an uncontrolled input to be controlled. ' +
        'This is likely caused by the value changing from undefined to ' +
        'a defined value, which should not happen. ' +
        'Decide between using a controlled or uncontrolled input ' +
        'element for the lifetime of the component. More info: https://reactjs.org/link/controlled-components\n' +
        '    in input (at **)',
    );
  });

  it('should warn if uncontrolled input (value is null) switches to controlled', () => {
    const stub = <input type="text" value={null} />;
    expect(() => ReactDOM.render(stub, container)).toErrorDev(
      '`value` prop on `input` should not be null. ' +
        'Consider using an empty string to clear the component or `undefined` for uncontrolled components.',
    );
    expect(() =>
      ReactDOM.render(<input type="text" value="controlled" />, container),
    ).toErrorDev(
      'Warning: A component is changing an uncontrolled input to be controlled. ' +
        'This is likely caused by the value changing from undefined to ' +
        'a defined value, which should not happen. ' +
        'Decide between using a controlled or uncontrolled input ' +
        'element for the lifetime of the component. More info: https://reactjs.org/link/controlled-components\n' +
        '    in input (at **)',
    );
  });

  it('should warn if controlled checkbox switches to uncontrolled (checked is undefined)', () => {
    const stub = (
      <input type="checkbox" checked={true} onChange={emptyFunction} />
    );
    ReactDOM.render(stub, container);
    expect(() =>
      ReactDOM.render(<input type="checkbox" />, container),
    ).toErrorDev(
      'Warning: A component is changing a controlled input to be uncontrolled. ' +
        'This is likely caused by the value changing from a defined to ' +
        'undefined, which should not happen. ' +
        'Decide between using a controlled or uncontrolled input ' +
        'element for the lifetime of the component. More info: https://reactjs.org/link/controlled-components\n' +
        '    in input (at **)',
    );
  });

  it('should warn if controlled checkbox switches to uncontrolled (checked is null)', () => {
    const stub = (
      <input type="checkbox" checked={true} onChange={emptyFunction} />
    );
    ReactDOM.render(stub, container);
    expect(() =>
      ReactDOM.render(<input type="checkbox" checked={null} />, container),
    ).toErrorDev(
      'Warning: A component is changing a controlled input to be uncontrolled. ' +
        'This is likely caused by the value changing from a defined to ' +
        'undefined, which should not happen. ' +
        'Decide between using a controlled or uncontrolled input ' +
        'element for the lifetime of the component. More info: https://reactjs.org/link/controlled-components\n' +
        '    in input (at **)',
    );
  });

  it('should warn if controlled checkbox switches to uncontrolled with defaultChecked', () => {
    const stub = (
      <input type="checkbox" checked={true} onChange={emptyFunction} />
    );
    ReactDOM.render(stub, container);
    expect(() =>
      ReactDOM.render(
        <input type="checkbox" defaultChecked={true} />,
        container,
      ),
    ).toErrorDev(
      'Warning: A component is changing a controlled input to be uncontrolled. ' +
        'This is likely caused by the value changing from a defined to ' +
        'undefined, which should not happen. ' +
        'Decide between using a controlled or uncontrolled input ' +
        'element for the lifetime of the component. More info: https://reactjs.org/link/controlled-components\n' +
        '    in input (at **)',
    );
  });

  it('should warn if uncontrolled checkbox (checked is undefined) switches to controlled', () => {
    const stub = <input type="checkbox" />;
    ReactDOM.render(stub, container);
    expect(() =>
      ReactDOM.render(<input type="checkbox" checked={true} />, container),
    ).toErrorDev(
      'Warning: A component is changing an uncontrolled input to be controlled. ' +
        'This is likely caused by the value changing from undefined to ' +
        'a defined value, which should not happen. ' +
        'Decide between using a controlled or uncontrolled input ' +
        'element for the lifetime of the component. More info: https://reactjs.org/link/controlled-components\n' +
        '    in input (at **)',
    );
  });

  it('should warn if uncontrolled checkbox (checked is null) switches to controlled', () => {
    const stub = <input type="checkbox" checked={null} />;
    ReactDOM.render(stub, container);
    expect(() =>
      ReactDOM.render(<input type="checkbox" checked={true} />, container),
    ).toErrorDev(
      'Warning: A component is changing an uncontrolled input to be controlled. ' +
        'This is likely caused by the value changing from undefined to ' +
        'a defined value, which should not happen. ' +
        'Decide between using a controlled or uncontrolled input ' +
        'element for the lifetime of the component. More info: https://reactjs.org/link/controlled-components\n' +
        '    in input (at **)',
    );
  });

  it('should warn if controlled radio switches to uncontrolled (checked is undefined)', () => {
    const stub = <input type="radio" checked={true} onChange={emptyFunction} />;
    ReactDOM.render(stub, container);
    expect(() => ReactDOM.render(<input type="radio" />, container)).toErrorDev(
      'Warning: A component is changing a controlled input to be uncontrolled. ' +
        'This is likely caused by the value changing from a defined to ' +
        'undefined, which should not happen. ' +
        'Decide between using a controlled or uncontrolled input ' +
        'element for the lifetime of the component. More info: https://reactjs.org/link/controlled-components\n' +
        '    in input (at **)',
    );
  });

  it('should warn if controlled radio switches to uncontrolled (checked is null)', () => {
    const stub = <input type="radio" checked={true} onChange={emptyFunction} />;
    ReactDOM.render(stub, container);
    expect(() =>
      ReactDOM.render(<input type="radio" checked={null} />, container),
    ).toErrorDev(
      'Warning: A component is changing a controlled input to be uncontrolled. ' +
        'This is likely caused by the value changing from a defined to ' +
        'undefined, which should not happen. ' +
        'Decide between using a controlled or uncontrolled input ' +
        'element for the lifetime of the component. More info: https://reactjs.org/link/controlled-components\n' +
        '    in input (at **)',
    );
  });

  it('should warn if controlled radio switches to uncontrolled with defaultChecked', () => {
    const stub = <input type="radio" checked={true} onChange={emptyFunction} />;
    ReactDOM.render(stub, container);
    expect(() =>
      ReactDOM.render(<input type="radio" defaultChecked={true} />, container),
    ).toErrorDev(
      'Warning: A component is changing a controlled input to be uncontrolled. ' +
        'This is likely caused by the value changing from a defined to ' +
        'undefined, which should not happen. ' +
        'Decide between using a controlled or uncontrolled input ' +
        'element for the lifetime of the component. More info: https://reactjs.org/link/controlled-components\n' +
        '    in input (at **)',
    );
  });

  it('should warn if uncontrolled radio (checked is undefined) switches to controlled', () => {
    const stub = <input type="radio" />;
    ReactDOM.render(stub, container);
    expect(() =>
      ReactDOM.render(<input type="radio" checked={true} />, container),
    ).toErrorDev(
      'Warning: A component is changing an uncontrolled input to be controlled. ' +
        'This is likely caused by the value changing from undefined to ' +
        'a defined value, which should not happen. ' +
        'Decide between using a controlled or uncontrolled input ' +
        'element for the lifetime of the component. More info: https://reactjs.org/link/controlled-components\n' +
        '    in input (at **)',
    );
  });

  it('should warn if uncontrolled radio (checked is null) switches to controlled', () => {
    const stub = <input type="radio" checked={null} />;
    ReactDOM.render(stub, container);
    expect(() =>
      ReactDOM.render(<input type="radio" checked={true} />, container),
    ).toErrorDev(
      'Warning: A component is changing an uncontrolled input to be controlled. ' +
        'This is likely caused by the value changing from undefined to ' +
        'a defined value, which should not happen. ' +
        'Decide between using a controlled or uncontrolled input ' +
        'element for the lifetime of the component. More info: https://reactjs.org/link/controlled-components\n' +
        '    in input (at **)',
    );
  });

  it('should not warn if radio value changes but never becomes controlled', () => {
    ReactDOM.render(<input type="radio" value="value" />, container);
    ReactDOM.render(<input type="radio" />, container);
    ReactDOM.render(
      <input type="radio" value="value" defaultChecked={true} />,
      container,
    );
    ReactDOM.render(
      <input type="radio" value="value" onChange={() => null} />,
      container,
    );
    ReactDOM.render(<input type="radio" />, container);
  });

  it('should not warn if radio value changes but never becomes uncontrolled', () => {
    ReactDOM.render(
      <input type="radio" checked={false} onChange={() => null} />,
      container,
    );
    ReactDOM.render(
      <input
        type="radio"
        value="value"
        defaultChecked={true}
        checked={false}
        onChange={() => null}
      />,
      container,
    );
  });

  it('should warn if radio checked false changes to become uncontrolled', () => {
    ReactDOM.render(
      <input
        type="radio"
        value="value"
        checked={false}
        onChange={() => null}
      />,
      container,
    );
    expect(() =>
      ReactDOM.render(<input type="radio" value="value" />, container),
    ).toErrorDev(
      'Warning: A component is changing a controlled input to be uncontrolled. ' +
        'This is likely caused by the value changing from a defined to ' +
        'undefined, which should not happen. ' +
        'Decide between using a controlled or uncontrolled input ' +
        'element for the lifetime of the component. More info: https://reactjs.org/link/controlled-components\n' +
        '    in input (at **)',
    );
  });

  it('sets type, step, min, max before value always', () => {
    const log = [];
    const originalCreateElement = document.createElement;
<<<<<<< HEAD
    spyOnDevAndProd(document, 'createElement').mockImplementation(function(
      type,
    ) {
=======
    spyOnDevAndProd(document, 'createElement').and.callFake(function (type) {
>>>>>>> 6b308326
      const el = originalCreateElement.apply(this, arguments);
      let value = '';

      if (type === 'input') {
        Object.defineProperty(el, 'value', {
          get: function () {
            return value;
          },
          set: function (val) {
            value = String(val);
            log.push('set property value');
          },
        });
<<<<<<< HEAD
        spyOnDevAndProd(el, 'setAttribute').mockImplementation(function(name) {
=======
        spyOnDevAndProd(el, 'setAttribute').and.callFake(function (name) {
>>>>>>> 6b308326
          log.push('set attribute ' + name);
        });
      }
      return el;
    });

    ReactDOM.render(
      <input
        value="0"
        onChange={() => {}}
        type="range"
        min="0"
        max="100"
        step="1"
      />,
      container,
    );

    expect(log).toEqual([
      'set attribute type',
      'set attribute min',
      'set attribute max',
      'set attribute step',
      'set property value',
    ]);
  });

  it('sets value properly with type coming later in props', () => {
    const input = ReactDOM.render(<input value="hi" type="radio" />, container);
    expect(input.value).toBe('hi');
  });

  it('does not raise a validation warning when it switches types', () => {
    class Input extends React.Component {
      state = {type: 'number', value: 1000};

      render() {
        const {value, type} = this.state;
        return <input onChange={() => {}} type={type} value={value} />;
      }
    }

    const input = ReactDOM.render(<Input />, container);
    const node = ReactDOM.findDOMNode(input);

    // If the value is set before the type, a validation warning will raise and
    // the value will not be assigned.
    input.setState({type: 'text', value: 'Test'});
    expect(node.value).toEqual('Test');
  });

  it('resets value of date/time input to fix bugs in iOS Safari', () => {
    function strify(x) {
      return JSON.stringify(x, null, 2);
    }

    const log = [];
    const originalCreateElement = document.createElement;
<<<<<<< HEAD
    spyOnDevAndProd(document, 'createElement').mockImplementation(function(
      type,
    ) {
=======
    spyOnDevAndProd(document, 'createElement').and.callFake(function (type) {
>>>>>>> 6b308326
      const el = originalCreateElement.apply(this, arguments);
      const getDefaultValue = Object.getOwnPropertyDescriptor(
        HTMLInputElement.prototype,
        'defaultValue',
      ).get;
      const setDefaultValue = Object.getOwnPropertyDescriptor(
        HTMLInputElement.prototype,
        'defaultValue',
      ).set;
      const getValue = Object.getOwnPropertyDescriptor(
        HTMLInputElement.prototype,
        'value',
      ).get;
      const setValue = Object.getOwnPropertyDescriptor(
        HTMLInputElement.prototype,
        'value',
      ).set;
      if (type === 'input') {
        Object.defineProperty(el, 'defaultValue', {
          get: function () {
            return getDefaultValue.call(this);
          },
          set: function (val) {
            log.push(`node.defaultValue = ${strify(val)}`);
            setDefaultValue.call(this, val);
          },
        });
        Object.defineProperty(el, 'value', {
          get: function () {
            return getValue.call(this);
          },
          set: function (val) {
            log.push(`node.value = ${strify(val)}`);
            setValue.call(this, val);
          },
        });
<<<<<<< HEAD
        spyOnDevAndProd(el, 'setAttribute').mockImplementation(function(
          name,
          val,
        ) {
=======
        spyOnDevAndProd(el, 'setAttribute').and.callFake(function (name, val) {
>>>>>>> 6b308326
          log.push(`node.setAttribute(${strify(name)}, ${strify(val)})`);
        });
      }
      return el;
    });

    ReactDOM.render(<input type="date" defaultValue="1980-01-01" />, container);

    if (disableInputAttributeSyncing) {
      expect(log).toEqual([
        'node.setAttribute("type", "date")',
        'node.defaultValue = "1980-01-01"',
        // TODO: it's possible this reintroduces the bug because we don't assign `value` at all.
        // Need to check this on mobile Safari and Chrome.
      ]);
    } else {
      expect(log).toEqual([
        'node.setAttribute("type", "date")',
        // value must be assigned before defaultValue. This fixes an issue where the
        // visually displayed value of date inputs disappears on mobile Safari and Chrome:
        // https://github.com/facebook/react/issues/7233
        'node.value = "1980-01-01"',
        'node.defaultValue = "1980-01-01"',
      ]);
    }
  });

  describe('assigning the value attribute on controlled inputs', function () {
    function getTestInput() {
      return class extends React.Component {
        state = {
          value: this.props.value == null ? '' : this.props.value,
        };
        onChange = event => {
          this.setState({value: event.target.value});
        };
        render() {
          const type = this.props.type;
          const value = this.state.value;

          return <input type={type} value={value} onChange={this.onChange} />;
        }
      };
    }

    it('always sets the attribute when values change on text inputs', function () {
      const Input = getTestInput();
      const stub = ReactDOM.render(<Input type="text" />, container);
      const node = ReactDOM.findDOMNode(stub);

      setUntrackedValue.call(node, '2');
      dispatchEventOnNode(node, 'input');

      if (disableInputAttributeSyncing) {
        expect(node.hasAttribute('value')).toBe(false);
      } else {
        expect(node.getAttribute('value')).toBe('2');
      }
    });

    it('does not set the value attribute on number inputs if focused', () => {
      const Input = getTestInput();
      const stub = ReactDOM.render(
        <Input type="number" value="1" />,
        container,
      );
      const node = ReactDOM.findDOMNode(stub);

      node.focus();

      setUntrackedValue.call(node, '2');
      dispatchEventOnNode(node, 'input');

      if (disableInputAttributeSyncing) {
        expect(node.hasAttribute('value')).toBe(false);
      } else {
        expect(node.getAttribute('value')).toBe('1');
      }
    });

    it('sets the value attribute on number inputs on blur', () => {
      const Input = getTestInput();
      const stub = ReactDOM.render(
        <Input type="number" value="1" />,
        container,
      );
      const node = ReactDOM.findDOMNode(stub);

      node.focus();
      setUntrackedValue.call(node, '2');
      dispatchEventOnNode(node, 'input');
      // TODO: it is unclear why blur must be triggered twice,
      // manual testing in the fixtures shows that the active element
      // is no longer the input, however blur() + a blur event seem to
      // be the only way to remove focus in JSDOM
      node.blur();
      dispatchEventOnNode(node, 'blur');
      dispatchEventOnNode(node, 'focusout');

      if (disableInputAttributeSyncing) {
        expect(node.value).toBe('2');
        expect(node.hasAttribute('value')).toBe(false);
      } else {
        expect(node.value).toBe('2');
        expect(node.getAttribute('value')).toBe('2');
      }
    });

    it('an uncontrolled number input will not update the value attribute on blur', () => {
      const node = ReactDOM.render(
        <input type="number" defaultValue="1" />,
        container,
      );

      node.focus();
      setUntrackedValue.call(node, 4);
      dispatchEventOnNode(node, 'input');
      // TODO: it is unclear why blur must be triggered twice,
      // manual testing in the fixtures shows that the active element
      // is no longer the input, however blur() + a blur event seem to
      // be the only way to remove focus in JSDOM
      node.blur();
      dispatchEventOnNode(node, 'blur');
      dispatchEventOnNode(node, 'focusout');

      expect(node.getAttribute('value')).toBe('1');
    });

    it('an uncontrolled text input will not update the value attribute on blur', () => {
      const node = ReactDOM.render(
        <input type="text" defaultValue="1" />,
        container,
      );

      node.focus();
      setUntrackedValue.call(node, 4);
      dispatchEventOnNode(node, 'input');
      // TODO: it is unclear why blur must be triggered twice,
      // manual testing in the fixtures shows that the active element
      // is no longer the input, however blur() + a blur event seem to
      // be the only way to remove focus in JSDOM
      node.blur();
      dispatchEventOnNode(node, 'blur');
      dispatchEventOnNode(node, 'focusout');

      expect(node.getAttribute('value')).toBe('1');
    });
  });

  describe('setting a controlled input to undefined', () => {
    let input;

    function renderInputWithStringThenWithUndefined() {
      let setValueToUndefined;
      class Input extends React.Component {
        constructor() {
          super();
          setValueToUndefined = () => this.setState({value: undefined});
        }
        state = {value: 'first'};
        render() {
          return (
            <input
              onChange={e => this.setState({value: e.target.value})}
              value={this.state.value}
            />
          );
        }
      }

      const stub = ReactDOM.render(<Input />, container);
      input = ReactDOM.findDOMNode(stub);
      setUntrackedValue.call(input, 'latest');
      dispatchEventOnNode(input, 'input');
      setValueToUndefined();
    }

    it('reverts the value attribute to the initial value', () => {
      expect(renderInputWithStringThenWithUndefined).toErrorDev(
        'A component is changing a controlled input to be uncontrolled.',
      );
      if (disableInputAttributeSyncing) {
        expect(input.getAttribute('value')).toBe(null);
      } else {
        expect(input.getAttribute('value')).toBe('first');
      }
    });

    it('preserves the value property', () => {
      expect(renderInputWithStringThenWithUndefined).toErrorDev(
        'A component is changing a controlled input to be uncontrolled.',
      );
      expect(input.value).toBe('latest');
    });
  });

  describe('setting a controlled input to null', () => {
    let input;

    function renderInputWithStringThenWithNull() {
      let setValueToNull;
      class Input extends React.Component {
        constructor() {
          super();
          setValueToNull = () => this.setState({value: null});
        }
        state = {value: 'first'};
        render() {
          return (
            <input
              onChange={e => this.setState({value: e.target.value})}
              value={this.state.value}
            />
          );
        }
      }

      const stub = ReactDOM.render(<Input />, container);
      input = ReactDOM.findDOMNode(stub);
      setUntrackedValue.call(input, 'latest');
      dispatchEventOnNode(input, 'input');
      setValueToNull();
    }

    it('reverts the value attribute to the initial value', () => {
      expect(renderInputWithStringThenWithNull).toErrorDev([
        '`value` prop on `input` should not be null. ' +
          'Consider using an empty string to clear the component ' +
          'or `undefined` for uncontrolled components.',
        'A component is changing a controlled input to be uncontrolled.',
      ]);
      if (disableInputAttributeSyncing) {
        expect(input.hasAttribute('value')).toBe(false);
      } else {
        expect(input.getAttribute('value')).toBe('first');
      }
    });

    it('preserves the value property', () => {
      expect(renderInputWithStringThenWithNull).toErrorDev([
        '`value` prop on `input` should not be null. ' +
          'Consider using an empty string to clear the component ' +
          'or `undefined` for uncontrolled components.',
        'A component is changing a controlled input to be uncontrolled.',
      ]);
      expect(input.value).toBe('latest');
    });
  });

  describe('When given a Symbol value', function () {
    it('treats initial Symbol value as an empty string', function () {
      expect(() =>
        ReactDOM.render(
          <input value={Symbol('foobar')} onChange={() => {}} />,
          container,
        ),
      ).toErrorDev('Invalid value for prop `value`');
      const node = container.firstChild;

      expect(node.value).toBe('');
      if (disableInputAttributeSyncing) {
        expect(node.hasAttribute('value')).toBe(false);
      } else {
        expect(node.getAttribute('value')).toBe('');
      }
    });

    it('treats updated Symbol value as an empty string', function () {
      ReactDOM.render(<input value="foo" onChange={() => {}} />, container);
      expect(() =>
        ReactDOM.render(
          <input value={Symbol('foobar')} onChange={() => {}} />,
          container,
        ),
      ).toErrorDev('Invalid value for prop `value`');
      const node = container.firstChild;

      expect(node.value).toBe('');
      if (disableInputAttributeSyncing) {
        expect(node.hasAttribute('value')).toBe(false);
      } else {
        expect(node.getAttribute('value')).toBe('');
      }
    });

    it('treats initial Symbol defaultValue as an empty string', function () {
      ReactDOM.render(<input defaultValue={Symbol('foobar')} />, container);
      const node = container.firstChild;

      expect(node.value).toBe('');
      expect(node.getAttribute('value')).toBe('');
      // TODO: we should warn here.
    });

    it('treats updated Symbol defaultValue as an empty string', function () {
      ReactDOM.render(<input defaultValue="foo" />, container);
      ReactDOM.render(<input defaultValue={Symbol('foobar')} />, container);
      const node = container.firstChild;

      if (disableInputAttributeSyncing) {
        expect(node.value).toBe('');
      } else {
        expect(node.value).toBe('foo');
      }
      expect(node.getAttribute('value')).toBe('');
      // TODO: we should warn here.
    });
  });

  describe('When given a function value', function () {
    it('treats initial function value as an empty string', function () {
      expect(() =>
        ReactDOM.render(
          <input value={() => {}} onChange={() => {}} />,
          container,
        ),
      ).toErrorDev('Invalid value for prop `value`');
      const node = container.firstChild;

      expect(node.value).toBe('');
      if (disableInputAttributeSyncing) {
        expect(node.hasAttribute('value')).toBe(false);
      } else {
        expect(node.getAttribute('value')).toBe('');
      }
    });

    it('treats updated function value as an empty string', function () {
      ReactDOM.render(<input value="foo" onChange={() => {}} />, container);
      expect(() =>
        ReactDOM.render(
          <input value={() => {}} onChange={() => {}} />,
          container,
        ),
      ).toErrorDev('Invalid value for prop `value`');
      const node = container.firstChild;

      expect(node.value).toBe('');
      if (disableInputAttributeSyncing) {
        expect(node.hasAttribute('value')).toBe(false);
      } else {
        expect(node.getAttribute('value')).toBe('');
      }
    });

    it('treats initial function defaultValue as an empty string', function () {
      ReactDOM.render(<input defaultValue={() => {}} />, container);
      const node = container.firstChild;

      expect(node.value).toBe('');
      expect(node.getAttribute('value')).toBe('');
      // TODO: we should warn here.
    });

    it('treats updated function defaultValue as an empty string', function () {
      ReactDOM.render(<input defaultValue="foo" />, container);
      ReactDOM.render(<input defaultValue={() => {}} />, container);
      const node = container.firstChild;

      if (disableInputAttributeSyncing) {
        expect(node.value).toBe('');
        expect(node.getAttribute('value')).toBe('');
      } else {
        expect(node.value).toBe('foo');
        expect(node.getAttribute('value')).toBe('');
      }
      // TODO: we should warn here.
    });
  });

  describe('checked inputs without a value property', function () {
    // In absence of a value, radio and checkboxes report a value of "on".
    // Between 16 and 16.2, we assigned a node's value to it's current
    // value in order to "dettach" it from defaultValue. This had the unfortunate
    // side-effect of assigning value="on" to radio and checkboxes
    it('does not add "on" in absence of value on a checkbox', function () {
      ReactDOM.render(
        <input type="checkbox" defaultChecked={true} />,
        container,
      );
      const node = container.firstChild;

      expect(node.value).toBe('on');
      expect(node.hasAttribute('value')).toBe(false);
    });

    it('does not add "on" in absence of value on a radio', function () {
      ReactDOM.render(<input type="radio" defaultChecked={true} />, container);
      const node = container.firstChild;

      expect(node.value).toBe('on');
      expect(node.hasAttribute('value')).toBe(false);
    });
  });
});<|MERGE_RESOLUTION|>--- conflicted
+++ resolved
@@ -1671,13 +1671,7 @@
   it('sets type, step, min, max before value always', () => {
     const log = [];
     const originalCreateElement = document.createElement;
-<<<<<<< HEAD
-    spyOnDevAndProd(document, 'createElement').mockImplementation(function(
-      type,
-    ) {
-=======
-    spyOnDevAndProd(document, 'createElement').and.callFake(function (type) {
->>>>>>> 6b308326
+    spyOnDevAndProd(document, 'createElement').mockImplementation(function (type) {
       const el = originalCreateElement.apply(this, arguments);
       let value = '';
 
@@ -1691,11 +1685,7 @@
             log.push('set property value');
           },
         });
-<<<<<<< HEAD
-        spyOnDevAndProd(el, 'setAttribute').mockImplementation(function(name) {
-=======
-        spyOnDevAndProd(el, 'setAttribute').and.callFake(function (name) {
->>>>>>> 6b308326
+        spyOnDevAndProd(el, 'setAttribute').mockImplementation(function (name) {
           log.push('set attribute ' + name);
         });
       }
@@ -1754,13 +1744,7 @@
 
     const log = [];
     const originalCreateElement = document.createElement;
-<<<<<<< HEAD
-    spyOnDevAndProd(document, 'createElement').mockImplementation(function(
-      type,
-    ) {
-=======
-    spyOnDevAndProd(document, 'createElement').and.callFake(function (type) {
->>>>>>> 6b308326
+    spyOnDevAndProd(document, 'createElement').mockImplementation(function (type) {
       const el = originalCreateElement.apply(this, arguments);
       const getDefaultValue = Object.getOwnPropertyDescriptor(
         HTMLInputElement.prototype,
@@ -1797,14 +1781,7 @@
             setValue.call(this, val);
           },
         });
-<<<<<<< HEAD
-        spyOnDevAndProd(el, 'setAttribute').mockImplementation(function(
-          name,
-          val,
-        ) {
-=======
-        spyOnDevAndProd(el, 'setAttribute').and.callFake(function (name, val) {
->>>>>>> 6b308326
+        spyOnDevAndProd(el, 'setAttribute').mockImplementation(function (name, val) {
           log.push(`node.setAttribute(${strify(name)}, ${strify(val)})`);
         });
       }
