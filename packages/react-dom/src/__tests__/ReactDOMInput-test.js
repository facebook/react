/**
 * Copyright (c) 2013-present, Facebook, Inc.
 *
 * This source code is licensed under the MIT license found in the
 * LICENSE file in the root directory of this source tree.
 *
 * @emails react-core
 */

'use strict';

const emptyFunction = require('fbjs/lib/emptyFunction');

describe('ReactDOMInput', () => {
  let React;
  let ReactDOM;
  let ReactDOMServer;
  let ReactTestUtils;
  let setUntrackedValue;

  function normalizeCodeLocInfo(str) {
    return str && str.replace(/\(at .+?:\d+\)/g, '(at **)');
  }

  function dispatchEventOnNode(node, type) {
    node.dispatchEvent(new Event(type, {bubbles: true, cancelable: true}));
  }

  beforeEach(() => {
    jest.resetModules();

    setUntrackedValue = Object.getOwnPropertyDescriptor(
      HTMLInputElement.prototype,
      'value',
    ).set;

    React = require('react');
    ReactDOM = require('react-dom');
    ReactDOMServer = require('react-dom/server');
    ReactTestUtils = require('react-dom/test-utils');
  });

  it('should properly control a value even if no event listener exists', () => {
<<<<<<< HEAD
    spyOnDev(console, 'error');
    var container = document.createElement('div');
    var stub = ReactDOM.render(<input type="text" value="lion" />, container);
=======
    const container = document.createElement('div');
    const stub = ReactDOM.render(<input type="text" value="lion" />, container);
>>>>>>> d4da3340

    document.body.appendChild(container);

    const node = ReactDOM.findDOMNode(stub);
    if (__DEV__) {
      expect(console.error.calls.count()).toBe(1);
    }

    setUntrackedValue.call(node, 'giraffe');

    // This must use the native event dispatching. If we simulate, we will
    // bypass the lazy event attachment system so we won't actually test this.
    dispatchEventOnNode(node, 'change');

    expect(node.value).toBe('lion');

    document.body.removeChild(container);
  });

  it('should control a value in reentrant events', () => {
    class ControlledInputs extends React.Component {
      state = {value: 'lion'};
      a = null;
      b = null;
      switchedFocus = false;
      change(newValue) {
        this.setState({value: newValue});
        // Calling focus here will blur the text box which causes a native
        // change event. Ideally we shouldn't have to fire this ourselves.
        // Don't remove unless you've verified the fix in #8240 is still covered.
        dispatchEventOnNode(this.a, 'change');
        this.b.focus();
      }
      blur(currentValue) {
        this.switchedFocus = true;
        // currentValue should be 'giraffe' here because we should not have
        // restored it on the target yet.
        this.setState({value: currentValue});
      }
      render() {
        return (
          <div>
            <input
              type="text"
              ref={n => (this.a = n)}
              value={this.state.value}
              onChange={e => this.change(e.target.value)}
              onBlur={e => this.blur(e.target.value)}
            />
            <input type="text" ref={n => (this.b = n)} />
          </div>
        );
      }
    }

    const container = document.createElement('div');
    const instance = ReactDOM.render(<ControlledInputs />, container);

    // We need it to be in the body to test native event dispatching.
    document.body.appendChild(container);

    // Focus the field so we can later blur it.
    // Don't remove unless you've verified the fix in #8240 is still covered.
    instance.a.focus();
    setUntrackedValue.call(instance.a, 'giraffe');
    // This must use the native event dispatching. If we simulate, we will
    // bypass the lazy event attachment system so we won't actually test this.
    dispatchEventOnNode(instance.a, 'change');
    dispatchEventOnNode(instance.a, 'blur');

    expect(instance.a.value).toBe('giraffe');
    expect(instance.switchedFocus).toBe(true);

    document.body.removeChild(container);
  });

  it('should control values in reentrant events with different targets', () => {
    class ControlledInputs extends React.Component {
      state = {value: 'lion'};
      a = null;
      b = null;
      change(newValue) {
        // This click will change the checkbox's value to false. Then it will
        // invoke an inner change event. When we finally, flush, we need to
        // reset the checkbox's value to true since that is its controlled
        // value.
        this.b.click();
      }
      render() {
        return (
          <div>
            <input
              type="text"
              ref={n => (this.a = n)}
              value="lion"
              onChange={e => this.change(e.target.value)}
            />
            <input
              type="checkbox"
              ref={n => (this.b = n)}
              checked={true}
              onChange={() => {}}
            />
          </div>
        );
      }
    }

    const container = document.createElement('div');
    const instance = ReactDOM.render(<ControlledInputs />, container);

    // We need it to be in the body to test native event dispatching.
    document.body.appendChild(container);

    setUntrackedValue.call(instance.a, 'giraffe');
    // This must use the native event dispatching. If we simulate, we will
    // bypass the lazy event attachment system so we won't actually test this.
    dispatchEventOnNode(instance.a, 'input');

    expect(instance.a.value).toBe('lion');
    expect(instance.b.checked).toBe(true);

    document.body.removeChild(container);
  });

  describe('switching text inputs between numeric and string numbers', () => {
    it('does change the number 2 to "2.0" with no change handler', () => {
      let stub = <input type="text" value={2} onChange={jest.fn()} />;
      stub = ReactTestUtils.renderIntoDocument(stub);
      const node = ReactDOM.findDOMNode(stub);

      node.value = '2.0';

      ReactTestUtils.Simulate.change(stub);

      expect(node.getAttribute('value')).toBe('2');
      expect(node.value).toBe('2');
    });

    it('does change the string "2" to "2.0" with no change handler', () => {
      let stub = <input type="text" value={'2'} onChange={jest.fn()} />;
      stub = ReactTestUtils.renderIntoDocument(stub);
      const node = ReactDOM.findDOMNode(stub);

      node.value = '2.0';

      ReactTestUtils.Simulate.change(stub);

      expect(node.getAttribute('value')).toBe('2');
      expect(node.value).toBe('2');
    });

    it('changes the number 2 to "2.0" using a change handler', () => {
      class Stub extends React.Component {
        state = {
          value: 2,
        };
        onChange = event => {
          this.setState({value: event.target.value});
        };
        render() {
          const {value} = this.state;

          return <input type="text" value={value} onChange={this.onChange} />;
        }
      }

      const stub = ReactTestUtils.renderIntoDocument(<Stub />);
      const node = ReactDOM.findDOMNode(stub);

      node.value = '2.0';

      ReactTestUtils.Simulate.change(node);

      expect(node.getAttribute('value')).toBe('2.0');
      expect(node.value).toBe('2.0');
    });
  });

  it('does change the string ".98" to "0.98" with no change handler', () => {
    spyOnDev(console, 'error');
    class Stub extends React.Component {
      state = {
        value: '.98',
      };
      render() {
        return <input type="number" value={this.state.value} />;
      }
    }

    const stub = ReactTestUtils.renderIntoDocument(<Stub />);
    const node = ReactDOM.findDOMNode(stub);
    stub.setState({value: '0.98'});

    expect(node.value).toEqual('0.98');
    if (__DEV__) {
      expect(console.error.calls.count()).toBe(1);
      expect(console.error.calls.argsFor(0)[0]).toContain(
        'You provided a `value` prop to a form field ' +
          'without an `onChange` handler.',
      );
    }
  });

  it('distinguishes precision for extra zeroes in string number values', () => {
    spyOnDev(console, 'error');
    class Stub extends React.Component {
      state = {
        value: '3.0000',
      };
      render() {
        return <input type="number" value={this.state.value} />;
      }
    }

    const stub = ReactTestUtils.renderIntoDocument(<Stub />);
    const node = ReactDOM.findDOMNode(stub);
    stub.setState({value: '3'});

    expect(node.value).toEqual('3');
    if (__DEV__) {
      expect(console.error.calls.count()).toBe(1);
      expect(console.error.calls.argsFor(0)[0]).toContain(
        'You provided a `value` prop to a form field ' +
          'without an `onChange` handler.',
      );
    }
  });

  it('should display `defaultValue` of number 0', () => {
    let stub = <input type="text" defaultValue={0} />;
    stub = ReactTestUtils.renderIntoDocument(stub);
    const node = ReactDOM.findDOMNode(stub);

    expect(node.getAttribute('value')).toBe('0');
    expect(node.value).toBe('0');
  });

  it('only assigns defaultValue if it changes', () => {
    class Test extends React.Component {
      render() {
        return <input defaultValue="0" />;
      }
    }

    const component = ReactTestUtils.renderIntoDocument(<Test />);
    const node = ReactDOM.findDOMNode(component);

    Object.defineProperty(node, 'defaultValue', {
      get() {
        return '0';
      },
      set(value) {
        throw new Error(
          `defaultValue was assigned ${value}, but it did not change!`,
        );
      },
    });

    component.forceUpdate();
  });

  it('should display "true" for `defaultValue` of `true`', () => {
    let stub = <input type="text" defaultValue={true} />;
    stub = ReactTestUtils.renderIntoDocument(stub);
    const node = ReactDOM.findDOMNode(stub);

    expect(node.value).toBe('true');
  });

  it('should display "false" for `defaultValue` of `false`', () => {
    let stub = <input type="text" defaultValue={false} />;
    stub = ReactTestUtils.renderIntoDocument(stub);
    const node = ReactDOM.findDOMNode(stub);

    expect(node.value).toBe('false');
  });

  it('should update `defaultValue` for uncontrolled input', () => {
    const container = document.createElement('div');

    const node = ReactDOM.render(
      <input type="text" defaultValue="0" />,
      container,
    );

    expect(node.value).toBe('0');

    ReactDOM.render(<input type="text" defaultValue="1" />, container);

    expect(node.value).toBe('0');
    expect(node.defaultValue).toBe('1');
  });

  it('should update `defaultValue` for uncontrolled date/time input', () => {
    const container = document.createElement('div');

    const node = ReactDOM.render(
      <input type="date" defaultValue="1980-01-01" />,
      container,
    );

    expect(node.value).toBe('1980-01-01');

    ReactDOM.render(<input type="date" defaultValue="2000-01-01" />, container);

    expect(node.value).toBe('1980-01-01');
    expect(node.defaultValue).toBe('2000-01-01');

    ReactDOM.render(<input type="date" />, container);
  });

  it('should take `defaultValue` when changing to uncontrolled input', () => {
<<<<<<< HEAD
    spyOnDev(console, 'error');
    var container = document.createElement('div');
    var node = ReactDOM.render(
=======
    const container = document.createElement('div');

    const node = ReactDOM.render(
>>>>>>> d4da3340
      <input type="text" value="0" readOnly="true" />,
      container,
    );
    expect(node.value).toBe('0');
    ReactDOM.render(<input type="text" defaultValue="1" />, container);
    expect(node.value).toBe('0');

    if (__DEV__) {
      expect(console.error.calls.count()).toBe(1);
      expect(console.error.calls.argsFor(0)[0]).toContain(
        'A component is changing a controlled input of type ' +
          'text to be uncontrolled.',
      );
    }
  });

  it('should render defaultValue for SSR', () => {
    const markup = ReactDOMServer.renderToString(
      <input type="text" defaultValue="1" />,
    );
    const div = document.createElement('div');
    div.innerHTML = markup;
    expect(div.firstChild.getAttribute('value')).toBe('1');
    expect(div.firstChild.getAttribute('defaultValue')).toBe(null);
  });

  it('should render value for SSR', () => {
<<<<<<< HEAD
    var element = <input type="text" value="1" onChange={() => {}} />;
    var markup = ReactDOMServer.renderToString(element);
    var div = document.createElement('div');
=======
    const element = <input type="text" value="1" onChange={function() {}} />;
    const markup = ReactDOMServer.renderToString(element);
    const div = document.createElement('div');
>>>>>>> d4da3340
    div.innerHTML = markup;
    expect(div.firstChild.getAttribute('value')).toBe('1');
    expect(div.firstChild.getAttribute('defaultValue')).toBe(null);
  });

  it('should render name attribute if it is supplied', () => {
    const container = document.createElement('div');
    const node = ReactDOM.render(<input type="text" name="name" />, container);
    expect(node.name).toBe('name');
    expect(container.firstChild.getAttribute('name')).toBe('name');
  });

  it('should render name attribute if it is supplied for SSR', () => {
    const element = <input type="text" name="name" />;
    const markup = ReactDOMServer.renderToString(element);
    const div = document.createElement('div');
    div.innerHTML = markup;
    expect(div.firstChild.getAttribute('name')).toBe('name');
  });

  it('should not render name attribute if it is not supplied', () => {
    const container = document.createElement('div');
    ReactDOM.render(<input type="text" />, container);
    expect(container.firstChild.getAttribute('name')).toBe(null);
  });

  it('should not render name attribute if it is not supplied for SSR', () => {
    const element = <input type="text" />;
    const markup = ReactDOMServer.renderToString(element);
    const div = document.createElement('div');
    div.innerHTML = markup;
    expect(div.firstChild.getAttribute('name')).toBe(null);
  });

  it('should display "foobar" for `defaultValue` of `objToString`', () => {
    const objToString = {
      toString: function() {
        return 'foobar';
      },
    };

    let stub = <input type="text" defaultValue={objToString} />;
    stub = ReactTestUtils.renderIntoDocument(stub);
    const node = ReactDOM.findDOMNode(stub);

    expect(node.value).toBe('foobar');
  });

  it('should display `value` of number 0', () => {
    let stub = <input type="text" value={0} />;
    stub = ReactTestUtils.renderIntoDocument(stub);
    const node = ReactDOM.findDOMNode(stub);

    expect(node.value).toBe('0');
  });

  it('should allow setting `value` to `true`', () => {
    const container = document.createElement('div');
    let stub = <input type="text" value="yolo" onChange={emptyFunction} />;
    const node = ReactDOM.render(stub, container);

    expect(node.value).toBe('yolo');

    stub = ReactDOM.render(
      <input type="text" value={true} onChange={emptyFunction} />,
      container,
    );
    expect(node.value).toEqual('true');
  });

  it('should allow setting `value` to `false`', () => {
    const container = document.createElement('div');
    let stub = <input type="text" value="yolo" onChange={emptyFunction} />;
    const node = ReactDOM.render(stub, container);

    expect(node.value).toBe('yolo');

    stub = ReactDOM.render(
      <input type="text" value={false} onChange={emptyFunction} />,
      container,
    );
    expect(node.value).toEqual('false');
  });

  it('should allow setting `value` to `objToString`', () => {
    const container = document.createElement('div');
    let stub = <input type="text" value="foo" onChange={emptyFunction} />;
    const node = ReactDOM.render(stub, container);

    expect(node.value).toBe('foo');

    const objToString = {
      toString: function() {
        return 'foobar';
      },
    };
    stub = ReactDOM.render(
      <input type="text" value={objToString} onChange={emptyFunction} />,
      container,
    );
    expect(node.value).toEqual('foobar');
  });

  it('should not incur unnecessary DOM mutations', () => {
<<<<<<< HEAD
    var container = document.createElement('div');
    ReactDOM.render(<input value="a" onChange={() => {}} />, container);
=======
    const container = document.createElement('div');
    ReactDOM.render(<input value="a" />, container);
>>>>>>> d4da3340

    const node = container.firstChild;
    let nodeValue = 'a';
    const nodeValueSetter = jest.genMockFn();
    Object.defineProperty(node, 'value', {
      get: function() {
        return nodeValue;
      },
      set: nodeValueSetter.mockImplementation(function(newValue) {
        nodeValue = newValue;
      }),
    });

    ReactDOM.render(<input value="a" onChange={() => {}} />, container);
    expect(nodeValueSetter.mock.calls.length).toBe(0);

    ReactDOM.render(<input value="b" onChange={() => {}} />, container);
    expect(nodeValueSetter.mock.calls.length).toBe(1);
  });

  it('should not incur unnecessary DOM mutations for numeric type conversion', () => {
<<<<<<< HEAD
    var container = document.createElement('div');
    ReactDOM.render(<input value="0" onChange={() => {}} />, container);
=======
    const container = document.createElement('div');
    ReactDOM.render(<input value="0" />, container);
>>>>>>> d4da3340

    const node = container.firstChild;
    let nodeValue = '0';
    const nodeValueSetter = jest.genMockFn();
    Object.defineProperty(node, 'value', {
      get: function() {
        return nodeValue;
      },
      set: nodeValueSetter.mockImplementation(function(newValue) {
        nodeValue = newValue;
      }),
    });

    ReactDOM.render(<input value={0} onChange={() => {}} />, container);
    expect(nodeValueSetter.mock.calls.length).toBe(0);
  });

  it('should not incur unnecessary DOM mutations for the boolean type conversion', () => {
<<<<<<< HEAD
    var container = document.createElement('div');
    ReactDOM.render(<input value="true" onChange={() => {}} />, container);
=======
    const container = document.createElement('div');
    ReactDOM.render(<input value="true" />, container);
>>>>>>> d4da3340

    const node = container.firstChild;
    let nodeValue = 'true';
    const nodeValueSetter = jest.genMockFn();
    Object.defineProperty(node, 'value', {
      get: function() {
        return nodeValue;
      },
      set: nodeValueSetter.mockImplementation(function(newValue) {
        nodeValue = newValue;
      }),
    });

    ReactDOM.render(<input value={true} onChange={() => {}} />, container);
    expect(nodeValueSetter.mock.calls.length).toBe(0);
  });

  it('should properly control a value of number `0`', () => {
    let stub = <input type="text" value={0} onChange={emptyFunction} />;
    stub = ReactTestUtils.renderIntoDocument(stub);
    const node = ReactDOM.findDOMNode(stub);

    node.value = 'giraffe';
    ReactTestUtils.Simulate.change(node);
    expect(node.value).toBe('0');
  });

  it('should properly control 0.0 for a text input', () => {
    let stub = <input type="text" value={0} onChange={emptyFunction} />;
    stub = ReactTestUtils.renderIntoDocument(stub);
    const node = ReactDOM.findDOMNode(stub);

    node.value = '0.0';
    ReactTestUtils.Simulate.change(node, {target: {value: '0.0'}});
    expect(node.value).toBe('0');
  });

  it('should properly control 0.0 for a number input', () => {
    let stub = <input type="number" value={0} onChange={emptyFunction} />;
    stub = ReactTestUtils.renderIntoDocument(stub);
    const node = ReactDOM.findDOMNode(stub);

    node.value = '0.0';
    ReactTestUtils.Simulate.change(node, {target: {value: '0.0'}});
    expect(node.value).toBe('0.0');
  });

  it('should properly transition from an empty value to 0', function() {
    const container = document.createElement('div');

    ReactDOM.render(<input type="text" value="" />, container);
    ReactDOM.render(<input type="text" value={0} />, container);

    const node = container.firstChild;

    expect(node.value).toBe('0');
  });

  it('should properly transition from 0 to an empty value', function() {
    const container = document.createElement('div');

    ReactDOM.render(<input type="text" value={0} />, container);
    ReactDOM.render(<input type="text" value="" />, container);

    const node = container.firstChild;

    expect(node.value).toBe('');
  });

  it('should have the correct target value', () => {
    let handled = false;
    const handler = function(event) {
      expect(event.target.nodeName).toBe('INPUT');
      handled = true;
    };
    const stub = <input type="text" value={0} onChange={handler} />;
    const container = document.createElement('div');
    const node = ReactDOM.render(stub, container);

    setUntrackedValue.call(node, 'giraffe');

    const fakeNativeEvent = function() {};
    fakeNativeEvent.target = node;
    fakeNativeEvent.path = [node, container];
    ReactTestUtils.simulateNativeEventOnNode('topInput', node, fakeNativeEvent);

    expect(handled).toBe(true);
  });

  it('should not set a value for submit buttons unnecessarily', () => {
    let stub = <input type="submit" />;
    stub = ReactTestUtils.renderIntoDocument(stub);
    const node = ReactDOM.findDOMNode(stub);

    // The value shouldn't be '', or else the button will have no text; it
    // should have the default "Submit" or "Submit Query" label. Most browsers
    // report this as not having a `value` attribute at all; IE reports it as
    // the actual label that the user sees.
    expect(
      !node.hasAttribute('value') || node.getAttribute('value').length > 0,
    ).toBe(true);
  });

  it('should control radio buttons', () => {
    class RadioGroup extends React.Component {
      render() {
        return (
          <div>
            <input
              ref="a"
              type="radio"
              name="fruit"
              checked={true}
              onChange={emptyFunction}
            />
            A
            <input ref="b" type="radio" name="fruit" onChange={emptyFunction} />
            B
            <form>
              <input
                ref="c"
                type="radio"
                name="fruit"
                defaultChecked={true}
                onChange={emptyFunction}
              />
            </form>
          </div>
        );
      }
    }

    const stub = ReactTestUtils.renderIntoDocument(<RadioGroup />);
    const aNode = stub.refs.a;
    const bNode = stub.refs.b;
    const cNode = stub.refs.c;

    expect(aNode.checked).toBe(true);
    expect(bNode.checked).toBe(false);
    // c is in a separate form and shouldn't be affected at all here
    expect(cNode.checked).toBe(true);

    bNode.checked = true;
    // This next line isn't necessary in a proper browser environment, but
    // jsdom doesn't uncheck the others in a group (which makes this whole test
    // a little less effective)
    aNode.checked = false;
    expect(cNode.checked).toBe(true);

    // Now let's run the actual ReactDOMInput change event handler
    ReactTestUtils.Simulate.change(bNode);

    // The original state should have been restored
    expect(aNode.checked).toBe(true);
    expect(cNode.checked).toBe(true);
  });

  it('should check the correct radio when the selected name moves', () => {
    class App extends React.Component {
      state = {
        updated: false,
      };
      onClick = () => {
        this.setState({updated: true});
      };
      render() {
        const {updated} = this.state;
        const radioName = updated ? 'secondName' : 'firstName';
        return (
          <div>
            <button type="button" onClick={this.onClick} />
            <input
              type="radio"
              name={radioName}
              onChange={emptyFunction}
              checked={updated === true}
            />
            <input
              type="radio"
              name={radioName}
              onChange={emptyFunction}
              checked={updated === false}
            />
          </div>
        );
      }
    }

    const stub = ReactTestUtils.renderIntoDocument(<App />);
    const buttonNode = ReactDOM.findDOMNode(stub).childNodes[0];
    const firstRadioNode = ReactDOM.findDOMNode(stub).childNodes[1];
    expect(firstRadioNode.checked).toBe(false);
    ReactTestUtils.Simulate.click(buttonNode);
    expect(firstRadioNode.checked).toBe(true);
  });

  it('should control radio buttons if the tree updates during render', () => {
    const sharedParent = document.createElement('div');
    const container1 = document.createElement('div');
    const container2 = document.createElement('div');

    sharedParent.appendChild(container1);

    let aNode;
    let bNode;
    class ComponentA extends React.Component {
      componentDidMount() {
        ReactDOM.render(<ComponentB />, container2);
      }
      render() {
        return (
          <div>
            <input
              ref={n => (aNode = n)}
              type="radio"
              name="fruit"
              checked={true}
              onChange={emptyFunction}
            />
            A
          </div>
        );
      }
    }

    class ComponentB extends React.Component {
      state = {changed: false};
      handleChange = () => {
        this.setState({
          changed: true,
        });
      };
      componentDidUpdate() {
        sharedParent.appendChild(container2);
      }
      render() {
        return (
          <div>
            <input
              ref={n => (bNode = n)}
              type="radio"
              name="fruit"
              checked={false}
              onChange={this.handleChange}
            />
            B
          </div>
        );
      }
    }

    ReactDOM.render(<ComponentA />, container1);

    expect(aNode.checked).toBe(true);
    expect(bNode.checked).toBe(false);

    bNode.checked = true;
    // This next line isn't necessary in a proper browser environment, but
    // jsdom doesn't uncheck the others in a group (which makes this whole test
    // a little less effective)
    aNode.checked = false;

    // Now let's run the actual ReactDOMInput change event handler
    ReactTestUtils.Simulate.change(bNode);

    // The original state should have been restored
    expect(aNode.checked).toBe(true);
    expect(bNode.checked).toBe(false);
  });

  it('should warn with value and no onChange handler and readOnly specified', () => {
    spyOnDev(console, 'error');
    ReactTestUtils.renderIntoDocument(
      <input type="text" value="zoink" readOnly={true} />,
    );
    if (__DEV__) {
      expect(console.error.calls.count()).toBe(0);
    }

    ReactTestUtils.renderIntoDocument(
      <input type="text" value="zoink" readOnly={false} />,
    );
    if (__DEV__) {
      expect(console.error.calls.count()).toBe(1);
      expect(normalizeCodeLocInfo(console.error.calls.argsFor(0)[0])).toBe(
        'Warning: Failed prop type: You provided a `value` prop to a form ' +
          'field without an `onChange` handler. This will render a read-only ' +
          'field. If the field should be mutable use `defaultValue`. ' +
          'Otherwise, set either `onChange` or `readOnly`.\n' +
          '    in input (at **)',
      );
    }
  });

  it('should have a this value of undefined if bind is not used', () => {
    const unboundInputOnChange = function() {
      expect(this).toBe(undefined);
    };

    let instance = <input type="text" onChange={unboundInputOnChange} />;
    instance = ReactTestUtils.renderIntoDocument(instance);

    ReactTestUtils.Simulate.change(instance);
  });

  it('should warn with checked and no onChange handler with readOnly specified', () => {
    spyOnDev(console, 'error');
    ReactTestUtils.renderIntoDocument(
      <input type="checkbox" checked="false" readOnly={true} />,
    );
    if (__DEV__) {
      expect(console.error.calls.count()).toBe(0);
    }

    ReactTestUtils.renderIntoDocument(
      <input type="checkbox" checked="false" readOnly={false} />,
    );
    if (__DEV__) {
      expect(console.error.calls.count()).toBe(1);
    }
  });

  it('should update defaultValue to empty string', () => {
    const container = document.createElement('div');
    ReactDOM.render(<input type="text" defaultValue={'foo'} />, container);
    ReactDOM.render(<input type="text" defaultValue={''} />, container);
    expect(container.firstChild.defaultValue).toBe('');
  });

  it('should warn if value is null', () => {
    spyOnDev(console, 'error');
    ReactTestUtils.renderIntoDocument(<input type="text" value={null} />);
    if (__DEV__) {
      expect(console.error.calls.argsFor(0)[0]).toContain(
        '`value` prop on `input` should not be null. ' +
          'Consider using an empty string to clear the component or `undefined` ' +
          'for uncontrolled components.',
      );
    }

    ReactTestUtils.renderIntoDocument(<input type="text" value={null} />);
    if (__DEV__) {
      expect(console.error.calls.count()).toBe(1);
    }
  });

  it('should warn if checked and defaultChecked props are specified', () => {
    spyOnDev(console, 'error');
    ReactTestUtils.renderIntoDocument(
      <input
        type="radio"
        checked={true}
        defaultChecked={true}
        readOnly={true}
      />,
    );
    if (__DEV__) {
      expect(console.error.calls.argsFor(0)[0]).toContain(
        'A component contains an input of type radio with both checked and defaultChecked props. ' +
          'Input elements must be either controlled or uncontrolled ' +
          '(specify either the checked prop, or the defaultChecked prop, but not ' +
          'both). Decide between using a controlled or uncontrolled input ' +
          'element and remove one of these props. More info: ' +
          'https://fb.me/react-controlled-components',
      );
    }

    ReactTestUtils.renderIntoDocument(
      <input
        type="radio"
        checked={true}
        defaultChecked={true}
        readOnly={true}
      />,
    );
    if (__DEV__) {
      expect(console.error.calls.count()).toBe(1);
    }
  });

  it('should warn if value and defaultValue props are specified', () => {
    spyOnDev(console, 'error');
    ReactTestUtils.renderIntoDocument(
      <input type="text" value="foo" defaultValue="bar" readOnly={true} />,
    );
    if (__DEV__) {
      expect(console.error.calls.argsFor(0)[0]).toContain(
        'A component contains an input of type text with both value and defaultValue props. ' +
          'Input elements must be either controlled or uncontrolled ' +
          '(specify either the value prop, or the defaultValue prop, but not ' +
          'both). Decide between using a controlled or uncontrolled input ' +
          'element and remove one of these props. More info: ' +
          'https://fb.me/react-controlled-components',
      );
    }

    ReactTestUtils.renderIntoDocument(
      <input type="text" value="foo" defaultValue="bar" readOnly={true} />,
    );
    if (__DEV__) {
      expect(console.error.calls.count()).toBe(1);
    }
  });

  it('should warn if controlled input switches to uncontrolled (value is undefined)', () => {
<<<<<<< HEAD
    spyOnDev(console, 'error');
    var stub = (
=======
    const stub = (
>>>>>>> d4da3340
      <input type="text" value="controlled" onChange={emptyFunction} />
    );
    const container = document.createElement('div');
    ReactDOM.render(stub, container);
    ReactDOM.render(<input type="text" />, container);
    if (__DEV__) {
      expect(console.error.calls.count()).toBe(1);
      expect(normalizeCodeLocInfo(console.error.calls.argsFor(0)[0])).toBe(
        'Warning: A component is changing a controlled input of type text to be uncontrolled. ' +
          'Input elements should not switch from controlled to uncontrolled (or vice versa). ' +
          'Decide between using a controlled or uncontrolled input ' +
          'element for the lifetime of the component. More info: https://fb.me/react-controlled-components\n' +
          '    in input (at **)',
      );
    }
  });

  it('should warn if controlled input switches to uncontrolled (value is null)', () => {
<<<<<<< HEAD
    spyOnDev(console, 'error');
    var stub = (
=======
    const stub = (
>>>>>>> d4da3340
      <input type="text" value="controlled" onChange={emptyFunction} />
    );
    const container = document.createElement('div');
    ReactDOM.render(stub, container);
    ReactDOM.render(<input type="text" value={null} />, container);
    if (__DEV__) {
      expect(console.error.calls.count()).toBeGreaterThan(0);
      expect(normalizeCodeLocInfo(console.error.calls.argsFor(1)[0])).toBe(
        'Warning: A component is changing a controlled input of type text to be uncontrolled. ' +
          'Input elements should not switch from controlled to uncontrolled (or vice versa). ' +
          'Decide between using a controlled or uncontrolled input ' +
          'element for the lifetime of the component. More info: https://fb.me/react-controlled-components\n' +
          '    in input (at **)',
      );
    }
  });

  it('should warn if controlled input switches to uncontrolled with defaultValue', () => {
<<<<<<< HEAD
    spyOnDev(console, 'error');
    var stub = (
=======
    const stub = (
>>>>>>> d4da3340
      <input type="text" value="controlled" onChange={emptyFunction} />
    );
    const container = document.createElement('div');
    ReactDOM.render(stub, container);
    ReactDOM.render(
      <input type="text" defaultValue="uncontrolled" />,
      container,
    );
    if (__DEV__) {
      expect(console.error.calls.count()).toBe(1);
      expect(normalizeCodeLocInfo(console.error.calls.argsFor(0)[0])).toBe(
        'Warning: A component is changing a controlled input of type text to be uncontrolled. ' +
          'Input elements should not switch from controlled to uncontrolled (or vice versa). ' +
          'Decide between using a controlled or uncontrolled input ' +
          'element for the lifetime of the component. More info: https://fb.me/react-controlled-components\n' +
          '    in input (at **)',
      );
    }
  });

  it('should warn if uncontrolled input (value is undefined) switches to controlled', () => {
<<<<<<< HEAD
    spyOnDev(console, 'error');
    var stub = <input type="text" />;
    var container = document.createElement('div');
=======
    const stub = <input type="text" />;
    const container = document.createElement('div');
>>>>>>> d4da3340
    ReactDOM.render(stub, container);
    ReactDOM.render(<input type="text" value="controlled" />, container);
    if (__DEV__) {
      expect(console.error.calls.count()).toBe(1);
      expect(normalizeCodeLocInfo(console.error.calls.argsFor(0)[0])).toBe(
        'Warning: A component is changing an uncontrolled input of type text to be controlled. ' +
          'Input elements should not switch from uncontrolled to controlled (or vice versa). ' +
          'Decide between using a controlled or uncontrolled input ' +
          'element for the lifetime of the component. More info: https://fb.me/react-controlled-components\n' +
          '    in input (at **)',
      );
    }
  });

  it('should warn if uncontrolled input (value is null) switches to controlled', () => {
<<<<<<< HEAD
    spyOnDev(console, 'error');
    var stub = <input type="text" value={null} />;
    var container = document.createElement('div');
=======
    const stub = <input type="text" value={null} />;
    const container = document.createElement('div');
>>>>>>> d4da3340
    ReactDOM.render(stub, container);
    ReactDOM.render(<input type="text" value="controlled" />, container);
    if (__DEV__) {
      expect(console.error.calls.count()).toBeGreaterThan(0);
      expect(normalizeCodeLocInfo(console.error.calls.argsFor(1)[0])).toBe(
        'Warning: A component is changing an uncontrolled input of type text to be controlled. ' +
          'Input elements should not switch from uncontrolled to controlled (or vice versa). ' +
          'Decide between using a controlled or uncontrolled input ' +
          'element for the lifetime of the component. More info: https://fb.me/react-controlled-components\n' +
          '    in input (at **)',
      );
    }
  });

  it('should warn if controlled checkbox switches to uncontrolled (checked is undefined)', () => {
<<<<<<< HEAD
    spyOnDev(console, 'error');
    var stub = (
=======
    const stub = (
>>>>>>> d4da3340
      <input type="checkbox" checked={true} onChange={emptyFunction} />
    );
    const container = document.createElement('div');
    ReactDOM.render(stub, container);
    ReactDOM.render(<input type="checkbox" />, container);
    if (__DEV__) {
      expect(console.error.calls.count()).toBe(1);
      expect(normalizeCodeLocInfo(console.error.calls.argsFor(0)[0])).toBe(
        'Warning: A component is changing a controlled input of type checkbox to be uncontrolled. ' +
          'Input elements should not switch from controlled to uncontrolled (or vice versa). ' +
          'Decide between using a controlled or uncontrolled input ' +
          'element for the lifetime of the component. More info: https://fb.me/react-controlled-components\n' +
          '    in input (at **)',
      );
    }
  });

  it('should warn if controlled checkbox switches to uncontrolled (checked is null)', () => {
<<<<<<< HEAD
    spyOnDev(console, 'error');
    var stub = (
=======
    const stub = (
>>>>>>> d4da3340
      <input type="checkbox" checked={true} onChange={emptyFunction} />
    );
    const container = document.createElement('div');
    ReactDOM.render(stub, container);
    ReactDOM.render(<input type="checkbox" checked={null} />, container);
    if (__DEV__) {
      expect(console.error.calls.count()).toBe(1);
      expect(normalizeCodeLocInfo(console.error.calls.argsFor(0)[0])).toBe(
        'Warning: A component is changing a controlled input of type checkbox to be uncontrolled. ' +
          'Input elements should not switch from controlled to uncontrolled (or vice versa). ' +
          'Decide between using a controlled or uncontrolled input ' +
          'element for the lifetime of the component. More info: https://fb.me/react-controlled-components\n' +
          '    in input (at **)',
      );
    }
  });

  it('should warn if controlled checkbox switches to uncontrolled with defaultChecked', () => {
<<<<<<< HEAD
    spyOnDev(console, 'error');
    var stub = (
=======
    const stub = (
>>>>>>> d4da3340
      <input type="checkbox" checked={true} onChange={emptyFunction} />
    );
    const container = document.createElement('div');
    ReactDOM.render(stub, container);
    ReactDOM.render(<input type="checkbox" defaultChecked={true} />, container);
    if (__DEV__) {
      expect(console.error.calls.count()).toBe(1);
      expect(normalizeCodeLocInfo(console.error.calls.argsFor(0)[0])).toBe(
        'Warning: A component is changing a controlled input of type checkbox to be uncontrolled. ' +
          'Input elements should not switch from controlled to uncontrolled (or vice versa). ' +
          'Decide between using a controlled or uncontrolled input ' +
          'element for the lifetime of the component. More info: https://fb.me/react-controlled-components\n' +
          '    in input (at **)',
      );
    }
  });

  it('should warn if uncontrolled checkbox (checked is undefined) switches to controlled', () => {
<<<<<<< HEAD
    spyOnDev(console, 'error');
    var stub = <input type="checkbox" />;
    var container = document.createElement('div');
=======
    const stub = <input type="checkbox" />;
    const container = document.createElement('div');
>>>>>>> d4da3340
    ReactDOM.render(stub, container);
    ReactDOM.render(<input type="checkbox" checked={true} />, container);
    if (__DEV__) {
      expect(console.error.calls.count()).toBe(1);
      expect(normalizeCodeLocInfo(console.error.calls.argsFor(0)[0])).toBe(
        'Warning: A component is changing an uncontrolled input of type checkbox to be controlled. ' +
          'Input elements should not switch from uncontrolled to controlled (or vice versa). ' +
          'Decide between using a controlled or uncontrolled input ' +
          'element for the lifetime of the component. More info: https://fb.me/react-controlled-components\n' +
          '    in input (at **)',
      );
    }
  });

  it('should warn if uncontrolled checkbox (checked is null) switches to controlled', () => {
<<<<<<< HEAD
    spyOnDev(console, 'error');
    var stub = <input type="checkbox" checked={null} />;
    var container = document.createElement('div');
=======
    const stub = <input type="checkbox" checked={null} />;
    const container = document.createElement('div');
>>>>>>> d4da3340
    ReactDOM.render(stub, container);
    ReactDOM.render(<input type="checkbox" checked={true} />, container);
    if (__DEV__) {
      expect(console.error.calls.count()).toBe(1);
      expect(normalizeCodeLocInfo(console.error.calls.argsFor(0)[0])).toBe(
        'Warning: A component is changing an uncontrolled input of type checkbox to be controlled. ' +
          'Input elements should not switch from uncontrolled to controlled (or vice versa). ' +
          'Decide between using a controlled or uncontrolled input ' +
          'element for the lifetime of the component. More info: https://fb.me/react-controlled-components\n' +
          '    in input (at **)',
      );
    }
  });

  it('should warn if controlled radio switches to uncontrolled (checked is undefined)', () => {
<<<<<<< HEAD
    spyOnDev(console, 'error');
    var stub = <input type="radio" checked={true} onChange={emptyFunction} />;
    var container = document.createElement('div');
=======
    const stub = <input type="radio" checked={true} onChange={emptyFunction} />;
    const container = document.createElement('div');
>>>>>>> d4da3340
    ReactDOM.render(stub, container);
    ReactDOM.render(<input type="radio" />, container);
    if (__DEV__) {
      expect(console.error.calls.count()).toBe(1);
      expect(normalizeCodeLocInfo(console.error.calls.argsFor(0)[0])).toBe(
        'Warning: A component is changing a controlled input of type radio to be uncontrolled. ' +
          'Input elements should not switch from controlled to uncontrolled (or vice versa). ' +
          'Decide between using a controlled or uncontrolled input ' +
          'element for the lifetime of the component. More info: https://fb.me/react-controlled-components\n' +
          '    in input (at **)',
      );
    }
  });

  it('should warn if controlled radio switches to uncontrolled (checked is null)', () => {
<<<<<<< HEAD
    spyOnDev(console, 'error');
    var stub = <input type="radio" checked={true} onChange={emptyFunction} />;
    var container = document.createElement('div');
=======
    const stub = <input type="radio" checked={true} onChange={emptyFunction} />;
    const container = document.createElement('div');
>>>>>>> d4da3340
    ReactDOM.render(stub, container);
    ReactDOM.render(<input type="radio" checked={null} />, container);
    if (__DEV__) {
      expect(console.error.calls.count()).toBe(1);
      expect(normalizeCodeLocInfo(console.error.calls.argsFor(0)[0])).toBe(
        'Warning: A component is changing a controlled input of type radio to be uncontrolled. ' +
          'Input elements should not switch from controlled to uncontrolled (or vice versa). ' +
          'Decide between using a controlled or uncontrolled input ' +
          'element for the lifetime of the component. More info: https://fb.me/react-controlled-components\n' +
          '    in input (at **)',
      );
    }
  });

  it('should warn if controlled radio switches to uncontrolled with defaultChecked', () => {
<<<<<<< HEAD
    spyOnDev(console, 'error');
    var stub = <input type="radio" checked={true} onChange={emptyFunction} />;
    var container = document.createElement('div');
=======
    const stub = <input type="radio" checked={true} onChange={emptyFunction} />;
    const container = document.createElement('div');
>>>>>>> d4da3340
    ReactDOM.render(stub, container);
    ReactDOM.render(<input type="radio" defaultChecked={true} />, container);
    if (__DEV__) {
      expect(console.error.calls.count()).toBe(1);
      expect(normalizeCodeLocInfo(console.error.calls.argsFor(0)[0])).toBe(
        'Warning: A component is changing a controlled input of type radio to be uncontrolled. ' +
          'Input elements should not switch from controlled to uncontrolled (or vice versa). ' +
          'Decide between using a controlled or uncontrolled input ' +
          'element for the lifetime of the component. More info: https://fb.me/react-controlled-components\n' +
          '    in input (at **)',
      );
    }
  });

  it('should warn if uncontrolled radio (checked is undefined) switches to controlled', () => {
<<<<<<< HEAD
    spyOnDev(console, 'error');
    var stub = <input type="radio" />;
    var container = document.createElement('div');
=======
    const stub = <input type="radio" />;
    const container = document.createElement('div');
>>>>>>> d4da3340
    ReactDOM.render(stub, container);
    ReactDOM.render(<input type="radio" checked={true} />, container);
    if (__DEV__) {
      expect(console.error.calls.count()).toBe(1);
      expect(normalizeCodeLocInfo(console.error.calls.argsFor(0)[0])).toBe(
        'Warning: A component is changing an uncontrolled input of type radio to be controlled. ' +
          'Input elements should not switch from uncontrolled to controlled (or vice versa). ' +
          'Decide between using a controlled or uncontrolled input ' +
          'element for the lifetime of the component. More info: https://fb.me/react-controlled-components\n' +
          '    in input (at **)',
      );
    }
  });

  it('should warn if uncontrolled radio (checked is null) switches to controlled', () => {
<<<<<<< HEAD
    spyOnDev(console, 'error');
    var stub = <input type="radio" checked={null} />;
    var container = document.createElement('div');
=======
    const stub = <input type="radio" checked={null} />;
    const container = document.createElement('div');
>>>>>>> d4da3340
    ReactDOM.render(stub, container);
    ReactDOM.render(<input type="radio" checked={true} />, container);
    if (__DEV__) {
      expect(console.error.calls.count()).toBe(1);
      expect(normalizeCodeLocInfo(console.error.calls.argsFor(0)[0])).toBe(
        'Warning: A component is changing an uncontrolled input of type radio to be controlled. ' +
          'Input elements should not switch from uncontrolled to controlled (or vice versa). ' +
          'Decide between using a controlled or uncontrolled input ' +
          'element for the lifetime of the component. More info: https://fb.me/react-controlled-components\n' +
          '    in input (at **)',
      );
    }
  });

  it('should not warn if radio value changes but never becomes controlled', () => {
    const container = document.createElement('div');
    ReactDOM.render(<input type="radio" value="value" />, container);
    ReactDOM.render(<input type="radio" />, container);
    ReactDOM.render(
      <input type="radio" value="value" defaultChecked={true} />,
      container,
    );
    ReactDOM.render(
      <input type="radio" value="value" onChange={() => null} />,
      container,
    );
    ReactDOM.render(<input type="radio" />, container);
  });

  it('should not warn if radio value changes but never becomes uncontrolled', () => {
    const container = document.createElement('div');
    ReactDOM.render(
      <input type="radio" checked={false} onChange={() => null} />,
      container,
    );
    ReactDOM.render(
      <input
        type="radio"
        value="value"
        defaultChecked={true}
        checked={false}
        onChange={() => null}
      />,
      container,
    );
  });

  it('should warn if radio checked false changes to become uncontrolled', () => {
<<<<<<< HEAD
    spyOnDev(console, 'error');
    var container = document.createElement('div');
=======
    const container = document.createElement('div');
>>>>>>> d4da3340
    ReactDOM.render(
      <input
        type="radio"
        value="value"
        checked={false}
        onChange={() => null}
      />,
      container,
    );
    ReactDOM.render(<input type="radio" value="value" />, container);
    if (__DEV__) {
      expect(normalizeCodeLocInfo(console.error.calls.argsFor(0)[0])).toBe(
        'Warning: A component is changing a controlled input of type radio to be uncontrolled. ' +
          'Input elements should not switch from controlled to uncontrolled (or vice versa). ' +
          'Decide between using a controlled or uncontrolled input ' +
          'element for the lifetime of the component. More info: https://fb.me/react-controlled-components\n' +
          '    in input (at **)',
      );
    }
  });

  it('sets type, step, min, max before value always', () => {
    const log = [];
    const originalCreateElement = document.createElement;
    spyOnDevAndProd(document, 'createElement').and.callFake(function(type) {
      const el = originalCreateElement.apply(this, arguments);
      let value = '';

      if (type === 'input') {
        Object.defineProperty(el, 'value', {
          get: function() {
            return value;
          },
          set: function(val) {
            value = '' + val;
            log.push('set property value');
          },
        });
        spyOnDevAndProd(el, 'setAttribute').and.callFake(function(name) {
          log.push('set attribute ' + name);
        });
      }
      return el;
    });

    ReactTestUtils.renderIntoDocument(
      <input
        value="0"
        onChange={() => {}}
        type="range"
        min="0"
        max="100"
        step="1"
      />,
    );
    expect(log).toEqual([
      'set attribute type',
      'set attribute min',
      'set attribute max',
      'set attribute step',
      'set property value',
      'set attribute value',
      'set attribute checked',
      'set attribute checked',
    ]);
  });

  it('sets value properly with type coming later in props', () => {
    const input = ReactTestUtils.renderIntoDocument(
      <input value="hi" type="radio" />,
    );
    expect(input.value).toBe('hi');
  });

  it('does not raise a validation warning when it switches types', () => {
    class Input extends React.Component {
      state = {type: 'number', value: 1000};

      render() {
        const {value, type} = this.state;
        return <input onChange={() => {}} type={type} value={value} />;
      }
    }

    const input = ReactTestUtils.renderIntoDocument(<Input />);
    const node = ReactDOM.findDOMNode(input);

    // If the value is set before the type, a validation warning will raise and
    // the value will not be assigned.
    input.setState({type: 'text', value: 'Test'});
    expect(node.value).toEqual('Test');
  });

  it('resets value of date/time input to fix bugs in iOS Safari', () => {
    function strify(x) {
      return JSON.stringify(x, null, 2);
    }

    const log = [];
    const originalCreateElement = document.createElement;
    spyOnDevAndProd(document, 'createElement').and.callFake(function(type) {
      const el = originalCreateElement.apply(this, arguments);
      let value = '';
      if (type === 'input') {
        Object.defineProperty(el, 'value', {
          get: function() {
            return value;
          },
          set: function(val) {
            value = '' + val;
            log.push(`node.value = ${strify(val)}`);
          },
        });
        spyOnDevAndProd(el, 'setAttribute').and.callFake(function(name, val) {
          log.push(`node.setAttribute(${strify(name)}, ${strify(val)})`);
        });
      }
      return el;
    });

    ReactTestUtils.renderIntoDocument(
      <input type="date" defaultValue="1980-01-01" />,
    );
    expect(log).toEqual([
      'node.setAttribute("type", "date")',
      'node.value = "1980-01-01"',
      'node.setAttribute("value", "1980-01-01")',
      'node.setAttribute("checked", "")',
      'node.setAttribute("checked", "")',
    ]);
  });

  describe('assigning the value attribute on controlled inputs', function() {
    function getTestInput() {
      return class extends React.Component {
        state = {
          value: this.props.value == null ? '' : this.props.value,
        };
        onChange = event => {
          this.setState({value: event.target.value});
        };
        render() {
          const type = this.props.type;
          const value = this.state.value;

          return <input type={type} value={value} onChange={this.onChange} />;
        }
      };
    }

    it('always sets the attribute when values change on text inputs', function() {
      const Input = getTestInput();
      const stub = ReactTestUtils.renderIntoDocument(<Input type="text" />);
      const node = ReactDOM.findDOMNode(stub);

      ReactTestUtils.Simulate.change(node, {target: {value: '2'}});

      expect(node.getAttribute('value')).toBe('2');
    });

    it('does not set the value attribute on number inputs if focused', () => {
      const Input = getTestInput();
      const stub = ReactTestUtils.renderIntoDocument(
        <Input type="number" value="1" />,
      );
      const node = ReactDOM.findDOMNode(stub);

      node.focus();

      ReactTestUtils.Simulate.change(node, {target: {value: '2'}});

      expect(node.getAttribute('value')).toBe('1');
    });

    it('sets the value attribute on number inputs on blur', () => {
      const Input = getTestInput();
      const stub = ReactTestUtils.renderIntoDocument(
        <Input type="number" value="1" />,
      );
      const node = ReactDOM.findDOMNode(stub);

      ReactTestUtils.Simulate.change(node, {target: {value: '2'}});
      ReactTestUtils.SimulateNative.blur(node);

      expect(node.getAttribute('value')).toBe('2');
    });

    it('an uncontrolled number input will not update the value attribute on blur', () => {
      const stub = ReactTestUtils.renderIntoDocument(
        <input type="number" defaultValue="1" />,
      );
      const node = ReactDOM.findDOMNode(stub);

      node.value = 4;

      ReactTestUtils.SimulateNative.blur(node);

      expect(node.getAttribute('value')).toBe('1');
    });

    it('an uncontrolled text input will not update the value attribute on blur', () => {
      const stub = ReactTestUtils.renderIntoDocument(
        <input type="text" defaultValue="1" />,
      );
      const node = ReactDOM.findDOMNode(stub);

      node.value = 4;

      ReactTestUtils.SimulateNative.blur(node);

      expect(node.getAttribute('value')).toBe('1');
    });
  });

  describe('setting a controlled input to undefined', () => {
    let input;

    function renderInputWithStringThenWithUndefined() {
      class Input extends React.Component {
        state = {value: 'first'};
        render() {
          return (
            <input
              onChange={e => this.setState({value: e.target.value})}
              value={this.state.value}
            />
          );
        }
      }

      const stub = ReactTestUtils.renderIntoDocument(<Input />);
      input = ReactDOM.findDOMNode(stub);
      ReactTestUtils.Simulate.change(input, {target: {value: 'latest'}});
      ReactTestUtils.Simulate.change(input, {target: {value: undefined}});
    }

    it('reverts the value attribute to the initial value', () => {
      spyOnDev(console, 'error');
      renderInputWithStringThenWithUndefined();
      expect(input.getAttribute('value')).toBe('first');
      if (__DEV__) {
        expect(console.error.calls.count()).toBe(1);
        expect(console.error.calls.argsFor(0)[0]).toContain(
          'Input elements should not switch from controlled to ' +
            'uncontrolled (or vice versa).',
        );
      }
    });

    it('preserves the value property', () => {
      spyOnDev(console, 'error');
      renderInputWithStringThenWithUndefined();
      expect(input.value).toBe('latest');
      if (__DEV__) {
        expect(console.error.calls.count()).toBe(1);
        expect(console.error.calls.argsFor(0)[0]).toContain(
          'Input elements should not switch from controlled to ' +
            'uncontrolled (or vice versa).',
        );
      }
    });
  });

  describe('setting a controlled input to null', () => {
    let input;

    function renderInputWithStringThenWithNull() {
      class Input extends React.Component {
        state = {value: 'first'};
        render() {
          return (
            <input
              onChange={e => this.setState({value: e.target.value})}
              value={this.state.value}
            />
          );
        }
      }

      const stub = ReactTestUtils.renderIntoDocument(<Input />);
      input = ReactDOM.findDOMNode(stub);
      ReactTestUtils.Simulate.change(input, {target: {value: 'latest'}});
      ReactTestUtils.Simulate.change(input, {target: {value: null}});
    }

    it('reverts the value attribute to the initial value', () => {
      spyOnDev(console, 'error');
      renderInputWithStringThenWithNull();
      expect(input.getAttribute('value')).toBe('first');
      if (__DEV__) {
        expect(console.error.calls.count()).toBe(2);
        expect(console.error.calls.argsFor(0)[0]).toContain(
          '`value` prop on `input` should not be null. ' +
            'Consider using an empty string to clear the component ' +
            'or `undefined` for uncontrolled components.',
        );
        expect(console.error.calls.argsFor(1)[0]).toContain(
          'Input elements should not switch from controlled ' +
            'to uncontrolled (or vice versa).',
        );
      }
    });

    it('preserves the value property', () => {
      spyOnDev(console, 'error');
      renderInputWithStringThenWithNull();
      expect(input.value).toBe('latest');
      if (__DEV__) {
        expect(console.error.calls.count()).toBe(2);
        expect(console.error.calls.argsFor(0)[0]).toContain(
          '`value` prop on `input` should not be null. ' +
            'Consider using an empty string to clear the component ' +
            'or `undefined` for uncontrolled components.',
        );
        expect(console.error.calls.argsFor(1)[0]).toContain(
          'Input elements should not switch from controlled ' +
            'to uncontrolled (or vice versa).',
        );
      }
    });
  });
});<|MERGE_RESOLUTION|>--- conflicted
+++ resolved
@@ -41,14 +41,9 @@
   });
 
   it('should properly control a value even if no event listener exists', () => {
-<<<<<<< HEAD
-    spyOnDev(console, 'error');
-    var container = document.createElement('div');
-    var stub = ReactDOM.render(<input type="text" value="lion" />, container);
-=======
+    spyOnDev(console, 'error');
     const container = document.createElement('div');
     const stub = ReactDOM.render(<input type="text" value="lion" />, container);
->>>>>>> d4da3340
 
     document.body.appendChild(container);
 
@@ -362,15 +357,9 @@
   });
 
   it('should take `defaultValue` when changing to uncontrolled input', () => {
-<<<<<<< HEAD
-    spyOnDev(console, 'error');
-    var container = document.createElement('div');
-    var node = ReactDOM.render(
-=======
-    const container = document.createElement('div');
-
+    spyOnDev(console, 'error');
+    const container = document.createElement('div');
     const node = ReactDOM.render(
->>>>>>> d4da3340
       <input type="text" value="0" readOnly="true" />,
       container,
     );
@@ -398,15 +387,10 @@
   });
 
   it('should render value for SSR', () => {
-<<<<<<< HEAD
-    var element = <input type="text" value="1" onChange={() => {}} />;
-    var markup = ReactDOMServer.renderToString(element);
-    var div = document.createElement('div');
-=======
-    const element = <input type="text" value="1" onChange={function() {}} />;
+    const element = <input type="text" value="1" onChange={() => {}} />;
     const markup = ReactDOMServer.renderToString(element);
     const div = document.createElement('div');
->>>>>>> d4da3340
+
     div.innerHTML = markup;
     expect(div.firstChild.getAttribute('value')).toBe('1');
     expect(div.firstChild.getAttribute('defaultValue')).toBe(null);
@@ -511,13 +495,8 @@
   });
 
   it('should not incur unnecessary DOM mutations', () => {
-<<<<<<< HEAD
-    var container = document.createElement('div');
+    const container = document.createElement('div');
     ReactDOM.render(<input value="a" onChange={() => {}} />, container);
-=======
-    const container = document.createElement('div');
-    ReactDOM.render(<input value="a" />, container);
->>>>>>> d4da3340
 
     const node = container.firstChild;
     let nodeValue = 'a';
@@ -539,13 +518,8 @@
   });
 
   it('should not incur unnecessary DOM mutations for numeric type conversion', () => {
-<<<<<<< HEAD
-    var container = document.createElement('div');
+    const container = document.createElement('div');
     ReactDOM.render(<input value="0" onChange={() => {}} />, container);
-=======
-    const container = document.createElement('div');
-    ReactDOM.render(<input value="0" />, container);
->>>>>>> d4da3340
 
     const node = container.firstChild;
     let nodeValue = '0';
@@ -564,13 +538,8 @@
   });
 
   it('should not incur unnecessary DOM mutations for the boolean type conversion', () => {
-<<<<<<< HEAD
-    var container = document.createElement('div');
+    const container = document.createElement('div');
     ReactDOM.render(<input value="true" onChange={() => {}} />, container);
-=======
-    const container = document.createElement('div');
-    ReactDOM.render(<input value="true" />, container);
->>>>>>> d4da3340
 
     const node = container.firstChild;
     let nodeValue = 'true';
@@ -976,12 +945,8 @@
   });
 
   it('should warn if controlled input switches to uncontrolled (value is undefined)', () => {
-<<<<<<< HEAD
-    spyOnDev(console, 'error');
-    var stub = (
-=======
+    spyOnDev(console, 'error');
     const stub = (
->>>>>>> d4da3340
       <input type="text" value="controlled" onChange={emptyFunction} />
     );
     const container = document.createElement('div');
@@ -1000,12 +965,8 @@
   });
 
   it('should warn if controlled input switches to uncontrolled (value is null)', () => {
-<<<<<<< HEAD
-    spyOnDev(console, 'error');
-    var stub = (
-=======
+    spyOnDev(console, 'error');
     const stub = (
->>>>>>> d4da3340
       <input type="text" value="controlled" onChange={emptyFunction} />
     );
     const container = document.createElement('div');
@@ -1024,12 +985,8 @@
   });
 
   it('should warn if controlled input switches to uncontrolled with defaultValue', () => {
-<<<<<<< HEAD
-    spyOnDev(console, 'error');
-    var stub = (
-=======
+    spyOnDev(console, 'error');
     const stub = (
->>>>>>> d4da3340
       <input type="text" value="controlled" onChange={emptyFunction} />
     );
     const container = document.createElement('div');
@@ -1051,14 +1008,10 @@
   });
 
   it('should warn if uncontrolled input (value is undefined) switches to controlled', () => {
-<<<<<<< HEAD
-    spyOnDev(console, 'error');
-    var stub = <input type="text" />;
-    var container = document.createElement('div');
-=======
+    spyOnDev(console, 'error');
     const stub = <input type="text" />;
     const container = document.createElement('div');
->>>>>>> d4da3340
+
     ReactDOM.render(stub, container);
     ReactDOM.render(<input type="text" value="controlled" />, container);
     if (__DEV__) {
@@ -1074,14 +1027,10 @@
   });
 
   it('should warn if uncontrolled input (value is null) switches to controlled', () => {
-<<<<<<< HEAD
-    spyOnDev(console, 'error');
-    var stub = <input type="text" value={null} />;
-    var container = document.createElement('div');
-=======
+    spyOnDev(console, 'error');
     const stub = <input type="text" value={null} />;
     const container = document.createElement('div');
->>>>>>> d4da3340
+
     ReactDOM.render(stub, container);
     ReactDOM.render(<input type="text" value="controlled" />, container);
     if (__DEV__) {
@@ -1097,12 +1046,8 @@
   });
 
   it('should warn if controlled checkbox switches to uncontrolled (checked is undefined)', () => {
-<<<<<<< HEAD
-    spyOnDev(console, 'error');
-    var stub = (
-=======
+    spyOnDev(console, 'error');
     const stub = (
->>>>>>> d4da3340
       <input type="checkbox" checked={true} onChange={emptyFunction} />
     );
     const container = document.createElement('div');
@@ -1121,12 +1066,8 @@
   });
 
   it('should warn if controlled checkbox switches to uncontrolled (checked is null)', () => {
-<<<<<<< HEAD
-    spyOnDev(console, 'error');
-    var stub = (
-=======
+    spyOnDev(console, 'error');
     const stub = (
->>>>>>> d4da3340
       <input type="checkbox" checked={true} onChange={emptyFunction} />
     );
     const container = document.createElement('div');
@@ -1145,12 +1086,8 @@
   });
 
   it('should warn if controlled checkbox switches to uncontrolled with defaultChecked', () => {
-<<<<<<< HEAD
-    spyOnDev(console, 'error');
-    var stub = (
-=======
+    spyOnDev(console, 'error');
     const stub = (
->>>>>>> d4da3340
       <input type="checkbox" checked={true} onChange={emptyFunction} />
     );
     const container = document.createElement('div');
@@ -1169,14 +1106,10 @@
   });
 
   it('should warn if uncontrolled checkbox (checked is undefined) switches to controlled', () => {
-<<<<<<< HEAD
-    spyOnDev(console, 'error');
-    var stub = <input type="checkbox" />;
-    var container = document.createElement('div');
-=======
+    spyOnDev(console, 'error');
     const stub = <input type="checkbox" />;
     const container = document.createElement('div');
->>>>>>> d4da3340
+
     ReactDOM.render(stub, container);
     ReactDOM.render(<input type="checkbox" checked={true} />, container);
     if (__DEV__) {
@@ -1192,14 +1125,10 @@
   });
 
   it('should warn if uncontrolled checkbox (checked is null) switches to controlled', () => {
-<<<<<<< HEAD
-    spyOnDev(console, 'error');
-    var stub = <input type="checkbox" checked={null} />;
-    var container = document.createElement('div');
-=======
+    spyOnDev(console, 'error');
     const stub = <input type="checkbox" checked={null} />;
     const container = document.createElement('div');
->>>>>>> d4da3340
+
     ReactDOM.render(stub, container);
     ReactDOM.render(<input type="checkbox" checked={true} />, container);
     if (__DEV__) {
@@ -1215,14 +1144,10 @@
   });
 
   it('should warn if controlled radio switches to uncontrolled (checked is undefined)', () => {
-<<<<<<< HEAD
-    spyOnDev(console, 'error');
-    var stub = <input type="radio" checked={true} onChange={emptyFunction} />;
-    var container = document.createElement('div');
-=======
+    spyOnDev(console, 'error');
     const stub = <input type="radio" checked={true} onChange={emptyFunction} />;
     const container = document.createElement('div');
->>>>>>> d4da3340
+
     ReactDOM.render(stub, container);
     ReactDOM.render(<input type="radio" />, container);
     if (__DEV__) {
@@ -1238,14 +1163,10 @@
   });
 
   it('should warn if controlled radio switches to uncontrolled (checked is null)', () => {
-<<<<<<< HEAD
-    spyOnDev(console, 'error');
-    var stub = <input type="radio" checked={true} onChange={emptyFunction} />;
-    var container = document.createElement('div');
-=======
+    spyOnDev(console, 'error');
     const stub = <input type="radio" checked={true} onChange={emptyFunction} />;
     const container = document.createElement('div');
->>>>>>> d4da3340
+
     ReactDOM.render(stub, container);
     ReactDOM.render(<input type="radio" checked={null} />, container);
     if (__DEV__) {
@@ -1261,14 +1182,9 @@
   });
 
   it('should warn if controlled radio switches to uncontrolled with defaultChecked', () => {
-<<<<<<< HEAD
-    spyOnDev(console, 'error');
-    var stub = <input type="radio" checked={true} onChange={emptyFunction} />;
-    var container = document.createElement('div');
-=======
     const stub = <input type="radio" checked={true} onChange={emptyFunction} />;
     const container = document.createElement('div');
->>>>>>> d4da3340
+
     ReactDOM.render(stub, container);
     ReactDOM.render(<input type="radio" defaultChecked={true} />, container);
     if (__DEV__) {
@@ -1284,14 +1200,10 @@
   });
 
   it('should warn if uncontrolled radio (checked is undefined) switches to controlled', () => {
-<<<<<<< HEAD
-    spyOnDev(console, 'error');
-    var stub = <input type="radio" />;
-    var container = document.createElement('div');
-=======
+    spyOnDev(console, 'error');
     const stub = <input type="radio" />;
     const container = document.createElement('div');
->>>>>>> d4da3340
+
     ReactDOM.render(stub, container);
     ReactDOM.render(<input type="radio" checked={true} />, container);
     if (__DEV__) {
@@ -1307,14 +1219,10 @@
   });
 
   it('should warn if uncontrolled radio (checked is null) switches to controlled', () => {
-<<<<<<< HEAD
-    spyOnDev(console, 'error');
-    var stub = <input type="radio" checked={null} />;
-    var container = document.createElement('div');
-=======
+    spyOnDev(console, 'error');
     const stub = <input type="radio" checked={null} />;
     const container = document.createElement('div');
->>>>>>> d4da3340
+
     ReactDOM.render(stub, container);
     ReactDOM.render(<input type="radio" checked={true} />, container);
     if (__DEV__) {
@@ -1363,12 +1271,9 @@
   });
 
   it('should warn if radio checked false changes to become uncontrolled', () => {
-<<<<<<< HEAD
-    spyOnDev(console, 'error');
-    var container = document.createElement('div');
-=======
-    const container = document.createElement('div');
->>>>>>> d4da3340
+    spyOnDev(console, 'error');
+    const container = document.createElement('div');
+
     ReactDOM.render(
       <input
         type="radio"
