/**
 * Copyright (c) Facebook, Inc. and its affiliates.
 *
 * This source code is licensed under the MIT license found in the
 * LICENSE file in the root directory of this source tree.
 *
 * @flow
 */

import type {
  Dispatcher as DispatcherType,
  TimeoutConfig,
} from 'react-reconciler/src/ReactFiberHooks';
import type {ThreadID} from './ReactThreadIDAllocator';
import type {
  MutableSource,
  MutableSourceGetSnapshotFn,
  MutableSourceSubscribeFn,
  ReactContext,
  ReactEventResponderListener,
} from 'shared/ReactTypes';
import type {SuspenseConfig} from 'react-reconciler/src/ReactFiberSuspenseConfig';
import type {ReactDOMListenerMap} from 'shared/ReactDOMTypes';

import {validateContextBounds} from './ReactPartialRendererContext';

import invariant from 'shared/invariant';
import is from 'shared/objectIs';

type BasicStateAction<S> = (S => S) | S;
type Dispatch<A> = A => void;

type Update<A> = {|
  action: A,
  next: Update<A> | null,
|};

type UpdateQueue<A> = {|
  last: Update<A> | null,
  dispatch: any,
|};

type Hook = {|
  memoizedState: any,
  queue: UpdateQueue<any> | null,
  next: Hook | null,
|};

let currentlyRenderingComponent: Object | null = null;
let firstWorkInProgressHook: Hook | null = null;
let workInProgressHook: Hook | null = null;
// Whether the work-in-progress hook is a re-rendered hook
let isReRender: boolean = false;
// Whether an update was scheduled during the currently executing render pass.
let didScheduleRenderPhaseUpdate: boolean = false;
// Lazily created map of render-phase updates
let renderPhaseUpdates: Map<UpdateQueue<any>, Update<any>> | null = null;
// Counter to prevent infinite loops.
let numberOfReRenders: number = 0;
const RE_RENDER_LIMIT = 25;

let isInHookUserCodeInDev = false;

// In DEV, this is the name of the currently executing primitive hook
let currentHookNameInDev: ?string;

function resolveCurrentlyRenderingComponent(): Object {
  invariant(
    currentlyRenderingComponent !== null,
    'Invalid hook call. Hooks can only be called inside of the body of a function component. This could happen for' +
      ' one of the following reasons:\n' +
      '1. You might have mismatching versions of React and the renderer (such as React DOM)\n' +
      '2. You might be breaking the Rules of Hooks\n' +
      '3. You might have more than one copy of React in the same app\n' +
      'See https://fb.me/react-invalid-hook-call for tips about how to debug and fix this problem.',
  );
  if (__DEV__) {
    if (isInHookUserCodeInDev) {
      console.error(
        'Do not call Hooks inside useEffect(...), useMemo(...), or other built-in Hooks. ' +
          'You can only call Hooks at the top level of your React function. ' +
          'For more information, see ' +
          'https://fb.me/rules-of-hooks',
      );
    }
  }
  return currentlyRenderingComponent;
}

function areHookInputsEqual(
  nextDeps: Array<mixed>,
  prevDeps: Array<mixed> | null,
) {
  if (prevDeps === null) {
    if (__DEV__) {
      console.error(
        '%s received a final argument during this render, but not during ' +
          'the previous render. Even though the final argument is optional, ' +
          'its type cannot change between renders.',
        currentHookNameInDev,
      );
    }
    return false;
  }

  if (__DEV__) {
    // Don't bother comparing lengths in prod because these arrays should be
    // passed inline.
    if (nextDeps.length !== prevDeps.length) {
      console.error(
        'The final argument passed to %s changed size between renders. The ' +
          'order and size of this array must remain constant.\n\n' +
          'Previous: %s\n' +
          'Incoming: %s',
        currentHookNameInDev,
        `[${nextDeps.join(', ')}]`,
        `[${prevDeps.join(', ')}]`,
      );
    }
  }
  for (let i = 0; i < prevDeps.length && i < nextDeps.length; i++) {
    if (is(nextDeps[i], prevDeps[i])) {
      continue;
    }
    return false;
  }
  return true;
}

function createHook(): Hook {
  if (numberOfReRenders > 0) {
    invariant(false, 'Rendered more hooks than during the previous render');
  }
  return {
    memoizedState: null,
    queue: null,
    next: null,
  };
}

function createWorkInProgressHook(): Hook {
  if (workInProgressHook === null) {
    // This is the first hook in the list
    if (firstWorkInProgressHook === null) {
      isReRender = false;
      firstWorkInProgressHook = workInProgressHook = createHook();
    } else {
      // There's already a work-in-progress. Reuse it.
      isReRender = true;
      workInProgressHook = firstWorkInProgressHook;
    }
  } else {
    if (workInProgressHook.next === null) {
      isReRender = false;
      // Append to the end of the list
      workInProgressHook = workInProgressHook.next = createHook();
    } else {
      // There's already a work-in-progress. Reuse it.
      isReRender = true;
      workInProgressHook = workInProgressHook.next;
    }
  }
  return workInProgressHook;
}

export function prepareToUseHooks(componentIdentity: Object): void {
  currentlyRenderingComponent = componentIdentity;
  if (__DEV__) {
    isInHookUserCodeInDev = false;
  }

  // The following should have already been reset
  // didScheduleRenderPhaseUpdate = false;
  // firstWorkInProgressHook = null;
  // numberOfReRenders = 0;
  // renderPhaseUpdates = null;
  // workInProgressHook = null;
}

export function finishHooks(
  Component: any,
  props: any,
  children: any,
  refOrContext: any,
): any {
  // This must be called after every function component to prevent hooks from
  // being used in classes.

  while (didScheduleRenderPhaseUpdate) {
    // Updates were scheduled during the render phase. They are stored in
    // the `renderPhaseUpdates` map. Call the component again, reusing the
    // work-in-progress hooks and applying the additional updates on top. Keep
    // restarting until no more updates are scheduled.
    didScheduleRenderPhaseUpdate = false;
    numberOfReRenders += 1;

    // Start over from the beginning of the list
    workInProgressHook = null;

    children = Component(props, refOrContext);
  }
  currentlyRenderingComponent = null;
  firstWorkInProgressHook = null;
  numberOfReRenders = 0;
  renderPhaseUpdates = null;
  workInProgressHook = null;
  if (__DEV__) {
    isInHookUserCodeInDev = false;
  }

  // These were reset above
  // currentlyRenderingComponent = null;
  // didScheduleRenderPhaseUpdate = false;
  // firstWorkInProgressHook = null;
  // numberOfReRenders = 0;
  // renderPhaseUpdates = null;
  // workInProgressHook = null;

  return children;
}

function readContext<T>(
  context: ReactContext<T>,
  observedBits: void | number | boolean,
): T {
  let threadID = currentThreadID;
  validateContextBounds(context, threadID);
  if (__DEV__) {
    if (isInHookUserCodeInDev) {
      console.error(
        'Context can only be read while React is rendering. ' +
          'In classes, you can read it in the render method or getDerivedStateFromProps. ' +
          'In function components, you can read it directly in the function body, but not ' +
          'inside Hooks like useReducer() or useMemo().',
      );
    }
  }
  return context[threadID];
}

function useContext<T>(
  context: ReactContext<T>,
  observedBits: void | number | boolean,
): T {
  if (__DEV__) {
    currentHookNameInDev = 'useContext';
  }
  resolveCurrentlyRenderingComponent();
  let threadID = currentThreadID;
  validateContextBounds(context, threadID);
  return context[threadID];
}

function basicStateReducer<S>(state: S, action: BasicStateAction<S>): S {
  // $FlowFixMe: Flow doesn't like mixed types
  return typeof action === 'function' ? action(state) : action;
}

export function useState<S>(
  initialState: (() => S) | S,
): [S, Dispatch<BasicStateAction<S>>] {
  if (__DEV__) {
    currentHookNameInDev = 'useState';
  }
  return useReducer(
    basicStateReducer,
    // useReducer has a special case to support lazy useState initializers
    (initialState: any),
  );
}

export function useReducer<S, I, A>(
  reducer: (S, A) => S,
  initialArg: I,
  init?: I => S,
): [S, Dispatch<A>] {
  if (__DEV__) {
    if (reducer !== basicStateReducer) {
      currentHookNameInDev = 'useReducer';
    }
  }
  currentlyRenderingComponent = resolveCurrentlyRenderingComponent();
  workInProgressHook = createWorkInProgressHook();
  if (isReRender) {
    // This is a re-render. Apply the new render phase updates to the previous
    // current hook.
    const queue: UpdateQueue<A> = (workInProgressHook.queue: any);
    const dispatch: Dispatch<A> = (queue.dispatch: any);
    if (renderPhaseUpdates !== null) {
      // Render phase updates are stored in a map of queue -> linked list
      const firstRenderPhaseUpdate = renderPhaseUpdates.get(queue);
      if (firstRenderPhaseUpdate !== undefined) {
        renderPhaseUpdates.delete(queue);
        let newState = workInProgressHook.memoizedState;
        let update = firstRenderPhaseUpdate;
        do {
          // Process this render phase update. We don't have to check the
          // priority because it will always be the same as the current
          // render's.
          const action = update.action;
          if (__DEV__) {
            isInHookUserCodeInDev = true;
          }
          newState = reducer(newState, action);
          if (__DEV__) {
            isInHookUserCodeInDev = false;
          }
          update = update.next;
        } while (update !== null);

        workInProgressHook.memoizedState = newState;

        return [newState, dispatch];
      }
    }
    return [workInProgressHook.memoizedState, dispatch];
  } else {
    if (__DEV__) {
      isInHookUserCodeInDev = true;
    }
    let initialState;
    if (reducer === basicStateReducer) {
      // Special case for `useState`.
      initialState =
        typeof initialArg === 'function'
          ? ((initialArg: any): () => S)()
          : ((initialArg: any): S);
    } else {
      initialState =
        init !== undefined ? init(initialArg) : ((initialArg: any): S);
    }
    if (__DEV__) {
      isInHookUserCodeInDev = false;
    }
    workInProgressHook.memoizedState = initialState;
    const queue: UpdateQueue<A> = (workInProgressHook.queue = {
      last: null,
      dispatch: null,
    });
    const dispatch: Dispatch<A> = (queue.dispatch = (dispatchAction.bind(
      null,
      currentlyRenderingComponent,
      queue,
    ): any));
    return [workInProgressHook.memoizedState, dispatch];
  }
}

function useMemo<T>(nextCreate: () => T, deps: Array<mixed> | void | null): T {
  currentlyRenderingComponent = resolveCurrentlyRenderingComponent();
  workInProgressHook = createWorkInProgressHook();

  const nextDeps = deps === undefined ? null : deps;

  if (workInProgressHook !== null) {
    const prevState = workInProgressHook.memoizedState;
    if (prevState !== null) {
      if (nextDeps !== null) {
        const prevDeps = prevState[1];
        if (areHookInputsEqual(nextDeps, prevDeps)) {
          return prevState[0];
        }
      }
    }
  }

  if (__DEV__) {
    isInHookUserCodeInDev = true;
  }
  const nextValue = nextCreate();
  if (__DEV__) {
    isInHookUserCodeInDev = false;
  }
  workInProgressHook.memoizedState = [nextValue, nextDeps];
  return nextValue;
}

function useRef<T>(initialValue: T): {|current: T|} {
  currentlyRenderingComponent = resolveCurrentlyRenderingComponent();
  workInProgressHook = createWorkInProgressHook();
  const previousRef = workInProgressHook.memoizedState;
  if (previousRef === null) {
    const ref = {current: initialValue};
    if (__DEV__) {
      Object.seal(ref);
    }
    workInProgressHook.memoizedState = ref;
    return ref;
  } else {
    return previousRef;
  }
}

export function useLayoutEffect(
  create: () => (() => void) | void,
  inputs: Array<mixed> | void | null,
) {
  if (__DEV__) {
    currentHookNameInDev = 'useLayoutEffect';
    console.error(
      'useLayoutEffect does nothing on the server, because its effect cannot ' +
        "be encoded into the server renderer's output format. This will lead " +
        'to a mismatch between the initial, non-hydrated UI and the intended ' +
        'UI. To avoid this, useLayoutEffect should only be used in ' +
        'components that render exclusively on the client. ' +
        'See https://fb.me/react-uselayouteffect-ssr for common fixes.',
    );
  }
}

function dispatchAction<A>(
  componentIdentity: Object,
  queue: UpdateQueue<A>,
  action: A,
) {
  invariant(
    numberOfReRenders < RE_RENDER_LIMIT,
    'Too many re-renders. React limits the number of renders to prevent ' +
      'an infinite loop.',
  );

  if (componentIdentity === currentlyRenderingComponent) {
    // This is a render phase update. Stash it in a lazily-created map of
    // queue -> linked list of updates. After this render pass, we'll restart
    // and apply the stashed updates on top of the work-in-progress hook.
    didScheduleRenderPhaseUpdate = true;
    const update: Update<A> = {
      action,
      next: null,
    };
    if (renderPhaseUpdates === null) {
      renderPhaseUpdates = new Map();
    }
    const firstRenderPhaseUpdate = renderPhaseUpdates.get(queue);
    if (firstRenderPhaseUpdate === undefined) {
      renderPhaseUpdates.set(queue, update);
    } else {
      // Append the update to the end of the list.
      let lastRenderPhaseUpdate = firstRenderPhaseUpdate;
      while (lastRenderPhaseUpdate.next !== null) {
        lastRenderPhaseUpdate = lastRenderPhaseUpdate.next;
      }
      lastRenderPhaseUpdate.next = update;
    }
  } else {
    // This means an update has happened after the function component has
    // returned. On the server this is a no-op. In React Fiber, the update
    // would be scheduled for a future render.
  }
}

export function useCallback<T>(
  callback: T,
  deps: Array<mixed> | void | null,
): T {
  // Callbacks are passed as they are in the server environment.
  return callback;
}

function useResponder(responder, props): ReactEventResponderListener<any, any> {
  return {
    props,
    responder,
  };
}

// TODO Decide on how to implement this hook for server rendering.
// If a mutation occurs during render, consider triggering a Suspense boundary
// and falling back to client rendering.
function useMutableSource<Source, Snapshot>(
  source: MutableSource<Source>,
  getSnapshot: MutableSourceGetSnapshotFn<Source, Snapshot>,
  subscribe: MutableSourceSubscribeFn<Source, Snapshot>,
): Snapshot {
  resolveCurrentlyRenderingComponent();
  return getSnapshot(source._source);
}

function useDeferredValue<T>(value: T, config: TimeoutConfig | null | void): T {
  resolveCurrentlyRenderingComponent();
  return value;
}

function useTransition(
  config: SuspenseConfig | null | void,
): [(callback: () => void) => void, boolean] {
  resolveCurrentlyRenderingComponent();
  const startTransition = callback => {
    callback();
  };
  return [startTransition, false];
}

function useEvent(event: any): ReactDOMListenerMap {
  return {
    clear: noop,
    setListener: noop,
  };
}

function noop(): void {}

export let currentThreadID: ThreadID = 0;

export function setCurrentThreadID(threadID: ThreadID) {
  currentThreadID = threadID;
}

export const Dispatcher: DispatcherType = {
  readContext,
  useContext,
  useMemo,
  useReducer,
  useRef,
  useState,
  useLayoutEffect,
  useCallback,
  // useImperativeHandle is not run in the server environment
  useImperativeHandle: noop,
  // Effects are not run in the server environment.
  useEffect: noop,
  // Debugging effect
  useDebugValue: noop,
  useResponder,
  useDeferredValue,
  useTransition,
<<<<<<< HEAD
  // Subscriptions are not setup in a server environment.
  useMutableSource,
=======
  useEvent,
>>>>>>> 30a998de
};<|MERGE_RESOLUTION|>--- conflicted
+++ resolved
@@ -524,10 +524,7 @@
   useResponder,
   useDeferredValue,
   useTransition,
-<<<<<<< HEAD
+  useEvent,
   // Subscriptions are not setup in a server environment.
   useMutableSource,
-=======
-  useEvent,
->>>>>>> 30a998de
 };