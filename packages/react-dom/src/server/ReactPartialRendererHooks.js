--- conflicted
+++ resolved
@@ -59,13 +59,6 @@
 function useCallback<T>(callback: T, deps: Array<mixed> | void | null): T {
   // Callbacks are passed as they are in the server environment.
   return callback;
-}
-
-function useEvent(event: any): ReactDOMListenerMap {
-  return {
-    clear: noop,
-    setListener: noop,
-  };
 }
 
 function useResponder(responder, props): ReactEventResponderListener<any, any> {
@@ -134,7 +127,6 @@
       useDeferredValue: this.useDeferredValue.bind(this),
       useTransition: this.useTransition.bind(this),
       useOpaqueIdentifier,
-      useEvent,
       // Subscriptions are not setup in a server environment.
       useMutableSource: this.useMutableSource.bind(this),
     };
@@ -480,7 +472,6 @@
     }
   }
 
-<<<<<<< HEAD
   dispatchAction<A>(
     componentIdentity: Object,
     queue: UpdateQueue<A>,
@@ -522,9 +513,6 @@
       // would be scheduled for a future render.
     }
   }
-=======
-function noop(): void {}
->>>>>>> f342a239
 
   // TODO Decide on how to implement this hook for server rendering.
   // If a mutation occurs during render, consider triggering a Suspense boundary
@@ -543,7 +531,6 @@
     return value;
   }
 
-<<<<<<< HEAD
   useTransition(
     config: SuspenseConfig | null | void,
   ): [(callback: () => void) => void, boolean] {
@@ -553,28 +540,4 @@
     };
     return [startTransition, false];
   }
-}
-=======
-export const Dispatcher: DispatcherType = {
-  readContext,
-  useContext,
-  useMemo,
-  useReducer,
-  useRef,
-  useState,
-  useLayoutEffect,
-  useCallback,
-  // useImperativeHandle is not run in the server environment
-  useImperativeHandle: noop,
-  // Effects are not run in the server environment.
-  useEffect: noop,
-  // Debugging effect
-  useDebugValue: noop,
-  useResponder,
-  useDeferredValue,
-  useTransition,
-  useOpaqueIdentifier,
-  // Subscriptions are not setup in a server environment.
-  useMutableSource,
-};
->>>>>>> f342a239
+}