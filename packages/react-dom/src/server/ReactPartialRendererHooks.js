--- conflicted
+++ resolved
@@ -46,15 +46,14 @@
   next: Hook | null,
 |};
 
-<<<<<<< HEAD
+type TimeoutConfig = {|
+  timeoutMs: number,
+|};
+
 type HookInternals = {|
   currentlyRenderingComponent: Object | null,
   firstWorkInProgressHook: Hook | null,
   workInProgressHook: Hook | null,
-=======
-type TimeoutConfig = {|
-  timeoutMs: number,
->>>>>>> 31977d1b
 |};
 
 let currentlyRenderingComponent: Object | null = null;
