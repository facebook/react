/**
 * Copyright (c) 2013-present, Facebook, Inc.
 *
 * This source code is licensed under the MIT license found in the
 * LICENSE file in the root directory of this source tree.
<<<<<<< HEAD
 *
 * @providesModule ReactPartialRenderer
 * @flow
=======
>>>>>>> 39902944
 */

'use strict';

var React = require('react');
var emptyFunction = require('fbjs/lib/emptyFunction');
var emptyObject = require('fbjs/lib/emptyObject');
var hyphenateStyleName = require('fbjs/lib/hyphenateStyleName');
var invariant = require('fbjs/lib/invariant');
var memoizeStringOnly = require('fbjs/lib/memoizeStringOnly');

var DOMMarkupOperations = require('./DOMMarkupOperations');
var {
  Namespaces,
  getIntrinsicNamespace,
  getChildNamespace,
} = require('../shared/DOMNamespaces');
var ReactControlledValuePropTypes = require('../shared/ReactControlledValuePropTypes');
var assertValidProps = require('../shared/assertValidProps');
var dangerousStyleValue = require('../shared/dangerousStyleValue');
var escapeTextContentForBrowser = require('../shared/escapeTextContentForBrowser');
var isCustomComponent = require('../shared/isCustomComponent');
var omittedCloseTags = require('../shared/omittedCloseTags');

var toArray = React.Children.toArray;
var getStackAddendum = emptyFunction.thatReturns('');

if (__DEV__) {
  var warning = require('fbjs/lib/warning');
  var checkPropTypes = require('prop-types/checkPropTypes');

  var warnValidStyle = require('../shared/warnValidStyle');
  var {
    validateProperties: validateARIAProperties,
  } = require('../shared/ReactDOMInvalidARIAHook');
  var {
    validateProperties: validateInputProperties,
  } = require('../shared/ReactDOMNullInputValuePropHook');
  var {
    validateProperties: validateUnknownProperties,
  } = require('../shared/ReactDOMUnknownPropertyHook');

  var validatePropertiesInDevelopment = function(type, props) {
    validateARIAProperties(type, props);
    validateInputProperties(type, props);
    validateUnknownProperties(type, props);
  };

  var describeComponentFrame = require('shared/describeComponentFrame');
  var describeStackFrame = function(element): string {
    var source = element._source;
    var type = element.type;
    var name = getComponentName(type);
    var ownerName = null;
    return describeComponentFrame(name, source, ownerName);
  };

  var {ReactDebugCurrentFrame} = require('shared/ReactGlobalSharedState');
  var currentDebugStack = null;
  var currentDebugElementStack = null;
  var setCurrentDebugStack = function(stack) {
    currentDebugElementStack = stack[stack.length - 1].debugElementStack;
    // We are about to enter a new composite stack, reset the array.
    currentDebugElementStack.length = 0;
    currentDebugStack = stack;
    ReactDebugCurrentFrame.getCurrentStack = getStackAddendum;
  };
  var pushElementToDebugStack = function(element) {
    if (currentDebugElementStack !== null) {
      currentDebugElementStack.push(element);
    }
  };
  var resetCurrentDebugStack = function() {
    currentDebugElementStack = null;
    currentDebugStack = null;
    ReactDebugCurrentFrame.getCurrentStack = null;
  };
  getStackAddendum = function(): null | string {
    if (currentDebugStack === null) {
      return '';
    }
    let stack = '';
    let debugStack = currentDebugStack;
    for (let i = debugStack.length - 1; i >= 0; i--) {
      let debugElementStack = debugStack[i].debugElementStack;
      for (let ii = debugElementStack.length - 1; ii >= 0; ii--) {
        stack += describeStackFrame(debugElementStack[ii]);
      }
    }
    return stack;
  };
}

var didWarnDefaultInputValue = false;
var didWarnDefaultChecked = false;
var didWarnDefaultSelectValue = false;
var didWarnDefaultTextareaValue = false;
var didWarnInvalidOptionChildren = false;
var valuePropNames = ['value', 'defaultValue'];
var newlineEatingTags = {
  listing: true,
  pre: true,
  textarea: true,
};

function getComponentName(type) {
  return typeof type === 'string'
    ? type
    : typeof type === 'function' ? type.displayName || type.name : null;
}

// We accept any tag to be rendered but since this gets injected into arbitrary
// HTML, we want to make sure that it's a safe tag.
// http://www.w3.org/TR/REC-xml/#NT-Name
var VALID_TAG_REGEX = /^[a-zA-Z][a-zA-Z:_\.\-\d]*$/; // Simplified subset
var validatedTagCache = {};
function validateDangerousTag(tag) {
  if (!validatedTagCache.hasOwnProperty(tag)) {
    invariant(VALID_TAG_REGEX.test(tag), 'Invalid tag: %s', tag);
    validatedTagCache[tag] = true;
  }
}

var processStyleName = memoizeStringOnly(function(styleName) {
  return hyphenateStyleName(styleName);
});

function createMarkupForStyles(styles) {
  var serialized = '';
  var delimiter = '';
  for (var styleName in styles) {
    if (!styles.hasOwnProperty(styleName)) {
      continue;
    }
    var isCustomProperty = styleName.indexOf('--') === 0;
    var styleValue = styles[styleName];
    if (__DEV__) {
      if (!isCustomProperty) {
        warnValidStyle(styleName, styleValue, getStackAddendum);
      }
    }
    if (styleValue != null) {
      serialized += delimiter + processStyleName(styleName) + ':';
      serialized += dangerousStyleValue(
        styleName,
        styleValue,
        isCustomProperty,
      );

      delimiter = ';';
    }
  }
  return serialized || null;
}

function warnNoop(
  publicInstance: React.Component<any, any, any>,
  callerName: string,
) {
  if (__DEV__) {
    var constructor = publicInstance.constructor;
    warning(
      false,
      '%s(...): Can only update a mounting component. ' +
        'This usually means you called %s() outside componentWillMount() on the server. ' +
        'This is a no-op.\n\nPlease check the code for the %s component.',
      callerName,
      callerName,
      (constructor && getComponentName(constructor)) || 'ReactClass',
    );
  }
}

function shouldConstruct(Component) {
  return Component.prototype && Component.prototype.isReactComponent;
}

function getNonChildrenInnerMarkup(props) {
  var innerHTML = props.dangerouslySetInnerHTML;
  if (innerHTML != null) {
    if (innerHTML.__html != null) {
      return innerHTML.__html;
    }
  } else {
    var content = props.children;
    if (typeof content === 'string' || typeof content === 'number') {
      return escapeTextContentForBrowser(content);
    }
  }
  return null;
}

function flattenOptionChildren(children) {
  var content = '';
  // Flatten children and warn if they aren't strings or numbers;
  // invalid types are ignored.
  React.Children.forEach(children, function(child) {
    if (child == null) {
      return;
    }
    if (typeof child === 'string' || typeof child === 'number') {
      content += child;
    } else {
      if (__DEV__) {
        if (!didWarnInvalidOptionChildren) {
          didWarnInvalidOptionChildren = true;
          warning(
            false,
            'Only strings and numbers are supported as <option> children.',
          );
        }
      }
    }
  });
  return content;
}

function maskContext(type, context) {
  var contextTypes = type.contextTypes;
  if (!contextTypes) {
    return emptyObject;
  }
  var maskedContext = {};
  for (var contextName in contextTypes) {
    maskedContext[contextName] = context[contextName];
  }
  return maskedContext;
}

function checkContextTypes(typeSpecs, values, location: string) {
  if (__DEV__) {
    checkPropTypes(typeSpecs, values, location, 'Component', getStackAddendum);
  }
}

function processContext(type, context) {
  var maskedContext = maskContext(type, context);
  if (__DEV__) {
    if (type.contextTypes) {
      checkContextTypes(type.contextTypes, maskedContext, 'context');
    }
  }
  return maskedContext;
}

var STYLE = 'style';
var RESERVED_PROPS = {
  children: null,
  dangerouslySetInnerHTML: null,
  suppressContentEditableWarning: null,
  suppressHydrationWarning: null,
};

function createOpenTagMarkup(
  tagVerbatim,
  tagLowercase,
  props,
  namespace,
  makeStaticMarkup,
  isRootElement,
) {
  var ret = '<' + tagVerbatim;

  for (var propKey in props) {
    if (!props.hasOwnProperty(propKey)) {
      continue;
    }
    var propValue = props[propKey];
    if (propValue == null) {
      continue;
    }
    if (propKey === STYLE) {
      propValue = createMarkupForStyles(propValue);
    }
    var markup = null;
    if (isCustomComponent(tagLowercase, props)) {
      if (!RESERVED_PROPS.hasOwnProperty(propKey)) {
        markup = DOMMarkupOperations.createMarkupForCustomAttribute(
          propKey,
          propValue,
        );
      }
    } else {
      markup = DOMMarkupOperations.createMarkupForProperty(propKey, propValue);
    }
    if (markup) {
      ret += ' ' + markup;
    }
  }

  // For static pages, no need to put React ID and checksum. Saves lots of
  // bytes.
  if (makeStaticMarkup) {
    return ret;
  }

  if (isRootElement) {
    ret += ' ' + DOMMarkupOperations.createMarkupForRoot();
  }
  return ret;
}

function validateRenderResult(child, type) {
  if (child === undefined) {
    invariant(
      false,
      '%s(...): Nothing was returned from render. This usually means a ' +
        'return statement is missing. Or, to render nothing, ' +
        'return null.',
      getComponentName(type) || 'Component',
    );
  }
}

function resolve(child, context) {
  while (React.isValidElement(child)) {
    child = (child: React.Element);
    if (__DEV__) {
      pushElementToDebugStack(child);
    }
    var Component = child.type;
    if (typeof Component !== 'function') {
      break;
    }
    var publicContext = processContext(Component, context);
    var inst;
    var queue = [];
    var replace = false;
    var updater = {
      isMounted: function(publicInstance) {
        return false;
      },
      enqueueForceUpdate: function(publicInstance) {
        if (queue === null) {
          warnNoop(publicInstance, 'forceUpdate');
          return null;
        }
      },
      enqueueReplaceState: function(publicInstance, completeState) {
        replace = true;
        queue = [completeState];
      },
      enqueueSetState: function(publicInstance, partialState) {
        if (queue === null) {
          warnNoop(publicInstance, 'setState');
          return null;
        }
        queue.push(partialState);
      },
    };

    if (shouldConstruct(Component)) {
      inst = new Component(child.props, publicContext, updater);
    } else {
      inst = Component(child.props, publicContext, updater);
      if (inst == null || inst.render == null) {
        child = inst;
        validateRenderResult(child, Component);
        continue;
      }
    }

    inst.props = child.props;
    inst.context = publicContext;
    inst.updater = updater;

    var initialState = inst.state;
    if (initialState === undefined) {
      inst.state = initialState = null;
    }
    if (inst.componentWillMount) {
      inst.componentWillMount();
      if (queue.length) {
        var oldQueue = queue;
        var oldReplace = replace;
        queue = null;
        replace = false;

        if (oldReplace && oldQueue.length === 1) {
          inst.state = oldQueue[0];
        } else {
          var nextState = oldReplace ? oldQueue[0] : inst.state;
          var dontMutate = true;
          for (var i = oldReplace ? 1 : 0; i < oldQueue.length; i++) {
            var partial = oldQueue[i];
            var partialState = typeof partial === 'function'
              ? partial.call(inst, nextState, child.props, publicContext)
              : partial;
            if (partialState) {
              if (dontMutate) {
                dontMutate = false;
                nextState = Object.assign({}, nextState, partialState);
              } else {
                Object.assign(nextState, partialState);
              }
            }
          }
          inst.state = nextState;
        }
      } else {
        queue = null;
      }
    }
    child = inst.render();

    if (__DEV__) {
      if (child === undefined && inst.render._isMockFunction) {
        // This is probably bad practice. Consider warning here and
        // deprecating this convenience.
        child = null;
      }
    }
    validateRenderResult(child, Component);

    var childContext;
    if (typeof inst.getChildContext === 'function') {
      var childContextTypes = Component.childContextTypes;
      invariant(
        typeof childContextTypes === 'object',
        '%s.getChildContext(): childContextTypes must be defined in order to ' +
          'use getChildContext().',
        getComponentName(Component) || 'Unknown',
      );
      childContext = inst.getChildContext();
      for (let contextKey in childContext) {
        invariant(
          contextKey in childContextTypes,
          '%s.getChildContext(): key "%s" is not defined in childContextTypes.',
          getComponentName(Component) || 'Unknown',
          contextKey,
        );
      }
    }
    if (childContext) {
      context = Object.assign({}, context, childContext);
    }
  }
  return {child, context};
}

type Frame = {
  domNamespace: string,
  children: any,
  childIndex: number,
  context: Object,
  footer: string,
  debugElementStack: Array<React.Element>,
};

class ReactDOMServerRenderer {
  stack: Array<Frame>;
  exhausted: boolean;
  currentSelectValue: null;
  previousWasTextNode: boolean;
  makeStaticMarkup: boolean;

  constructor(
    element: React.Element | Array<React.Element>,
    makeStaticMarkup: boolean,
  ) {
    var children = React.isValidElement(element) ? [element] : toArray(element);
    var topFrame = (({
      // Assume all trees start in the HTML namespace (not totally true, but
      // this is what we did historically)
      domNamespace: Namespaces.html,
      children,
      childIndex: 0,
      context: emptyObject,
      footer: '',
    }: any): Frame);
    if (__DEV__) {
      topFrame.debugElementStack = [];
    }
    this.stack = [topFrame];
    this.exhausted = false;
    this.currentSelectValue = null;
    this.previousWasTextNode = false;
    this.makeStaticMarkup = makeStaticMarkup;
  }

  read(bytes: number) {
    if (this.exhausted) {
      return null;
    }

    var out = '';
    while (out.length < bytes) {
      if (this.stack.length === 0) {
        this.exhausted = true;
        break;
      }
      var frame = this.stack[this.stack.length - 1];
      if (frame.childIndex >= frame.children.length) {
        var footer = frame.footer;
        out += footer;
        if (footer !== '') {
          this.previousWasTextNode = false;
        }
        this.stack.pop();
        if (frame.tag === 'select') {
          this.currentSelectValue = null;
        }
        continue;
      }
      var child = frame.children[frame.childIndex++];
      if (__DEV__) {
        setCurrentDebugStack(this.stack);
      }
      out += this.render(child, frame.context, frame.domNamespace);
      if (__DEV__) {
        // TODO: Handle reentrant server render calls. This doesn't.
        resetCurrentDebugStack();
      }
    }
    return out;
  }

  render(
    child: string | number | React.Element,
    context: Object,
    parentNamespace: string,
  ) {
    if (typeof child === 'string' || typeof child === 'number') {
      var text = '' + child;
      if (text === '') {
        return '';
      }
      if (this.makeStaticMarkup) {
        return escapeTextContentForBrowser(text);
      }
      if (this.previousWasTextNode) {
        return '<!-- -->' + escapeTextContentForBrowser(text);
      }
      this.previousWasTextNode = true;
      return escapeTextContentForBrowser(text);
    } else {
      ({child, context} = resolve(child, context));
      if (child === null || child === false) {
        return '';
      } else {
        if (React.isValidElement(child)) {
          return this.renderDOM(child, context, parentNamespace);
        } else {
          var children = toArray(child);
          var frame = (({
            domNamespace: parentNamespace,
            children,
            childIndex: 0,
            context: context,
            footer: '',
          }: any): Frame);
          if (__DEV__) {
            frame.debugElementStack = [];
          }
          this.stack.push(frame);
          return '';
        }
      }
    }
  }

  renderDOM(element: React.Element, context: Object, parentNamespace: string) {
    var tag = element.type.toLowerCase();

    let namespace = parentNamespace;
    if (parentNamespace === Namespaces.html) {
      namespace = getIntrinsicNamespace(tag);
    }

    if (__DEV__) {
      if (namespace === Namespaces.html) {
        // Should this check be gated by parent namespace? Not sure we want to
        // allow <SVG> or <mATH>.
        warning(
          tag === element.type,
          '<%s /> is using uppercase HTML. Always use lowercase HTML tags ' +
            'in React.',
          element.type,
        );
      }
    }

    validateDangerousTag(tag);

    var props = element.props;
    if (tag === 'input') {
      if (__DEV__) {
        ReactControlledValuePropTypes.checkPropTypes(
          'input',
          props,
          getStackAddendum,
        );

        if (
          props.checked !== undefined &&
          props.defaultChecked !== undefined &&
          !didWarnDefaultChecked
        ) {
          warning(
            false,
            '%s contains an input of type %s with both checked and defaultChecked props. ' +
              'Input elements must be either controlled or uncontrolled ' +
              '(specify either the checked prop, or the defaultChecked prop, but not ' +
              'both). Decide between using a controlled or uncontrolled input ' +
              'element and remove one of these props. More info: ' +
              'https://fb.me/react-controlled-components',
            'A component',
            props.type,
          );
          didWarnDefaultChecked = true;
        }
        if (
          props.value !== undefined &&
          props.defaultValue !== undefined &&
          !didWarnDefaultInputValue
        ) {
          warning(
            false,
            '%s contains an input of type %s with both value and defaultValue props. ' +
              'Input elements must be either controlled or uncontrolled ' +
              '(specify either the value prop, or the defaultValue prop, but not ' +
              'both). Decide between using a controlled or uncontrolled input ' +
              'element and remove one of these props. More info: ' +
              'https://fb.me/react-controlled-components',
            'A component',
            props.type,
          );
          didWarnDefaultInputValue = true;
        }
      }

      props = Object.assign(
        {
          type: undefined,
        },
        props,
        {
          defaultChecked: undefined,
          defaultValue: undefined,
          value: props.value != null ? props.value : props.defaultValue,
          checked: props.checked != null ? props.checked : props.defaultChecked,
        },
      );
    } else if (tag === 'textarea') {
      if (__DEV__) {
        ReactControlledValuePropTypes.checkPropTypes(
          'textarea',
          props,
          getStackAddendum,
        );
        if (
          props.value !== undefined &&
          props.defaultValue !== undefined &&
          !didWarnDefaultTextareaValue
        ) {
          warning(
            false,
            'Textarea elements must be either controlled or uncontrolled ' +
              '(specify either the value prop, or the defaultValue prop, but not ' +
              'both). Decide between using a controlled or uncontrolled textarea ' +
              'and remove one of these props. More info: ' +
              'https://fb.me/react-controlled-components',
          );
          didWarnDefaultTextareaValue = true;
        }
      }

      var initialValue = props.value;
      if (initialValue == null) {
        var defaultValue = props.defaultValue;
        // TODO (yungsters): Remove support for children content in <textarea>.
        var textareaChildren = props.children;
        if (textareaChildren != null) {
          if (__DEV__) {
            warning(
              false,
              'Use the `defaultValue` or `value` props instead of setting ' +
                'children on <textarea>.',
            );
          }
          invariant(
            defaultValue == null,
            'If you supply `defaultValue` on a <textarea>, do not pass children.',
          );
          if (Array.isArray(textareaChildren)) {
            invariant(
              textareaChildren.length <= 1,
              '<textarea> can only have at most one child.',
            );
            textareaChildren = textareaChildren[0];
          }

          defaultValue = '' + textareaChildren;
        }
        if (defaultValue == null) {
          defaultValue = '';
        }
        initialValue = defaultValue;
      }

      props = Object.assign({}, props, {
        value: undefined,
        children: '' + initialValue,
      });
    } else if (tag === 'select') {
      if (__DEV__) {
        ReactControlledValuePropTypes.checkPropTypes(
          'select',
          props,
          getStackAddendum,
        );

        for (var i = 0; i < valuePropNames.length; i++) {
          var propName = valuePropNames[i];
          if (props[propName] == null) {
            continue;
          }
          var isArray = Array.isArray(props[propName]);
          if (props.multiple && !isArray) {
            warning(
              false,
              'The `%s` prop supplied to <select> must be an array if ' +
                '`multiple` is true.%s',
              propName,
              '', // getDeclarationErrorAddendum(),
            );
          } else if (!props.multiple && isArray) {
            warning(
              false,
              'The `%s` prop supplied to <select> must be a scalar ' +
                'value if `multiple` is false.%s',
              propName,
              '', // getDeclarationErrorAddendum(),
            );
          }
        }

        if (
          props.value !== undefined &&
          props.defaultValue !== undefined &&
          !didWarnDefaultSelectValue
        ) {
          warning(
            false,
            'Select elements must be either controlled or uncontrolled ' +
              '(specify either the value prop, or the defaultValue prop, but not ' +
              'both). Decide between using a controlled or uncontrolled select ' +
              'element and remove one of these props. More info: ' +
              'https://fb.me/react-controlled-components',
          );
          didWarnDefaultSelectValue = true;
        }
      }
      this.currentSelectValue = props.value != null
        ? props.value
        : props.defaultValue;
      props = Object.assign({}, props, {
        value: undefined,
      });
    } else if (tag === 'option') {
      var selected = null;
      var selectValue = this.currentSelectValue;
      var optionChildren = flattenOptionChildren(props.children);
      if (selectValue != null) {
        var value;
        if (props.value != null) {
          value = props.value + '';
        } else {
          value = optionChildren;
        }
        selected = false;
        if (Array.isArray(selectValue)) {
          // multiple
          for (var j = 0; j < selectValue.length; j++) {
            if ('' + selectValue[j] === value) {
              selected = true;
              break;
            }
          }
        } else {
          selected = '' + selectValue === value;
        }

        props = Object.assign(
          {
            selected: undefined,
            children: undefined,
          },
          props,
          {
            selected: selected,
            children: optionChildren,
          },
        );
      }
    }

    if (__DEV__) {
      validatePropertiesInDevelopment(tag, props);
    }

    assertValidProps(tag, props, getStackAddendum);

    var out = createOpenTagMarkup(
      element.type,
      tag,
      props,
      namespace,
      this.makeStaticMarkup,
      this.stack.length === 1,
    );
    var footer = '';
    if (omittedCloseTags.hasOwnProperty(tag)) {
      out += '/>';
    } else {
      out += '>';
      footer = '</' + element.type + '>';
    }
    var children;
    var innerMarkup = getNonChildrenInnerMarkup(props);
    if (innerMarkup != null) {
      children = [];
      if (newlineEatingTags[tag] && innerMarkup.charAt(0) === '\n') {
        // text/html ignores the first character in these tags if it's a newline
        // Prefer to break application/xml over text/html (for now) by adding
        // a newline specifically to get eaten by the parser. (Alternately for
        // textareas, replacing "^\n" with "\r\n" doesn't get eaten, and the first
        // \r is normalized out by HTMLTextAreaElement#value.)
        // See: <http://www.w3.org/TR/html-polyglot/#newlines-in-textarea-and-pre>
        // See: <http://www.w3.org/TR/html5/syntax.html#element-restrictions>
        // See: <http://www.w3.org/TR/html5/syntax.html#newlines>
        // See: Parsing of "textarea" "listing" and "pre" elements
        //  from <http://www.w3.org/TR/html5/syntax.html#parsing-main-inbody>
        out += '\n';
      }
      out += innerMarkup;
    } else {
      children = toArray(props.children);
    }
    var frame = (({
      domNamespace: getChildNamespace(parentNamespace, element.type),
      tag,
      children,
      childIndex: 0,
      context: context,
      footer: footer,
    }: any): Frame);
    if (__DEV__) {
      frame.debugElementStack = [];
    }
    this.stack.push(frame);
    this.previousWasTextNode = false;
    return out;
  }
}

module.exports = ReactDOMServerRenderer;<|MERGE_RESOLUTION|>--- conflicted
+++ resolved
@@ -3,12 +3,8 @@
  *
  * This source code is licensed under the MIT license found in the
  * LICENSE file in the root directory of this source tree.
-<<<<<<< HEAD
  *
- * @providesModule ReactPartialRenderer
  * @flow
-=======
->>>>>>> 39902944
  */
 
 'use strict';
