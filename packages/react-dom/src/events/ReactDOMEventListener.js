/**
 * Copyright (c) Facebook, Inc. and its affiliates.
 *
 * This source code is licensed under the MIT license found in the
 * LICENSE file in the root directory of this source tree.
 *
 * @flow
 */

import type {AnyNativeEvent} from '../events/PluginModuleType';
import type {EventPriority} from 'shared/ReactTypes';
import type {FiberRoot} from 'react-reconciler/src/ReactInternalTypes';
import type {Container, SuspenseInstance} from '../client/ReactDOMHostConfig';
import type {DOMEventName} from '../events/DOMEventNames';

// Intentionally not named imports because Rollup would use dynamic dispatch for
// CommonJS interop named imports.
import * as Scheduler from 'scheduler';

import {
  isReplayableDiscreteEvent,
  queueDiscreteEvent,
  hasQueuedDiscreteEvents,
  clearIfContinuousEvent,
  queueIfContinuousEvent,
} from './ReactDOMEventReplaying';
import {
  getNearestMountedFiber,
  getContainerFromFiber,
  getSuspenseInstanceFromFiber,
} from 'react-reconciler/src/ReactFiberTreeReflection';
import {HostRoot, SuspenseComponent} from 'react-reconciler/src/ReactWorkTags';
import {
  type EventSystemFlags,
  IS_LEGACY_FB_SUPPORT_MODE,
} from './EventSystemFlags';

import getEventTarget from './getEventTarget';
import {getClosestInstanceFromNode} from '../client/ReactDOMComponentTree';

<<<<<<< HEAD
import {
  enableDeprecatedFlareAPI,
  enableLegacyFBSupport,
  decoupleUpdatePriorityFromScheduler,
} from 'shared/ReactFeatureFlags';
=======
import {enableLegacyFBSupport} from 'shared/ReactFeatureFlags';
>>>>>>> e67a6b16
import {
  UserBlockingEvent,
  ContinuousEvent,
  DiscreteEvent,
} from 'shared/ReactTypes';
import {getEventPriorityForPluginSystem} from './DOMEventProperties';
import {dispatchEventForPluginEventSystem} from './DOMPluginEventSystem';
import {
  flushDiscreteUpdatesIfNeeded,
  discreteUpdates,
} from './ReactDOMUpdateBatching';
import {
  InputContinuousLanePriority,
  getCurrentUpdateLanePriority,
  setCurrentUpdateLanePriority,
} from 'react-reconciler/src/ReactFiberLane';

const {
  unstable_UserBlockingPriority: UserBlockingPriority,
  unstable_runWithPriority: runWithPriority,
} = Scheduler;

// TODO: can we stop exporting these?
export let _enabled = true;

// This is exported in FB builds for use by legacy FB layer infra.
// We'd like to remove this but it's not clear if this is safe.
export function setEnabled(enabled: ?boolean) {
  _enabled = !!enabled;
}

export function isEnabled() {
  return _enabled;
}

export function createEventListenerWrapper(
  targetContainer: EventTarget,
  domEventName: DOMEventName,
  eventSystemFlags: EventSystemFlags,
): Function {
  return dispatchEvent.bind(
    null,
    domEventName,
    eventSystemFlags,
    targetContainer,
  );
}

export function createEventListenerWrapperWithPriority(
  targetContainer: EventTarget,
  domEventName: DOMEventName,
  eventSystemFlags: EventSystemFlags,
  priority?: EventPriority,
): Function {
  const eventPriority =
    priority === undefined
      ? getEventPriorityForPluginSystem(domEventName)
      : priority;
  let listenerWrapper;
  switch (eventPriority) {
    case DiscreteEvent:
      listenerWrapper = dispatchDiscreteEvent;
      break;
    case UserBlockingEvent:
      listenerWrapper = dispatchUserBlockingUpdate;
      break;
    case ContinuousEvent:
    default:
      listenerWrapper = dispatchEvent;
      break;
  }
  return listenerWrapper.bind(
    null,
    domEventName,
    eventSystemFlags,
    targetContainer,
  );
}

function dispatchDiscreteEvent(
  domEventName,
  eventSystemFlags,
  container,
  nativeEvent,
) {
  if (
    !enableLegacyFBSupport ||
    // If we are in Legacy FB support mode, it means we've already
    // flushed for this event and we don't need to do it again.
    (eventSystemFlags & IS_LEGACY_FB_SUPPORT_MODE) === 0
  ) {
    flushDiscreteUpdatesIfNeeded();
  }
  discreteUpdates(
    dispatchEvent,
    domEventName,
    eventSystemFlags,
    container,
    nativeEvent,
  );
}

function dispatchUserBlockingUpdate(
  domEventName,
  eventSystemFlags,
  container,
  nativeEvent,
) {
  if (decoupleUpdatePriorityFromScheduler) {
    const previousPriority = getCurrentUpdateLanePriority();
    try {
      // TODO: Double wrapping is necessary while we decouple Scheduler priority.
      setCurrentUpdateLanePriority(InputContinuousLanePriority);
      runWithPriority(
        UserBlockingPriority,
        dispatchEvent.bind(
          null,
          topLevelType,
          eventSystemFlags,
          container,
          nativeEvent,
        ),
      );
    } finally {
      setCurrentUpdateLanePriority(previousPriority);
    }
  } else {
    runWithPriority(
      UserBlockingPriority,
      dispatchEvent.bind(
        null,
        domEventName,
        eventSystemFlags,
        container,
        nativeEvent,
      ),
    );
  }
}

export function dispatchEvent(
  domEventName: DOMEventName,
  eventSystemFlags: EventSystemFlags,
  targetContainer: EventTarget,
  nativeEvent: AnyNativeEvent,
): void {
  if (!_enabled) {
    return;
  }
  if (hasQueuedDiscreteEvents() && isReplayableDiscreteEvent(domEventName)) {
    // If we already have a queue of discrete events, and this is another discrete
    // event, then we can't dispatch it regardless of its target, since they
    // need to dispatch in order.
    queueDiscreteEvent(
      null, // Flags that we're not actually blocked on anything as far as we know.
      domEventName,
      eventSystemFlags,
      targetContainer,
      nativeEvent,
    );
    return;
  }

  const blockedOn = attemptToDispatchEvent(
    domEventName,
    eventSystemFlags,
    targetContainer,
    nativeEvent,
  );

  if (blockedOn === null) {
    // We successfully dispatched this event.
    clearIfContinuousEvent(domEventName, nativeEvent);
    return;
  }

  if (isReplayableDiscreteEvent(domEventName)) {
    // This this to be replayed later once the target is available.
    queueDiscreteEvent(
      blockedOn,
      domEventName,
      eventSystemFlags,
      targetContainer,
      nativeEvent,
    );
    return;
  }

  if (
    queueIfContinuousEvent(
      blockedOn,
      domEventName,
      eventSystemFlags,
      targetContainer,
      nativeEvent,
    )
  ) {
    return;
  }

  // We need to clear only if we didn't queue because
  // queueing is accummulative.
  clearIfContinuousEvent(domEventName, nativeEvent);

  // This is not replayable so we'll invoke it but without a target,
  // in case the event system needs to trace it.
  dispatchEventForPluginEventSystem(
    domEventName,
    eventSystemFlags,
    nativeEvent,
    null,
    targetContainer,
  );
}

// Attempt dispatching an event. Returns a SuspenseInstance or Container if it's blocked.
export function attemptToDispatchEvent(
  domEventName: DOMEventName,
  eventSystemFlags: EventSystemFlags,
  targetContainer: EventTarget,
  nativeEvent: AnyNativeEvent,
): null | Container | SuspenseInstance {
  // TODO: Warn if _enabled is false.

  const nativeEventTarget = getEventTarget(nativeEvent);
  let targetInst = getClosestInstanceFromNode(nativeEventTarget);

  if (targetInst !== null) {
    const nearestMounted = getNearestMountedFiber(targetInst);
    if (nearestMounted === null) {
      // This tree has been unmounted already. Dispatch without a target.
      targetInst = null;
    } else {
      const tag = nearestMounted.tag;
      if (tag === SuspenseComponent) {
        const instance = getSuspenseInstanceFromFiber(nearestMounted);
        if (instance !== null) {
          // Queue the event to be replayed later. Abort dispatching since we
          // don't want this event dispatched twice through the event system.
          // TODO: If this is the first discrete event in the queue. Schedule an increased
          // priority for this boundary.
          return instance;
        }
        // This shouldn't happen, something went wrong but to avoid blocking
        // the whole system, dispatch the event without a target.
        // TODO: Warn.
        targetInst = null;
      } else if (tag === HostRoot) {
        const root: FiberRoot = nearestMounted.stateNode;
        if (root.hydrate) {
          // If this happens during a replay something went wrong and it might block
          // the whole system.
          return getContainerFromFiber(nearestMounted);
        }
        targetInst = null;
      } else if (nearestMounted !== targetInst) {
        // If we get an event (ex: img onload) before committing that
        // component's mount, ignore it for now (that is, treat it as if it was an
        // event on a non-React tree). We might also consider queueing events and
        // dispatching them after the mount.
        targetInst = null;
      }
    }
  }
  dispatchEventForPluginEventSystem(
    domEventName,
    eventSystemFlags,
    nativeEvent,
    targetInst,
    targetContainer,
  );
  // We're not blocked on anything.
  return null;
}<|MERGE_RESOLUTION|>--- conflicted
+++ resolved
@@ -38,15 +38,10 @@
 import getEventTarget from './getEventTarget';
 import {getClosestInstanceFromNode} from '../client/ReactDOMComponentTree';
 
-<<<<<<< HEAD
-import {
-  enableDeprecatedFlareAPI,
+import {
   enableLegacyFBSupport,
   decoupleUpdatePriorityFromScheduler,
 } from 'shared/ReactFeatureFlags';
-=======
-import {enableLegacyFBSupport} from 'shared/ReactFeatureFlags';
->>>>>>> e67a6b16
 import {
   UserBlockingEvent,
   ContinuousEvent,
@@ -164,7 +159,7 @@
         UserBlockingPriority,
         dispatchEvent.bind(
           null,
-          topLevelType,
+          domEventName,
           eventSystemFlags,
           container,
           nativeEvent,
