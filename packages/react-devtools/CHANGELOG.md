# React DevTools changelog

<details>
  <summary>
    Changes that have landed in master but are not yet released.
    Click to see more.
  </summary>
  
  <!-- Upcoming changes go here -->
</details>

## 4.0.5 (August 19, 2019)
#### Bug fixes
* Props, state, and context values are alpha sorted.
* Standalone DevTools properly serves backend script over localhost:8097

## 4.0.4 (August 18, 2019)
#### Bug fixes
* Bugfix for potential error if a min-duration commit filter is applied after selecting a fiber in the Profiler UI.

## 4.0.3 (August 17, 2019)
#### Bug fixes
<<<<<<< HEAD
* ES6 `Map` and `Set`, typed arrays, and other unserializable types (e.g. Immutable JS) can now be inspected.
* Empty objects and arrays now display an "(empty)" label to the right to be reduce confusion.
=======
* ES6 `Map` and `Set`, typed arrays, and other unnserializable types (e.g. Immutable JS) can now be inspected.
* Empty objects and arrays now display an "(empty)" label to the right to reduce confusion.
>>>>>>> da0a47be
* Components that use only the `useContext` hook now properly display hooks values in side panel.
* Style editor now supports single quotes around string values (e.g. both `"red"` and `'red'`).
* Fixed edge case bug that prevented profiling when both React v16 and v15 were present on a page.

## 4.0.2 (August 15, 2019)
#### Permissions cleanup
* Removed unnecessary `webNavigation ` permission from Chrome and Firefox extensions.

## 4.0.1 (August 15, 2019)
#### Permissions cleanup
* Removed unnecessary `<all_urls>`, `background`, and `tabs` permissions from Chrome and Firefox extensions.

## 4.0.0 (August 15, 2019)

### General changes

#### Improved performance
The legacy DevTools extension used to add significant performance overhead, making it unusable for some larger React applications. That overhead has been effectively eliminated in version 4.

[Learn more](https://github.com/facebook/react/blob/master/packages/react-devtools/OVERVIEW.md) about the performance optimizations that made this possible.

#### Component stacks

React component authors have often requested a way to log warnings that include the React ["component stack"](https://reactjs.org/docs/error-boundaries.html#component-stack-traces). DevTools now provides an option to automatically append this information to warnings (`console.warn`) and errors (`console.error`).

![Example console warning with component stack added](https://user-images.githubusercontent.com/29597/62228120-eec3da80-b371-11e9-81bb-018c1e577389.png)

It can be disabled in the general settings panel:

![Settings panel showing "component stacks" option](https://user-images.githubusercontent.com/29597/62227882-8f65ca80-b371-11e9-8a4e-5d27011ad1aa.png)

### Components tree changes

#### Component filters

Large component trees can sometimes be hard to navigate. DevTools now provides a way to filter components so that you can hide ones you're not interested in seeing.

![Component filter demo video](https://user-images.githubusercontent.com/29597/62229209-0bf9a880-b374-11e9-8f84-cebd6c1a016b.gif)

Host nodes (e.g. HTML `<div>`, React Native `View`) are now hidden by default, but you can see them by disabling that filter.

Filter preferences are remembered between sessions.

#### No more inline props

Components in the tree no longer show inline props. This was done to [make DevTools faster](https://github.com/facebook/react/blob/master/packages/react-devtools/OVERVIEW.md) and to make it easier to browse larger component trees.

You can view a component's props, state, and hooks by selecting it:

![Inspecting props](https://user-images.githubusercontent.com/29597/62303001-37da6400-b430-11e9-87fd-10a94df88efa.png)

#### "Rendered by" list

In React, an element's "owner" refers to the thing that rendered it. Sometimes an element's parent is also its owner, but usually they're different. This distinction is important because props come from owners.

![Example code](https://user-images.githubusercontent.com/29597/62229551-bbcf1600-b374-11e9-8411-8ff411f4f847.png)

When you are debugging an unexpected prop value, you can save time if you skip over the parents.

DevTools v4 adds a new "rendered by" list in the right hand pane that allows you to quickly step through the list of owners to speed up your debugging.

![Example video showing the "rendered by" list](https://user-images.githubusercontent.com/29597/62229747-4152c600-b375-11e9-9930-3f6b3b92be7a.gif)

#### Owners tree

The inverse of the "rendered by" list is called the "owners tree". It is the list of things rendered by a particular component- (the things it "owns"). This view is kind of like looking at the source of the component's render method, and can be a helpful way to explore large, unfamiliar React applications.

Double click a component to view the owners tree and click the "x" button to return to the full component tree:

![Demo showing "owners tree" feature](https://user-images.githubusercontent.com/29597/62229452-84f90000-b374-11e9-818a-61eec6be0bb4.gif)

#### No more horizontal scrolling

Deeply nested components used to require both vertical and horizontal scrolling to see, making it easy to "get lost" within large component trees. DevTools now dynamically adjusts nesting indentation to eliminate horizontal scrolling.

![Video demonstration dynamic indentation to eliminate horizontal scrolling](https://user-images.githubusercontent.com/29597/62246661-f8ad0400-b398-11e9-885f-284f150a6d76.gif)

#### Improved hooks support

Hooks now have the same level of support as props and state: values can be edited, arrays and objects can be drilled into, etc.

![Video demonstrating hooks support](https://user-images.githubusercontent.com/29597/62230532-d86c4d80-b376-11e9-8629-1b2129b210d6.gif)

#### Improved search UX

Legacy DevTools search filtered the components tree to show matching nodes as roots. This made the overall structure of the application harder to reason about, because it displayed ancestors as siblings.

Search results are now shown inline similar to the browser's find-in-page search.

![Video demonstrating the search UX](https://user-images.githubusercontent.com/29597/62230923-c63edf00-b377-11e9-9f95-aa62ddc8f62c.gif)

#### Higher order components

[Higher order components](https://reactjs.org/docs/higher-order-components.html) (or HOCs) often provide a [custom `displayName`](https://reactjs.org/docs/higher-order-components.html#convention-wrap-the-display-name-for-easy-debugging) following a convention of `withHOC(InnerComponentName)` in order to make it easier to identify components in React warnings and in DevTools.

The new Components tree formats these HOC names (along with several built-in utilities like `React.memo` and `React.forwardRef`) as a special badge to the right of the decorated component name.

![Screenshot showing HOC badges](https://user-images.githubusercontent.com/29597/62302774-c4385700-b42f-11e9-9ef4-49c5f18d6276.png)

Components decorated with multiple HOCs show the topmost badge and a count. Selecting the component shows all of the HOCs badges in the properties panel.

![Screenshot showing a component with multiple HOC badges](https://user-images.githubusercontent.com/29597/62303729-7fadbb00-b431-11e9-8685-45f5ab52b30b.png)

#### Restoring selection between reloads

DevTools now attempts to restore the previously selected element when you reload the page.

![Video demonstrating selection persistence](https://user-images.githubusercontent.com/810438/63130054-2c02ac00-bfb1-11e9-92fa-382e9e433638.gif)

#### Suspense toggle

React's experimental [Suspense API](https://reactjs.org/docs/react-api.html#suspense) lets components "wait" for something before rendering. `<Suspense>` components can be used to specify loading states when components deeper in the tree are waiting to render.

DevTools lets you test these loading states with a new toggle:

![Video demonstrating suspense toggle UI](https://user-images.githubusercontent.com/29597/62231446-e15e1e80-b378-11e9-92d4-086751dc65fc.gif)

### Profiler changes

#### Reload and profile

The profiler is a powerful tool for performance tuning React components. Legacy DevTools supported profiling, but only after it detected a profiling-capable version of React. Because of this there was no way to profile the initial _mount_ (one of the most performance sensitive parts) of an application.

This feature is now supported with a "reload and profile" action:

![Video demonstrating the reload-and-profile feature](https://user-images.githubusercontent.com/29597/62233455-7a8f3400-b37d-11e9-9563-ec334bfb2572.gif)

#### Import/export

Profiler data can now be exported and shared with other developers to enable easier collaboration.

![Video demonstrating exporting and importing profiler data](https://user-images.githubusercontent.com/29597/62233911-6566d500-b37e-11e9-9052-692378c92538.gif)

Exports include all commits, timings, interactions, etc.

#### "Why did this render?"

"Why did this render?" is a common question when profiling. The profiler now helps answer this question by recording which props and state change between renders.

![Video demonstrating profiler "why did this render?" feature](https://user-images.githubusercontent.com/29597/62234698-0f932c80-b380-11e9-8cf3-a5183af0c388.gif)

Because this feature adds a small amount of overhead, it can be disabled in the profiler settings panel.

#### Component renders list

The profiler now displays a list of each time the selected component rendered during a profiling session, along with the duration of each render. This list can be used to quickly jump between commits when analyzing the performance of a specific component.

![Video demonstrating profiler's component renders list](https://user-images.githubusercontent.com/29597/62234547-bcb97500-b37f-11e9-9615-54fba8b574b9.gif)<|MERGE_RESOLUTION|>--- conflicted
+++ resolved
@@ -20,13 +20,8 @@
 
 ## 4.0.3 (August 17, 2019)
 #### Bug fixes
-<<<<<<< HEAD
-* ES6 `Map` and `Set`, typed arrays, and other unserializable types (e.g. Immutable JS) can now be inspected.
-* Empty objects and arrays now display an "(empty)" label to the right to be reduce confusion.
-=======
-* ES6 `Map` and `Set`, typed arrays, and other unnserializable types (e.g. Immutable JS) can now be inspected.
+* ES6 `Map` and `Set`, typed arrays, and other unserializable types (e.g. Immutable JS) can now be inspected..
 * Empty objects and arrays now display an "(empty)" label to the right to reduce confusion.
->>>>>>> da0a47be
 * Components that use only the `useContext` hook now properly display hooks values in side panel.
 * Style editor now supports single quotes around string values (e.g. both `"red"` and `'red'`).
 * Fixed edge case bug that prevented profiling when both React v16 and v15 were present on a page.
