--- conflicted
+++ resolved
@@ -23,13 +23,13 @@
   },
   "dependencies": {
     "cross-spawn": "^5.0.1",
-<<<<<<< HEAD
+<<<<<< master
     "electron": "^26.6.6",
     "ip": "^1.1.9",
-=======
+======
     "electron": "^23.1.2",
     "internal-ip": "^6.2.0",
->>>>>>> 01ae2dda
+>>>>>> main
     "minimist": "^1.2.3",
     "react-devtools-core": "5.3.1",
     "update-notifier": "^2.1.0"
