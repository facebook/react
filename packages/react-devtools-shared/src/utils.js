--- conflicted
+++ resolved
@@ -583,7 +583,6 @@
   }
 
   const type = typeof data;
-<<<<<<< HEAD
   try {
     switch (type) {
       case 'bigint':
@@ -597,41 +596,6 @@
           return 'nan';
         } else if (!Number.isFinite(data)) {
           return 'infinity';
-=======
-  switch (type) {
-    case 'bigint':
-      return 'bigint';
-    case 'boolean':
-      return 'boolean';
-    case 'function':
-      return 'function';
-    case 'number':
-      if (Number.isNaN(data)) {
-        return 'nan';
-      } else if (!Number.isFinite(data)) {
-        return 'infinity';
-      } else {
-        return 'number';
-      }
-    case 'object':
-      if (isArray(data)) {
-        return 'array';
-      } else if (ArrayBuffer.isView(data)) {
-        return hasOwnProperty.call(data.constructor, 'BYTES_PER_ELEMENT')
-          ? 'typed_array'
-          : 'data_view';
-      } else if (data.constructor && data.constructor.name === 'ArrayBuffer') {
-        // HACK This ArrayBuffer check is gross; is there a better way?
-        // We could try to create a new DataView with the value.
-        // If it doesn't error, we know it's an ArrayBuffer,
-        // but this seems kind of awkward and expensive.
-        return 'array_buffer';
-      } else if (typeof data[Symbol.iterator] === 'function') {
-        const iterator = data[Symbol.iterator]();
-        if (!iterator) {
-          // Proxies might break assumptoins about iterators.
-          // See github.com/facebook/react/issues/21654
->>>>>>> ee069065
         } else {
           return 'number';
         }
