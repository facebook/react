--- conflicted
+++ resolved
@@ -386,7 +386,6 @@
     });
   });
 
-<<<<<<< HEAD
   describe('symbolicateSource', () => {
     const source = `"use strict";
 Object.defineProperty(exports, "__esModule", { value: true });
@@ -413,7 +412,9 @@
       await expect(run('http://test/b.mjs')).resolves.toStrictEqual(result);
       await expect(run('http://test/c.mjs')).resolves.toStrictEqual(result);
       await expect(run('http://test/d.mjs')).resolves.toStrictEqual(result);
-=======
+    });
+  });
+  
   describe('formatConsoleArguments', () => {
     it('works with empty arguments list', () => {
       expect(formatConsoleArguments(...[])).toEqual([]);
@@ -462,7 +463,6 @@
         'color: rgba(...)',
         {},
       ]);
->>>>>>> 97c5e6c9
     });
   });
 });