/**
 * Copyright (c) Facebook, Inc. and its affiliates.
 *
 * This source code is licensed under the MIT license found in the
 * LICENSE file in the root directory of this source tree.
 *
 * @flow
 */

describe('Store', () => {
  let React;
  let ReactDOM;
  let agent;
  let act;
  let getRendererID;
  let store;

  beforeEach(() => {
    agent = global.agent;
    store = global.store;

    React = require('react');
    ReactDOM = require('react-dom');

    const utils = require('./utils');
    act = utils.act;
    getRendererID = utils.getRendererID;
  });

  it('should not allow a root node to be collapsed', () => {
    const Component = () => <div>Hi</div>;

    act(() =>
      ReactDOM.render(<Component count={4} />, document.createElement('div')),
    );
    expect(store).toMatchSnapshot('1: mount');

    expect(store.roots).toHaveLength(1);

    const rootID = store.roots[0];

    expect(() => store.toggleIsCollapsed(rootID, true)).toThrow(
      'Root nodes cannot be collapsed',
    );
  });

  it('should properly handle a root with no visible nodes', () => {
    const Root = ({children}) => children;

    const container = document.createElement('div');

    act(() => ReactDOM.render(<Root>{null}</Root>, container));
    expect(store).toMatchSnapshot('1: mount');

    act(() => ReactDOM.render(<div />, container));
    expect(store).toMatchSnapshot('2: add host nodes');
  });

  describe('collapseNodesByDefault:false', () => {
    beforeEach(() => {
      store.collapseNodesByDefault = false;
    });

    it('should support mount and update operations', () => {
      const Grandparent = ({count}) => (
        <React.Fragment>
          <Parent count={count} />
          <Parent count={count} />
        </React.Fragment>
      );
      const Parent = ({count}) =>
        new Array(count).fill(true).map((_, index) => <Child key={index} />);
      const Child = () => <div>Hi!</div>;

      const container = document.createElement('div');

      act(() => ReactDOM.render(<Grandparent count={4} />, container));
      expect(store).toMatchSnapshot('1: mount');

      act(() => ReactDOM.render(<Grandparent count={2} />, container));
      expect(store).toMatchSnapshot('2: update');

      act(() => ReactDOM.unmountComponentAtNode(container));
      expect(store).toMatchSnapshot('3: unmount');
    });

    it('should support mount and update operations for multiple roots', () => {
      const Parent = ({count}) =>
        new Array(count).fill(true).map((_, index) => <Child key={index} />);
      const Child = () => <div>Hi!</div>;

      const containerA = document.createElement('div');
      const containerB = document.createElement('div');

      act(() => {
        ReactDOM.render(<Parent key="A" count={3} />, containerA);
        ReactDOM.render(<Parent key="B" count={2} />, containerB);
      });
      expect(store).toMatchSnapshot('1: mount');

      act(() => {
        ReactDOM.render(<Parent key="A" count={4} />, containerA);
        ReactDOM.render(<Parent key="B" count={1} />, containerB);
      });
      expect(store).toMatchSnapshot('2: update');

      act(() => ReactDOM.unmountComponentAtNode(containerB));
      expect(store).toMatchSnapshot('3: unmount B');

      act(() => ReactDOM.unmountComponentAtNode(containerA));
      expect(store).toMatchSnapshot('4: unmount A');
    });

    it('should filter DOM nodes from the store tree', () => {
      const Grandparent = () => (
        <div>
          <div>
            <Parent />
          </div>
          <Parent />
        </div>
      );
      const Parent = () => (
        <div>
          <Child />
        </div>
      );
      const Child = () => <div>Hi!</div>;

      act(() =>
        ReactDOM.render(
          <Grandparent count={4} />,
          document.createElement('div'),
        ),
      );
      expect(store).toMatchSnapshot('1: mount');
    });

    it('should display Suspense nodes properly in various states', () => {
      const Loading = () => <div>Loading...</div>;
      const SuspendingComponent = () => {
        throw new Promise(() => {});
      };
      const Component = () => {
        return <div>Hello</div>;
      };
      const Wrapper = ({shouldSuspense}) => (
        <React.Fragment>
          <Component key="Outside" />
          <React.Suspense fallback={<Loading />}>
            {shouldSuspense ? (
              <SuspendingComponent />
            ) : (
              <Component key="Inside" />
            )}
          </React.Suspense>
        </React.Fragment>
      );

      const container = document.createElement('div');
      act(() => ReactDOM.render(<Wrapper shouldSuspense={true} />, container));
      expect(store).toMatchSnapshot('1: loading');

      act(() => {
        ReactDOM.render(<Wrapper shouldSuspense={false} />, container);
      });
      expect(store).toMatchSnapshot('2: resolved');
    });

    it('should support nested Suspense nodes', () => {
      const Component = () => null;
      const Loading = () => <div>Loading...</div>;
      const Never = () => {
        throw new Promise(() => {});
      };

      const Wrapper = ({
        suspendFirst = false,
        suspendSecond = false,
        suspendParent = false,
      }) => (
        <React.Fragment>
          <Component key="Outside" />
          <React.Suspense fallback={<Loading key="Parent Fallback" />}>
            <Component key="Unrelated at Start" />
            <React.Suspense fallback={<Loading key="Suspense 1 Fallback" />}>
              {suspendFirst ? (
                <Never />
              ) : (
                <Component key="Suspense 1 Content" />
              )}
            </React.Suspense>
            <React.Suspense fallback={<Loading key="Suspense 2 Fallback" />}>
              {suspendSecond ? (
                <Never />
              ) : (
                <Component key="Suspense 2 Content" />
              )}
            </React.Suspense>
            <React.Suspense fallback={<Loading key="Suspense 3 Fallback" />}>
              <Never />
            </React.Suspense>
            {suspendParent && <Never />}
            <Component key="Unrelated at End" />
          </React.Suspense>
        </React.Fragment>
      );

      const container = document.createElement('div');
      act(() =>
        ReactDOM.render(
          <Wrapper
            suspendParent={false}
            suspendFirst={false}
            suspendSecond={false}
          />,
          container,
        ),
      );
      expect(store).toMatchSnapshot('1: third child is suspended');
      act(() =>
        ReactDOM.render(
          <Wrapper
            suspendParent={false}
            suspendFirst={true}
            suspendSecond={false}
          />,
          container,
        ),
      );
      expect(store).toMatchSnapshot('2: first and third child are suspended');
      act(() =>
        ReactDOM.render(
          <Wrapper
            suspendParent={false}
            suspendFirst={false}
            suspendSecond={true}
          />,
          container,
        ),
      );
      expect(store).toMatchSnapshot('3: second and third child are suspended');
      act(() =>
        ReactDOM.render(
          <Wrapper
            suspendParent={false}
            suspendFirst={true}
            suspendSecond={false}
          />,
          container,
        ),
      );
      expect(store).toMatchSnapshot('4: first and third child are suspended');
      act(() =>
        ReactDOM.render(
          <Wrapper
            suspendParent={true}
            suspendFirst={true}
            suspendSecond={false}
          />,
          container,
        ),
      );
      expect(store).toMatchSnapshot('5: parent is suspended');
      act(() =>
        ReactDOM.render(
          <Wrapper
            suspendParent={false}
            suspendFirst={true}
            suspendSecond={true}
          />,
          container,
        ),
      );
      expect(store).toMatchSnapshot('6: all children are suspended');
      act(() =>
        ReactDOM.render(
          <Wrapper
            suspendParent={false}
            suspendFirst={false}
            suspendSecond={false}
          />,
          container,
        ),
      );
      expect(store).toMatchSnapshot('7: only third child is suspended');

      const rendererID = getRendererID();
      act(() =>
        agent.overrideSuspense({
          id: store.getElementIDAtIndex(4),
          rendererID,
          forceFallback: true,
        }),
      );
      expect(store).toMatchSnapshot('8: first and third child are suspended');
      act(() =>
        agent.overrideSuspense({
          id: store.getElementIDAtIndex(2),
          rendererID,
          forceFallback: true,
        }),
      );
      expect(store).toMatchSnapshot('9: parent is suspended');
      act(() =>
        ReactDOM.render(
          <Wrapper
            suspendParent={false}
            suspendFirst={true}
            suspendSecond={true}
          />,
          container,
        ),
      );
      expect(store).toMatchSnapshot('10: parent is suspended');
      act(() =>
        agent.overrideSuspense({
          id: store.getElementIDAtIndex(2),
          rendererID,
          forceFallback: false,
        }),
      );
      expect(store).toMatchSnapshot('11: all children are suspended');
      act(() =>
        agent.overrideSuspense({
          id: store.getElementIDAtIndex(4),
          rendererID,
          forceFallback: false,
        }),
      );
      expect(store).toMatchSnapshot('12: all children are suspended');
      act(() =>
        ReactDOM.render(
          <Wrapper
            suspendParent={false}
            suspendFirst={false}
            suspendSecond={false}
          />,
          container,
        ),
      );
      expect(store).toMatchSnapshot('13: third child is suspended');
    });

    it('should display a partially rendered SuspenseList', () => {
      const Loading = () => <div>Loading...</div>;
      const SuspendingComponent = () => {
        throw new Promise(() => {});
      };
      const Component = () => {
        return <div>Hello</div>;
      };
      const Wrapper = ({shouldSuspense}) => (
        <React.Fragment>
          <React.unstable_SuspenseList revealOrder="forwards" tail="collapsed">
            <Component key="A" />
            <React.Suspense fallback={<Loading />}>
              {shouldSuspense ? <SuspendingComponent /> : <Component key="B" />}
            </React.Suspense>
            <Component key="C" />
          </React.unstable_SuspenseList>
        </React.Fragment>
      );

      const container = document.createElement('div');
<<<<<<< HEAD
       const root = ReactDOM.createRoot(container);
=======
      const root = ReactDOM.unstable_createRoot(container);
>>>>>>> 21dc41c3
      act(() => {
        root.render(<Wrapper shouldSuspense={true} />);
      });
      expect(store).toMatchSnapshot('1: loading');

      act(() => {
        root.render(<Wrapper shouldSuspense={false} />);
      });
      expect(store).toMatchSnapshot('2: resolved');
    });

    it('should support collapsing parts of the tree', () => {
      const Grandparent = ({count}) => (
        <React.Fragment>
          <Parent count={count} />
          <Parent count={count} />
        </React.Fragment>
      );
      const Parent = ({count}) =>
        new Array(count).fill(true).map((_, index) => <Child key={index} />);
      const Child = () => <div>Hi!</div>;

      act(() =>
        ReactDOM.render(
          <Grandparent count={2} />,
          document.createElement('div'),
        ),
      );
      expect(store).toMatchSnapshot('1: mount');

      const grandparentID = store.getElementIDAtIndex(0);
      const parentOneID = store.getElementIDAtIndex(1);
      const parentTwoID = store.getElementIDAtIndex(4);

      act(() => store.toggleIsCollapsed(parentOneID, true));
      expect(store).toMatchSnapshot('2: collapse first Parent');

      act(() => store.toggleIsCollapsed(parentTwoID, true));
      expect(store).toMatchSnapshot('3: collapse second Parent');

      act(() => store.toggleIsCollapsed(parentOneID, false));
      expect(store).toMatchSnapshot('4: expand first Parent');

      act(() => store.toggleIsCollapsed(grandparentID, true));
      expect(store).toMatchSnapshot('5: collapse Grandparent');

      act(() => store.toggleIsCollapsed(grandparentID, false));
      expect(store).toMatchSnapshot('6: expand Grandparent');
    });

    it('should support reordering of children', () => {
      const Root = ({children}) => children;
      const Component = () => null;

      const Foo = () => [<Component key="0" />];
      const Bar = () => [<Component key="0" />, <Component key="1" />];
      const foo = <Foo key="foo" />;
      const bar = <Bar key="bar" />;

      const container = document.createElement('div');

      act(() => ReactDOM.render(<Root>{[foo, bar]}</Root>, container));
      expect(store).toMatchSnapshot('1: mount');

      act(() => ReactDOM.render(<Root>{[bar, foo]}</Root>, container));
      expect(store).toMatchSnapshot('3: reorder children');

      act(() => store.toggleIsCollapsed(store.getElementIDAtIndex(0), true));
      expect(store).toMatchSnapshot('4: collapse root');

      act(() => store.toggleIsCollapsed(store.getElementIDAtIndex(0), false));
      expect(store).toMatchSnapshot('5: expand root');
    });
  });

  describe('collapseNodesByDefault:true', () => {
    beforeEach(() => {
      store.collapseNodesByDefault = true;
    });

    it('should support mount and update operations', () => {
      const Parent = ({count}) =>
        new Array(count).fill(true).map((_, index) => <Child key={index} />);
      const Child = () => <div>Hi!</div>;

      const container = document.createElement('div');

      act(() =>
        ReactDOM.render(
          <React.Fragment>
            <Parent count={1} />
            <Parent count={3} />
          </React.Fragment>,
          container,
        ),
      );
      expect(store).toMatchSnapshot('1: mount');

      act(() =>
        ReactDOM.render(
          <React.Fragment>
            <Parent count={2} />
            <Parent count={1} />
          </React.Fragment>,
          container,
        ),
      );
      expect(store).toMatchSnapshot('2: update');

      act(() => ReactDOM.unmountComponentAtNode(container));
      expect(store).toMatchSnapshot('3: unmount');
    });

    it('should support mount and update operations for multiple roots', () => {
      const Parent = ({count}) =>
        new Array(count).fill(true).map((_, index) => <Child key={index} />);
      const Child = () => <div>Hi!</div>;

      const containerA = document.createElement('div');
      const containerB = document.createElement('div');

      act(() => {
        ReactDOM.render(<Parent key="A" count={3} />, containerA);
        ReactDOM.render(<Parent key="B" count={2} />, containerB);
      });
      expect(store).toMatchSnapshot('1: mount');

      act(() => {
        ReactDOM.render(<Parent key="A" count={4} />, containerA);
        ReactDOM.render(<Parent key="B" count={1} />, containerB);
      });
      expect(store).toMatchSnapshot('2: update');

      act(() => ReactDOM.unmountComponentAtNode(containerB));
      expect(store).toMatchSnapshot('3: unmount B');

      act(() => ReactDOM.unmountComponentAtNode(containerA));
      expect(store).toMatchSnapshot('4: unmount A');
    });

    it('should filter DOM nodes from the store tree', () => {
      const Grandparent = () => (
        <div>
          <div>
            <Parent />
          </div>
          <Parent />
        </div>
      );
      const Parent = () => (
        <div>
          <Child />
        </div>
      );
      const Child = () => <div>Hi!</div>;

      act(() =>
        ReactDOM.render(
          <Grandparent count={4} />,
          document.createElement('div'),
        ),
      );
      expect(store).toMatchSnapshot('1: mount');

      act(() => store.toggleIsCollapsed(store.getElementIDAtIndex(0), false));
      expect(store).toMatchSnapshot('2: expand Grandparent');

      act(() => store.toggleIsCollapsed(store.getElementIDAtIndex(1), false));
      expect(store).toMatchSnapshot('3: expand Parent');
    });

    it('should display Suspense nodes properly in various states', () => {
      const Loading = () => <div>Loading...</div>;
      const SuspendingComponent = () => {
        throw new Promise(() => {});
      };
      const Component = () => {
        return <div>Hello</div>;
      };
      const Wrapper = ({shouldSuspense}) => (
        <React.Fragment>
          <Component key="Outside" />
          <React.Suspense fallback={<Loading />}>
            {shouldSuspense ? (
              <SuspendingComponent />
            ) : (
              <Component key="Inside" />
            )}
          </React.Suspense>
        </React.Fragment>
      );

      const container = document.createElement('div');
      act(() => ReactDOM.render(<Wrapper shouldSuspense={true} />, container));
      expect(store).toMatchSnapshot('1: loading');

      // This test isn't meaningful unless we expand the suspended tree
      act(() => store.toggleIsCollapsed(store.getElementIDAtIndex(0), false));
      act(() => store.toggleIsCollapsed(store.getElementIDAtIndex(2), false));
      expect(store).toMatchSnapshot('2: expand Wrapper and Suspense');

      act(() => {
        ReactDOM.render(<Wrapper shouldSuspense={false} />, container);
      });
      expect(store).toMatchSnapshot('2: resolved');
    });

    it('should support expanding parts of the tree', () => {
      const Grandparent = ({count}) => (
        <React.Fragment>
          <Parent count={count} />
          <Parent count={count} />
        </React.Fragment>
      );
      const Parent = ({count}) =>
        new Array(count).fill(true).map((_, index) => <Child key={index} />);
      const Child = () => <div>Hi!</div>;

      act(() =>
        ReactDOM.render(
          <Grandparent count={2} />,
          document.createElement('div'),
        ),
      );
      expect(store).toMatchSnapshot('1: mount');

      const grandparentID = store.getElementIDAtIndex(0);

      act(() => store.toggleIsCollapsed(grandparentID, false));
      expect(store).toMatchSnapshot('2: expand Grandparent');

      const parentOneID = store.getElementIDAtIndex(1);
      const parentTwoID = store.getElementIDAtIndex(2);

      act(() => store.toggleIsCollapsed(parentOneID, false));
      expect(store).toMatchSnapshot('3: expand first Parent');

      act(() => store.toggleIsCollapsed(parentTwoID, false));
      expect(store).toMatchSnapshot('4: expand second Parent');

      act(() => store.toggleIsCollapsed(parentOneID, true));
      expect(store).toMatchSnapshot('5: collapse first Parent');

      act(() => store.toggleIsCollapsed(parentTwoID, true));
      expect(store).toMatchSnapshot('6: collapse second Parent');

      act(() => store.toggleIsCollapsed(grandparentID, true));
      expect(store).toMatchSnapshot('7: collapse Grandparent');
    });

    it('should support expanding deep parts of the tree', () => {
      const Wrapper = ({forwardedRef}) => (
        <Nested depth={3} forwardedRef={forwardedRef} />
      );
      const Nested = ({depth, forwardedRef}) =>
        depth > 0 ? (
          <Nested depth={depth - 1} forwardedRef={forwardedRef} />
        ) : (
          <div ref={forwardedRef} />
        );

      const ref = React.createRef();

      act(() =>
        ReactDOM.render(
          <Wrapper forwardedRef={ref} />,
          document.createElement('div'),
        ),
      );
      expect(store).toMatchSnapshot('1: mount');

      const deepestedNodeID = agent.getIDForNode(ref.current);

      act(() => store.toggleIsCollapsed(deepestedNodeID, false));
      expect(store).toMatchSnapshot('2: expand deepest node');

      const rootID = store.getElementIDAtIndex(0);

      act(() => store.toggleIsCollapsed(rootID, true));
      expect(store).toMatchSnapshot('3: collapse root');

      act(() => store.toggleIsCollapsed(rootID, false));
      expect(store).toMatchSnapshot('4: expand root');

      const id = store.getElementIDAtIndex(1);

      act(() => store.toggleIsCollapsed(id, true));
      expect(store).toMatchSnapshot('5: collapse middle node');

      act(() => store.toggleIsCollapsed(id, false));
      expect(store).toMatchSnapshot('6: expand middle node');
    });

    it('should support reordering of children', () => {
      const Root = ({children}) => children;
      const Component = () => null;

      const Foo = () => [<Component key="0" />];
      const Bar = () => [<Component key="0" />, <Component key="1" />];
      const foo = <Foo key="foo" />;
      const bar = <Bar key="bar" />;

      const container = document.createElement('div');

      act(() => ReactDOM.render(<Root>{[foo, bar]}</Root>, container));
      expect(store).toMatchSnapshot('1: mount');

      act(() => ReactDOM.render(<Root>{[bar, foo]}</Root>, container));
      expect(store).toMatchSnapshot('3: reorder children');

      act(() => store.toggleIsCollapsed(store.getElementIDAtIndex(0), false));
      expect(store).toMatchSnapshot('4: expand root');

      act(() => {
        store.toggleIsCollapsed(store.getElementIDAtIndex(2), false);
        store.toggleIsCollapsed(store.getElementIDAtIndex(1), false);
      });
      expect(store).toMatchSnapshot('5: expand leaves');

      act(() => store.toggleIsCollapsed(store.getElementIDAtIndex(0), true));
      expect(store).toMatchSnapshot('6: collapse root');
    });

    it('should not add new nodes when suspense is toggled', () => {
      const SuspenseTree = () => {
        return (
          <React.Suspense fallback={<Fallback>Loading outer</Fallback>}>
            <Parent />
          </React.Suspense>
        );
      };

      const Fallback = () => null;
      const Parent = () => <Child />;
      const Child = () => null;

      act(() =>
        ReactDOM.render(<SuspenseTree />, document.createElement('div')),
      );
      expect(store).toMatchSnapshot('1: mount');

      act(() => store.toggleIsCollapsed(store.getElementIDAtIndex(0), false));
      act(() => store.toggleIsCollapsed(store.getElementIDAtIndex(1), false));
      expect(store).toMatchSnapshot('2: expand tree');

      const rendererID = getRendererID();
      const suspenseID = store.getElementIDAtIndex(1);

      act(() =>
        agent.overrideSuspense({
          id: suspenseID,
          rendererID,
          forceFallback: true,
        }),
      );
      expect(store).toMatchSnapshot('3: toggle fallback on');

      act(() =>
        agent.overrideSuspense({
          id: suspenseID,
          rendererID,
          forceFallback: false,
        }),
      );
      expect(store).toMatchSnapshot('4: toggle fallback on');
    });
  });

  describe('getIndexOfElementID', () => {
    beforeEach(() => {
      store.collapseNodesByDefault = false;
    });

    it('should support a single root with a single child', () => {
      const Grandparent = () => (
        <React.Fragment>
          <Parent />
          <Parent />
        </React.Fragment>
      );
      const Parent = () => <Child />;
      const Child = () => null;

      act(() =>
        ReactDOM.render(<Grandparent />, document.createElement('div')),
      );

      for (let i = 0; i < store.numElements; i++) {
        expect(store.getIndexOfElementID(store.getElementIDAtIndex(i))).toBe(i);
      }
    });

    it('should support multiple roots with one children each', () => {
      const Grandparent = () => <Parent />;
      const Parent = () => <Child />;
      const Child = () => null;

      act(() => {
        ReactDOM.render(<Grandparent />, document.createElement('div'));
        ReactDOM.render(<Grandparent />, document.createElement('div'));
      });

      for (let i = 0; i < store.numElements; i++) {
        expect(store.getIndexOfElementID(store.getElementIDAtIndex(i))).toBe(i);
      }
    });

    it('should support a single root with multiple top level children', () => {
      const Grandparent = () => <Parent />;
      const Parent = () => <Child />;
      const Child = () => null;

      act(() =>
        ReactDOM.render(
          <React.Fragment>
            <Grandparent />
            <Grandparent />
          </React.Fragment>,
          document.createElement('div'),
        ),
      );

      for (let i = 0; i < store.numElements; i++) {
        expect(store.getIndexOfElementID(store.getElementIDAtIndex(i))).toBe(i);
      }
    });

    it('should support multiple roots with multiple top level children', () => {
      const Grandparent = () => <Parent />;
      const Parent = () => <Child />;
      const Child = () => null;

      act(() => {
        ReactDOM.render(
          <React.Fragment>
            <Grandparent />
            <Grandparent />
          </React.Fragment>,
          document.createElement('div'),
        );
        ReactDOM.render(
          <React.Fragment>
            <Grandparent />
            <Grandparent />
          </React.Fragment>,
          document.createElement('div'),
        );
      });

      for (let i = 0; i < store.numElements; i++) {
        expect(store.getIndexOfElementID(store.getElementIDAtIndex(i))).toBe(i);
      }
    });
  });

  it('detects and updates profiling support based on the attached roots', () => {
    const Component = () => null;

    const containerA = document.createElement('div');
    const containerB = document.createElement('div');

    expect(store.supportsProfiling).toBe(false);

    act(() => ReactDOM.render(<Component />, containerA));
    expect(store.supportsProfiling).toBe(true);

    act(() => ReactDOM.render(<Component />, containerB));
    act(() => ReactDOM.unmountComponentAtNode(containerA));
    expect(store.supportsProfiling).toBe(true);

    act(() => ReactDOM.unmountComponentAtNode(containerB));
    expect(store.supportsProfiling).toBe(false);
  });

  it('should properly serialize non-string key values', () => {
    const Child = () => null;

    // Bypass React element's automatic stringifying of keys intentionally.
    // This is pretty hacky.
    const fauxElement = Object.assign({}, <Child />, {key: 123});

    act(() => ReactDOM.render([fauxElement], document.createElement('div')));
    expect(store).toMatchSnapshot('1: mount');
  });

  it('should show the right display names for special component types', async done => {
    async function fakeImport(result) {
      return {default: result};
    }

    const MyComponent = (props, ref) => null;
    const FowardRefComponent = React.forwardRef(MyComponent);
    const MyComponent2 = (props, ref) => null;
    const FowardRefComponentWithAnonymousFunction = React.forwardRef(() => (
      <MyComponent2 />
    ));
    const MyComponent3 = (props, ref) => null;
    const FowardRefComponentWithCustomDisplayName = React.forwardRef(
      MyComponent3,
    );
    FowardRefComponentWithCustomDisplayName.displayName = 'Custom';
    const MyComponent4 = (props, ref) => null;
    const MemoComponent = React.memo(MyComponent4);
    const MemoForwardRefComponent = React.memo(FowardRefComponent);
    const MyComponent5 = (props, ref) => null;
    const LazyComponent = React.lazy(() => fakeImport(MyComponent5));

    const FakeHigherOrderComponent = () => null;
    FakeHigherOrderComponent.displayName = 'withFoo(withBar(Baz))';

    const MemoizedFakeHigherOrderComponent = React.memo(
      FakeHigherOrderComponent,
    );
    const ForwardRefFakeHigherOrderComponent = React.forwardRef(
      FakeHigherOrderComponent,
    );

    const App = () => (
      <React.Fragment>
        <MyComponent />
        <FowardRefComponent />
        <FowardRefComponentWithAnonymousFunction />
        <FowardRefComponentWithCustomDisplayName />
        <MemoComponent />
        <MemoForwardRefComponent />
        <React.Suspense fallback="Loading...">
          <LazyComponent />
        </React.Suspense>
        <FakeHigherOrderComponent />
        <MemoizedFakeHigherOrderComponent />
        <ForwardRefFakeHigherOrderComponent />
      </React.Fragment>
    );

    const container = document.createElement('div');

    // Render once to start fetching the lazy component
    act(() => ReactDOM.render(<App />, container));

    await Promise.resolve();

    // Render again after it resolves
    act(() => ReactDOM.render(<App />, container));

    expect(store).toMatchSnapshot();

    done();
  });
});<|MERGE_RESOLUTION|>--- conflicted
+++ resolved
@@ -363,11 +363,7 @@
       );
 
       const container = document.createElement('div');
-<<<<<<< HEAD
-       const root = ReactDOM.createRoot(container);
-=======
       const root = ReactDOM.unstable_createRoot(container);
->>>>>>> 21dc41c3
       act(() => {
         root.render(<Wrapper shouldSuspense={true} />);
       });
