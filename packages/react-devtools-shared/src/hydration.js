/**
 * Copyright (c) Facebook, Inc. and its affiliates.
 *
 * This source code is licensed under the MIT license found in the
 * LICENSE file in the root directory of this source tree.
 *
 * @flow
 */

import Symbol from 'es6-symbol';
import {
  getDataType,
  getDisplayNameForReactElement,
  getInObject,
  formatDataForPreview,
  setInObject,
} from './utils';

import type {DehydratedData} from 'react-devtools-shared/src/devtools/views/Components/types';

export const meta = {
  inspectable: Symbol('inspectable'),
  inspected: Symbol('inspected'),
  name: Symbol('name'),
  preview_long: Symbol('preview_long'),
  preview_short: Symbol('preview_short'),
  readonly: Symbol('readonly'),
  size: Symbol('size'),
  type: Symbol('type'),
  unserializable: Symbol('unserializable'),
};

export type Dehydrated = {|
  inspectable: boolean,
  name: string | null,
  preview_long: string | null,
  preview_short: string | null,
  readonly?: boolean,
  size?: number,
  type: string,
|};

// Typed arrays and other complex iteratable objects (e.g. Map, Set, ImmutableJS) need special handling.
// These objects can't be serialized without losing type information,
// so a "Unserializable" type wrapper is used (with meta-data keys) to send nested values-
// while preserving the original type and name.
export type Unserializable = {
  name: string | null,
  preview_long: string | null,
  preview_short: string | null,
  readonly?: boolean,
  size?: number,
  type: string,
  unserializable: boolean,
};

// This threshold determines the depth at which the bridge "dehydrates" nested data.
// Dehydration means that we don't serialize the data for e.g. postMessage or stringify,
// unless the frontend explicitly requests it (e.g. a user clicks to expand a props object).
//
// Reducing this threshold will improve the speed of initial component inspection,
// but may decrease the responsiveness of expanding objects/arrays to inspect further.
const LEVEL_THRESHOLD = 2;

<<<<<<< HEAD
=======
type PropType =
  | 'array'
  | 'array_buffer'
  | 'boolean'
  | 'data_view'
  | 'date'
  | 'function'
  | 'html_element'
  | 'infinity'
  | 'iterator'
  | 'nan'
  | 'null'
  | 'number'
  | 'object'
  | 'react_element'
  | 'regexp'
  | 'string'
  | 'symbol'
  | 'typed_array'
  | 'undefined'
  | 'unknown';

/**
 * Get a enhanced/artificial type string based on the object instance
 */
function getDataType(data: Object): PropType {
  if (data === null) {
    return 'null';
  } else if (data === undefined) {
    return 'undefined';
  }

  if (isElement(data)) {
    return 'react_element';
  }

  if (typeof HTMLElement !== 'undefined' && data instanceof HTMLElement) {
    return 'html_element';
  }

  const type = typeof data;
  switch (type) {
    case 'boolean':
      return 'boolean';
    case 'function':
      return 'function';
    case 'number':
      if (Number.isNaN(data)) {
        return 'nan';
      } else if (!Number.isFinite(data)) {
        return 'infinity';
      } else {
        return 'number';
      }
    case 'object':
      if (Array.isArray(data)) {
        return 'array';
      } else if (ArrayBuffer.isView(data)) {
        return data instanceof DataView ? 'data_view' : 'typed_array';
      } else if (data instanceof ArrayBuffer) {
        return 'array_buffer';
      } else if (typeof data[Symbol.iterator] === 'function') {
        return 'iterator';
      } else if (data instanceof RegExp) {
        return 'regexp';
      } else if (Object.prototype.toString.call(data) === '[object Date]') {
        return 'date';
      }
      return 'object';
    case 'string':
      return 'string';
    case 'symbol':
      return 'symbol';
    default:
      return 'unknown';
  }
}

>>>>>>> cfbfa898
/**
 * Generate the dehydrated metadata for complex object instances
 */
function createDehydrated(
  type: string,
  inspectable: boolean,
  data: Object,
  cleaned: Array<Array<string | number>>,
  path: Array<string | number>,
): Dehydrated {
  cleaned.push(path);

  const dehydrated: Dehydrated = {
    inspectable,
    type,
    preview_long: formatDataForPreview(data, true),
    preview_short: formatDataForPreview(data, false),
    name:
      !data.constructor || data.constructor.name === 'Object'
        ? ''
        : data.constructor.name,
  };

  if (type === 'array' || type === 'typed_array') {
    dehydrated.size = data.length;
  } else if (type === 'object') {
    dehydrated.size = Object.keys(data).length;
  }

  if (type === 'iterator' || type === 'typed_array') {
    dehydrated.readonly = true;
  }

  return dehydrated;
}

/**
 * Strip out complex data (instances, functions, and data nested > LEVEL_THRESHOLD levels deep).
 * The paths of the stripped out objects are appended to the `cleaned` list.
 * On the other side of the barrier, the cleaned list is used to "re-hydrate" the cleaned representation into
 * an object with symbols as attributes, so that a sanitized object can be distinguished from a normal object.
 *
 * Input: {"some": {"attr": fn()}, "other": AnInstance}
 * Output: {
 *   "some": {
 *     "attr": {"name": the fn.name, type: "function"}
 *   },
 *   "other": {
 *     "name": "AnInstance",
 *     "type": "object",
 *   },
 * }
 * and cleaned = [["some", "attr"], ["other"]]
 */
export function dehydrate(
  data: Object,
  cleaned: Array<Array<string | number>>,
  unserializable: Array<Array<string | number>>,
  path: Array<string | number>,
  isPathWhitelisted: (path: Array<string | number>) => boolean,
  level?: number = 0,
):
  | string
  | Dehydrated
  | Unserializable
  | Array<Dehydrated>
  | Array<Unserializable>
  | {[key: string]: string | Dehydrated | Unserializable} {
  const type = getDataType(data);

  let isPathWhitelistedCheck;

  switch (type) {
    case 'html_element':
      cleaned.push(path);
      return {
        inspectable: false,
        preview_short: formatDataForPreview(data, false),
        preview_long: formatDataForPreview(data, true),
        name: data.tagName,
        type,
      };

    case 'function':
      cleaned.push(path);
      return {
        inspectable: false,
        preview_short: formatDataForPreview(data, false),
        preview_long: formatDataForPreview(data, true),
        name: data.name,
        type,
      };

    case 'string':
      return data.length <= 500 ? data : data.slice(0, 500) + '...';

    case 'bigint':
      cleaned.push(path);
      return {
        inspectable: false,
        preview_short: formatDataForPreview(data, false),
        preview_long: formatDataForPreview(data, true),
        name: data.toString(),
        type,
      };

    case 'symbol':
      cleaned.push(path);
      return {
        inspectable: false,
        preview_short: formatDataForPreview(data, false),
        preview_long: formatDataForPreview(data, true),
        name: data.toString(),
        type,
      };

    // React Elements aren't very inspector-friendly,
    // and often contain private fields or circular references.
    case 'react_element':
      cleaned.push(path);
      return {
        inspectable: false,
        preview_short: formatDataForPreview(data, false),
        preview_long: formatDataForPreview(data, true),
        name: getDisplayNameForReactElement(data) || 'Unknown',
        type,
      };

    // ArrayBuffers error if you try to inspect them.
    case 'array_buffer':
    case 'data_view':
      cleaned.push(path);
      return {
        inspectable: false,
        preview_short: formatDataForPreview(data, false),
        preview_long: formatDataForPreview(data, true),
        name: type === 'data_view' ? 'DataView' : 'ArrayBuffer',
        size: data.byteLength,
        type,
      };

    case 'array':
      isPathWhitelistedCheck = isPathWhitelisted(path);
      if (level >= LEVEL_THRESHOLD && !isPathWhitelistedCheck) {
        return createDehydrated(type, true, data, cleaned, path);
      }
      return data.map((item, i) =>
        dehydrate(
          item,
          cleaned,
          unserializable,
          path.concat([i]),
          isPathWhitelisted,
          isPathWhitelistedCheck ? 1 : level + 1,
        ),
      );

    case 'typed_array':
    case 'iterator':
      isPathWhitelistedCheck = isPathWhitelisted(path);
      if (level >= LEVEL_THRESHOLD && !isPathWhitelistedCheck) {
        return createDehydrated(type, true, data, cleaned, path);
      } else {
        const unserializableValue: Unserializable = {
          unserializable: true,
          type: type,
          readonly: true,
          size: type === 'typed_array' ? data.length : undefined,
          preview_short: formatDataForPreview(data, false),
          preview_long: formatDataForPreview(data, true),
          name:
            !data.constructor || data.constructor.name === 'Object'
              ? ''
              : data.constructor.name,
        };

        if (typeof data[Symbol.iterator]) {
          // TRICKY
          // Don't use [...spread] syntax for this purpose.
          // This project uses @babel/plugin-transform-spread in "loose" mode which only works with Array values.
          // Other types (e.g. typed arrays, Sets) will not spread correctly.
          Array.from(data).forEach(
            (item, i) =>
              (unserializableValue[i] = dehydrate(
                item,
                cleaned,
                unserializable,
                path.concat([i]),
                isPathWhitelisted,
                isPathWhitelistedCheck ? 1 : level + 1,
              )),
          );
        }

        unserializable.push(path);

        return unserializableValue;
      }

    case 'date':
      cleaned.push(path);
      return {
        inspectable: false,
        preview_short: formatDataForPreview(data, false),
        preview_long: formatDataForPreview(data, true),
        name: data.toString(),
        type,
      };

    case 'regexp':
      cleaned.push(path);
      return {
        inspectable: false,
        name: data.toString(),
        type,
      };

    case 'object':
      isPathWhitelistedCheck = isPathWhitelisted(path);
      if (level >= LEVEL_THRESHOLD && !isPathWhitelistedCheck) {
        return createDehydrated(type, true, data, cleaned, path);
      } else {
        const object = {};
        for (let name in data) {
          object[name] = dehydrate(
            data[name],
            cleaned,
            unserializable,
            path.concat([name]),
            isPathWhitelisted,
            isPathWhitelistedCheck ? 1 : level + 1,
          );
        }
        return object;
      }

    case 'infinity':
    case 'nan':
    case 'undefined':
      // Some values are lossy when sent through a WebSocket.
      // We dehydrate+rehydrate them to preserve their type.
      cleaned.push(path);
      return {
        type,
      };

    default:
      return data;
  }
}

export function fillInPath(
  object: Object,
  data: DehydratedData,
  path: Array<string | number>,
  value: any,
) {
  const target = getInObject(object, path);
  if (target != null) {
    if (!target[meta.unserializable]) {
      delete target[meta.inspectable];
      delete target[meta.inspected];
      delete target[meta.name];
      delete target[meta.preview_long];
      delete target[meta.preview_short];
      delete target[meta.readonly];
      delete target[meta.size];
      delete target[meta.type];
    }
  }

  if (value !== null && data.unserializable.length > 0) {
    const unserializablePath = data.unserializable[0];
    let isMatch = unserializablePath.length === path.length;
    for (let i = 0; i < path.length; i++) {
      if (path[i] !== unserializablePath[i]) {
        isMatch = false;
        break;
      }
    }
    if (isMatch) {
      upgradeUnserializable(value, value);
    }
  }

  setInObject(object, path, value);
}

export function hydrate(
  object: any,
  cleaned: Array<Array<string | number>>,
  unserializable: Array<Array<string | number>>,
): Object {
  cleaned.forEach((path: Array<string | number>) => {
    const length = path.length;
    const last = path[length - 1];
    const parent = getInObject(object, path.slice(0, length - 1));
    if (!parent || !parent.hasOwnProperty(last)) {
      return;
    }

    const value = parent[last];

    if (value.type === 'infinity') {
      parent[last] = Infinity;
    } else if (value.type === 'nan') {
      parent[last] = NaN;
    } else if (value.type === 'undefined') {
      parent[last] = undefined;
    } else {
      // Replace the string keys with Symbols so they're non-enumerable.
      const replaced: {[key: Symbol]: boolean | string} = {};
      replaced[meta.inspectable] = !!value.inspectable;
      replaced[meta.inspected] = false;
      replaced[meta.name] = value.name;
      replaced[meta.preview_long] = value.preview_long;
      replaced[meta.preview_short] = value.preview_short;
      replaced[meta.size] = value.size;
      replaced[meta.readonly] = !!value.readonly;
      replaced[meta.type] = value.type;

      parent[last] = replaced;
    }
  });
  unserializable.forEach((path: Array<string | number>) => {
    const length = path.length;
    const last = path[length - 1];
    const parent = getInObject(object, path.slice(0, length - 1));
    if (!parent || !parent.hasOwnProperty(last)) {
      return;
    }

    const node = parent[last];

    const replacement = {
      ...node,
    };

    upgradeUnserializable(replacement, node);

    parent[last] = replacement;
  });
  return object;
}

function upgradeUnserializable(destination: Object, source: Object) {
  Object.defineProperties(destination, {
    [meta.inspected]: {
      configurable: true,
      enumerable: false,
      value: !!source.inspected,
    },
    [meta.name]: {
      configurable: true,
      enumerable: false,
      value: source.name,
    },
    [meta.preview_long]: {
      configurable: true,
      enumerable: false,
      value: source.preview_long,
    },
    [meta.preview_short]: {
      configurable: true,
      enumerable: false,
      value: source.preview_short,
    },
    [meta.size]: {
      configurable: true,
      enumerable: false,
      value: source.size,
    },
    [meta.readonly]: {
      configurable: true,
      enumerable: false,
      value: !!source.readonly,
    },
    [meta.type]: {
      configurable: true,
      enumerable: false,
      value: source.type,
    },
    [meta.unserializable]: {
      configurable: true,
      enumerable: false,
      value: !!source.unserializable,
    },
  });

  delete destination.inspected;
  delete destination.name;
  delete destination.preview_long;
  delete destination.preview_short;
  delete destination.size;
  delete destination.readonly;
  delete destination.type;
  delete destination.unserializable;
}<|MERGE_RESOLUTION|>--- conflicted
+++ resolved
@@ -62,87 +62,6 @@
 // but may decrease the responsiveness of expanding objects/arrays to inspect further.
 const LEVEL_THRESHOLD = 2;
 
-<<<<<<< HEAD
-=======
-type PropType =
-  | 'array'
-  | 'array_buffer'
-  | 'boolean'
-  | 'data_view'
-  | 'date'
-  | 'function'
-  | 'html_element'
-  | 'infinity'
-  | 'iterator'
-  | 'nan'
-  | 'null'
-  | 'number'
-  | 'object'
-  | 'react_element'
-  | 'regexp'
-  | 'string'
-  | 'symbol'
-  | 'typed_array'
-  | 'undefined'
-  | 'unknown';
-
-/**
- * Get a enhanced/artificial type string based on the object instance
- */
-function getDataType(data: Object): PropType {
-  if (data === null) {
-    return 'null';
-  } else if (data === undefined) {
-    return 'undefined';
-  }
-
-  if (isElement(data)) {
-    return 'react_element';
-  }
-
-  if (typeof HTMLElement !== 'undefined' && data instanceof HTMLElement) {
-    return 'html_element';
-  }
-
-  const type = typeof data;
-  switch (type) {
-    case 'boolean':
-      return 'boolean';
-    case 'function':
-      return 'function';
-    case 'number':
-      if (Number.isNaN(data)) {
-        return 'nan';
-      } else if (!Number.isFinite(data)) {
-        return 'infinity';
-      } else {
-        return 'number';
-      }
-    case 'object':
-      if (Array.isArray(data)) {
-        return 'array';
-      } else if (ArrayBuffer.isView(data)) {
-        return data instanceof DataView ? 'data_view' : 'typed_array';
-      } else if (data instanceof ArrayBuffer) {
-        return 'array_buffer';
-      } else if (typeof data[Symbol.iterator] === 'function') {
-        return 'iterator';
-      } else if (data instanceof RegExp) {
-        return 'regexp';
-      } else if (Object.prototype.toString.call(data) === '[object Date]') {
-        return 'date';
-      }
-      return 'object';
-    case 'string':
-      return 'string';
-    case 'symbol':
-      return 'symbol';
-    default:
-      return 'unknown';
-  }
-}
-
->>>>>>> cfbfa898
 /**
  * Generate the dehydrated metadata for complex object instances
  */
@@ -356,6 +275,8 @@
       cleaned.push(path);
       return {
         inspectable: false,
+        preview_short: formatDataForPreview(data, false),
+        preview_long: formatDataForPreview(data, true),
         name: data.toString(),
         type,
       };
