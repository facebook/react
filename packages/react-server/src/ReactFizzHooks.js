/**
 * Copyright (c) Meta Platforms, Inc. and affiliates.
 *
 * This source code is licensed under the MIT license found in the
 * LICENSE file in the root directory of this source tree.
 *
 * @flow
 */

import type {Dispatcher} from 'react-reconciler/src/ReactInternalTypes';

import type {
  ReactContext,
  StartTransitionOptions,
  Thenable,
  Usable,
  ReactCustomFormAction,
  Awaited,
} from 'shared/ReactTypes';

import type {ResumableState} from './ReactFizzConfig';
import type {Request, Task, KeyNode} from './ReactFizzServer';
import type {ThenableState} from './ReactFizzThenable';
import type {TransitionStatus} from './ReactFizzConfig';

import {readContext as readContextImpl} from './ReactFizzNewContext';
import {getTreeId} from './ReactFizzTreeContext';
import {
  createThenableState,
  trackUsedThenable,
  readPreviousThenable,
} from './ReactFizzThenable';

import {
  makeId,
  NotPendingTransition,
  supportsClientAPIs,
} from './ReactFizzConfig';
import {createFastHash} from './ReactServerStreamConfig';

import {
  enableCache,
  enableUseEffectEventHook,
  enableUseMemoCacheHook,
<<<<<<< HEAD
=======
  enableAsyncActions,
  enableUseResourceEffectHook,
>>>>>>> fb12845d
} from 'shared/ReactFeatureFlags';
import is from 'shared/objectIs';
import {
  REACT_CONTEXT_TYPE,
  REACT_MEMO_CACHE_SENTINEL,
} from 'shared/ReactSymbols';
import {checkAttributeStringCoercion} from 'shared/CheckStringCoercion';
import {getFormState} from './ReactFizzServer';

type BasicStateAction<S> = (S => S) | S;
type Dispatch<A> = A => void;

type Update<A> = {
  action: A,
  next: Update<A> | null,
};

type UpdateQueue<A> = {
  last: Update<A> | null,
  dispatch: any,
};

type Hook = {
  memoizedState: any,
  queue: UpdateQueue<any> | null,
  next: Hook | null,
};

let currentlyRenderingComponent: Object | null = null;
let currentlyRenderingTask: Task | null = null;
let currentlyRenderingRequest: Request | null = null;
let currentlyRenderingKeyPath: KeyNode | null = null;
let firstWorkInProgressHook: Hook | null = null;
let workInProgressHook: Hook | null = null;
// Whether the work-in-progress hook is a re-rendered hook
let isReRender: boolean = false;
// Whether an update was scheduled during the currently executing render pass.
let didScheduleRenderPhaseUpdate: boolean = false;
// Counts the number of useId hooks in this component
let localIdCounter: number = 0;
// Chunks that should be pushed to the stream once the component
// finishes rendering.
// Counts the number of useActionState calls in this component
let actionStateCounter: number = 0;
// The index of the useActionState hook that matches the one passed in at the
// root during an MPA navigation, if any.
let actionStateMatchingIndex: number = -1;
// Counts the number of use(thenable) calls in this component
let thenableIndexCounter: number = 0;
let thenableState: ThenableState | null = null;
// Lazily created map of render-phase updates
let renderPhaseUpdates: Map<UpdateQueue<any>, Update<any>> | null = null;
// Counter to prevent infinite loops.
let numberOfReRenders: number = 0;
const RE_RENDER_LIMIT = 25;

let isInHookUserCodeInDev = false;

// In DEV, this is the name of the currently executing primitive hook
let currentHookNameInDev: ?string;

function resolveCurrentlyRenderingComponent(): Object {
  if (currentlyRenderingComponent === null) {
    throw new Error(
      'Invalid hook call. Hooks can only be called inside of the body of a function component. This could happen for' +
        ' one of the following reasons:\n' +
        '1. You might have mismatching versions of React and the renderer (such as React DOM)\n' +
        '2. You might be breaking the Rules of Hooks\n' +
        '3. You might have more than one copy of React in the same app\n' +
        'See https://react.dev/link/invalid-hook-call for tips about how to debug and fix this problem.',
    );
  }

  if (__DEV__) {
    if (isInHookUserCodeInDev) {
      console.error(
        'Do not call Hooks inside useEffect(...), useMemo(...), or other built-in Hooks. ' +
          'You can only call Hooks at the top level of your React function. ' +
          'For more information, see ' +
          'https://react.dev/link/rules-of-hooks',
      );
    }
  }
  return currentlyRenderingComponent;
}

function areHookInputsEqual(
  nextDeps: Array<mixed>,
  prevDeps: Array<mixed> | null,
) {
  if (prevDeps === null) {
    if (__DEV__) {
      console.error(
        '%s received a final argument during this render, but not during ' +
          'the previous render. Even though the final argument is optional, ' +
          'its type cannot change between renders.',
        currentHookNameInDev,
      );
    }
    return false;
  }

  if (__DEV__) {
    // Don't bother comparing lengths in prod because these arrays should be
    // passed inline.
    if (nextDeps.length !== prevDeps.length) {
      console.error(
        'The final argument passed to %s changed size between renders. The ' +
          'order and size of this array must remain constant.\n\n' +
          'Previous: %s\n' +
          'Incoming: %s',
        currentHookNameInDev,
        `[${nextDeps.join(', ')}]`,
        `[${prevDeps.join(', ')}]`,
      );
    }
  }
  // $FlowFixMe[incompatible-use] found when upgrading Flow
  for (let i = 0; i < prevDeps.length && i < nextDeps.length; i++) {
    // $FlowFixMe[incompatible-use] found when upgrading Flow
    if (is(nextDeps[i], prevDeps[i])) {
      continue;
    }
    return false;
  }
  return true;
}

function createHook(): Hook {
  if (numberOfReRenders > 0) {
    throw new Error('Rendered more hooks than during the previous render');
  }
  return {
    memoizedState: null,
    queue: null,
    next: null,
  };
}

function createWorkInProgressHook(): Hook {
  if (workInProgressHook === null) {
    // This is the first hook in the list
    if (firstWorkInProgressHook === null) {
      isReRender = false;
      firstWorkInProgressHook = workInProgressHook = createHook();
    } else {
      // There's already a work-in-progress. Reuse it.
      isReRender = true;
      workInProgressHook = firstWorkInProgressHook;
    }
  } else {
    if (workInProgressHook.next === null) {
      isReRender = false;
      // Append to the end of the list
      workInProgressHook = workInProgressHook.next = createHook();
    } else {
      // There's already a work-in-progress. Reuse it.
      isReRender = true;
      workInProgressHook = workInProgressHook.next;
    }
  }
  return workInProgressHook;
}

export function prepareToUseHooks(
  request: Request,
  task: Task,
  keyPath: KeyNode | null,
  componentIdentity: Object,
  prevThenableState: ThenableState | null,
): void {
  currentlyRenderingComponent = componentIdentity;
  currentlyRenderingTask = task;
  currentlyRenderingRequest = request;
  currentlyRenderingKeyPath = keyPath;
  if (__DEV__) {
    isInHookUserCodeInDev = false;
  }

  // The following should have already been reset
  // didScheduleRenderPhaseUpdate = false;
  // firstWorkInProgressHook = null;
  // numberOfReRenders = 0;
  // renderPhaseUpdates = null;
  // workInProgressHook = null;

  localIdCounter = 0;
  actionStateCounter = 0;
  actionStateMatchingIndex = -1;
  thenableIndexCounter = 0;
  thenableState = prevThenableState;
}

export function prepareToUseThenableState(
  prevThenableState: ThenableState | null,
): void {
  thenableIndexCounter = 0;
  thenableState = prevThenableState;
}

export function finishHooks(
  Component: any,
  props: any,
  children: any,
  refOrContext: any,
): any {
  // This must be called after every function component to prevent hooks from
  // being used in classes.

  while (didScheduleRenderPhaseUpdate) {
    // Updates were scheduled during the render phase. They are stored in
    // the `renderPhaseUpdates` map. Call the component again, reusing the
    // work-in-progress hooks and applying the additional updates on top. Keep
    // restarting until no more updates are scheduled.
    didScheduleRenderPhaseUpdate = false;
    localIdCounter = 0;
    actionStateCounter = 0;
    actionStateMatchingIndex = -1;
    thenableIndexCounter = 0;
    numberOfReRenders += 1;

    // Start over from the beginning of the list
    workInProgressHook = null;

    children = Component(props, refOrContext);
  }

  resetHooksState();
  return children;
}

export function getThenableStateAfterSuspending(): null | ThenableState {
  const state = thenableState;
  thenableState = null;
  return state;
}

export function checkDidRenderIdHook(): boolean {
  // This should be called immediately after every finishHooks call.
  // Conceptually, it's part of the return value of finishHooks; it's only a
  // separate function to avoid using an array tuple.
  const didRenderIdHook = localIdCounter !== 0;
  return didRenderIdHook;
}

export function getActionStateCount(): number {
  // This should be called immediately after every finishHooks call.
  // Conceptually, it's part of the return value of finishHooks; it's only a
  // separate function to avoid using an array tuple.
  return actionStateCounter;
}
export function getActionStateMatchingIndex(): number {
  // This should be called immediately after every finishHooks call.
  // Conceptually, it's part of the return value of finishHooks; it's only a
  // separate function to avoid using an array tuple.
  return actionStateMatchingIndex;
}

// Reset the internal hooks state if an error occurs while rendering a component
export function resetHooksState(): void {
  if (__DEV__) {
    isInHookUserCodeInDev = false;
  }

  currentlyRenderingComponent = null;
  currentlyRenderingTask = null;
  currentlyRenderingRequest = null;
  currentlyRenderingKeyPath = null;
  didScheduleRenderPhaseUpdate = false;
  firstWorkInProgressHook = null;
  numberOfReRenders = 0;
  renderPhaseUpdates = null;
  workInProgressHook = null;
}

function readContext<T>(context: ReactContext<T>): T {
  if (__DEV__) {
    if (isInHookUserCodeInDev) {
      console.error(
        'Context can only be read while React is rendering. ' +
          'In classes, you can read it in the render method or getDerivedStateFromProps. ' +
          'In function components, you can read it directly in the function body, but not ' +
          'inside Hooks like useReducer() or useMemo().',
      );
    }
  }
  return readContextImpl(context);
}

function useContext<T>(context: ReactContext<T>): T {
  if (__DEV__) {
    currentHookNameInDev = 'useContext';
  }
  resolveCurrentlyRenderingComponent();
  return readContextImpl(context);
}

function basicStateReducer<S>(state: S, action: BasicStateAction<S>): S {
  // $FlowFixMe[incompatible-use]: Flow doesn't like mixed types
  return typeof action === 'function' ? action(state) : action;
}

export function useState<S>(
  initialState: (() => S) | S,
): [S, Dispatch<BasicStateAction<S>>] {
  if (__DEV__) {
    currentHookNameInDev = 'useState';
  }
  return useReducer(
    basicStateReducer,
    // useReducer has a special case to support lazy useState initializers
    (initialState: any),
  );
}

export function useReducer<S, I, A>(
  reducer: (S, A) => S,
  initialArg: I,
  init?: I => S,
): [S, Dispatch<A>] {
  if (__DEV__) {
    if (reducer !== basicStateReducer) {
      currentHookNameInDev = 'useReducer';
    }
  }
  currentlyRenderingComponent = resolveCurrentlyRenderingComponent();
  workInProgressHook = createWorkInProgressHook();
  if (isReRender) {
    // This is a re-render. Apply the new render phase updates to the previous
    // current hook.
    const queue: UpdateQueue<A> = (workInProgressHook.queue: any);
    const dispatch: Dispatch<A> = (queue.dispatch: any);
    if (renderPhaseUpdates !== null) {
      // Render phase updates are stored in a map of queue -> linked list
      const firstRenderPhaseUpdate = renderPhaseUpdates.get(queue);
      if (firstRenderPhaseUpdate !== undefined) {
        // $FlowFixMe[incompatible-use] found when upgrading Flow
        renderPhaseUpdates.delete(queue);
        // $FlowFixMe[incompatible-use] found when upgrading Flow
        let newState = workInProgressHook.memoizedState;
        let update: Update<any> = firstRenderPhaseUpdate;
        do {
          // Process this render phase update. We don't have to check the
          // priority because it will always be the same as the current
          // render's.
          const action = update.action;
          if (__DEV__) {
            isInHookUserCodeInDev = true;
          }
          newState = reducer(newState, action);
          if (__DEV__) {
            isInHookUserCodeInDev = false;
          }
          // $FlowFixMe[incompatible-type] we bail out when we get a null
          update = update.next;
        } while (update !== null);

        // $FlowFixMe[incompatible-use] found when upgrading Flow
        workInProgressHook.memoizedState = newState;

        return [newState, dispatch];
      }
    }
    // $FlowFixMe[incompatible-use] found when upgrading Flow
    return [workInProgressHook.memoizedState, dispatch];
  } else {
    if (__DEV__) {
      isInHookUserCodeInDev = true;
    }
    let initialState;
    if (reducer === basicStateReducer) {
      // Special case for `useState`.
      initialState =
        typeof initialArg === 'function'
          ? ((initialArg: any): () => S)()
          : ((initialArg: any): S);
    } else {
      initialState =
        init !== undefined ? init(initialArg) : ((initialArg: any): S);
    }
    if (__DEV__) {
      isInHookUserCodeInDev = false;
    }
    // $FlowFixMe[incompatible-use] found when upgrading Flow
    workInProgressHook.memoizedState = initialState;
    // $FlowFixMe[incompatible-use] found when upgrading Flow
    const queue: UpdateQueue<A> = (workInProgressHook.queue = {
      last: null,
      dispatch: null,
    });
    const dispatch: Dispatch<A> = (queue.dispatch = (dispatchAction.bind(
      null,
      currentlyRenderingComponent,
      queue,
    ): any));
    // $FlowFixMe[incompatible-use] found when upgrading Flow
    return [workInProgressHook.memoizedState, dispatch];
  }
}

function useMemo<T>(nextCreate: () => T, deps: Array<mixed> | void | null): T {
  currentlyRenderingComponent = resolveCurrentlyRenderingComponent();
  workInProgressHook = createWorkInProgressHook();

  const nextDeps = deps === undefined ? null : deps;

  if (workInProgressHook !== null) {
    const prevState = workInProgressHook.memoizedState;
    if (prevState !== null) {
      if (nextDeps !== null) {
        const prevDeps = prevState[1];
        if (areHookInputsEqual(nextDeps, prevDeps)) {
          return prevState[0];
        }
      }
    }
  }

  if (__DEV__) {
    isInHookUserCodeInDev = true;
  }
  const nextValue = nextCreate();
  if (__DEV__) {
    isInHookUserCodeInDev = false;
  }
  // $FlowFixMe[incompatible-use] found when upgrading Flow
  workInProgressHook.memoizedState = [nextValue, nextDeps];
  return nextValue;
}

function useRef<T>(initialValue: T): {current: T} {
  currentlyRenderingComponent = resolveCurrentlyRenderingComponent();
  workInProgressHook = createWorkInProgressHook();
  const previousRef = workInProgressHook.memoizedState;
  if (previousRef === null) {
    const ref = {current: initialValue};
    if (__DEV__) {
      Object.seal(ref);
    }
    // $FlowFixMe[incompatible-use] found when upgrading Flow
    workInProgressHook.memoizedState = ref;
    return ref;
  } else {
    return previousRef;
  }
}

function dispatchAction<A>(
  componentIdentity: Object,
  queue: UpdateQueue<A>,
  action: A,
): void {
  if (numberOfReRenders >= RE_RENDER_LIMIT) {
    throw new Error(
      'Too many re-renders. React limits the number of renders to prevent ' +
        'an infinite loop.',
    );
  }

  if (componentIdentity === currentlyRenderingComponent) {
    // This is a render phase update. Stash it in a lazily-created map of
    // queue -> linked list of updates. After this render pass, we'll restart
    // and apply the stashed updates on top of the work-in-progress hook.
    didScheduleRenderPhaseUpdate = true;
    const update: Update<A> = {
      action,
      next: null,
    };
    if (renderPhaseUpdates === null) {
      renderPhaseUpdates = new Map();
    }
    const firstRenderPhaseUpdate = renderPhaseUpdates.get(queue);
    if (firstRenderPhaseUpdate === undefined) {
      // $FlowFixMe[incompatible-use] found when upgrading Flow
      renderPhaseUpdates.set(queue, update);
    } else {
      // Append the update to the end of the list.
      let lastRenderPhaseUpdate = firstRenderPhaseUpdate;
      while (lastRenderPhaseUpdate.next !== null) {
        lastRenderPhaseUpdate = lastRenderPhaseUpdate.next;
      }
      lastRenderPhaseUpdate.next = update;
    }
  } else {
    // This means an update has happened after the function component has
    // returned. On the server this is a no-op. In React Fiber, the update
    // would be scheduled for a future render.
  }
}

export function useCallback<T>(
  callback: T,
  deps: Array<mixed> | void | null,
): T {
  return useMemo(() => callback, deps);
}

function throwOnUseEffectEventCall() {
  throw new Error(
    "A function wrapped in useEffectEvent can't be called during rendering.",
  );
}

export function useEffectEvent<Args, Return, F: (...Array<Args>) => Return>(
  callback: F,
): F {
  // $FlowIgnore[incompatible-return]
  return throwOnUseEffectEventCall;
}

function useSyncExternalStore<T>(
  subscribe: (() => void) => () => void,
  getSnapshot: () => T,
  getServerSnapshot?: () => T,
): T {
  if (getServerSnapshot === undefined) {
    throw new Error(
      'Missing getServerSnapshot, which is required for ' +
        'server-rendered content. Will revert to client rendering.',
    );
  }
  return getServerSnapshot();
}

function useDeferredValue<T>(value: T, initialValue?: T): T {
  resolveCurrentlyRenderingComponent();
  return initialValue !== undefined ? initialValue : value;
}

function unsupportedStartTransition() {
  throw new Error('startTransition cannot be called during server rendering.');
}

function useTransition(): [
  boolean,
  (callback: () => void, options?: StartTransitionOptions) => void,
] {
  resolveCurrentlyRenderingComponent();
  return [false, unsupportedStartTransition];
}

function useHostTransitionStatus(): TransitionStatus {
  resolveCurrentlyRenderingComponent();
  return NotPendingTransition;
}

function unsupportedSetOptimisticState() {
  throw new Error('Cannot update optimistic state while rendering.');
}

function useOptimistic<S, A>(
  passthrough: S,
  reducer: ?(S, A) => S,
): [S, (A) => void] {
  resolveCurrentlyRenderingComponent();
  return [passthrough, unsupportedSetOptimisticState];
}

function createPostbackActionStateKey(
  permalink: string | void,
  componentKeyPath: KeyNode | null,
  hookIndex: number,
): string {
  if (permalink !== undefined) {
    // Don't bother to hash a permalink-based key since it's already short.
    return 'p' + permalink;
  } else {
    // Append a node to the key path that represents the form state hook.
    const keyPath: KeyNode = [componentKeyPath, null, hookIndex];
    // Key paths are hashed to reduce the size. It does not need to be secure,
    // and it's more important that it's fast than that it's completely
    // collision-free.
    const keyPathHash = createFastHash(JSON.stringify(keyPath));
    return 'k' + keyPathHash;
  }
}

function useActionState<S, P>(
  action: (Awaited<S>, P) => S,
  initialState: Awaited<S>,
  permalink?: string,
): [Awaited<S>, (P) => void, boolean] {
  resolveCurrentlyRenderingComponent();

  // Count the number of useActionState hooks per component. We also use this to
  // track the position of this useActionState hook relative to the other ones in
  // this component, so we can generate a unique key for each one.
  const actionStateHookIndex = actionStateCounter++;
  const request: Request = (currentlyRenderingRequest: any);

  // $FlowIgnore[prop-missing]
  const formAction = action.$$FORM_ACTION;
  if (typeof formAction === 'function') {
    // This is a server action. These have additional features to enable
    // MPA-style form submissions with progressive enhancement.

    // TODO: If the same permalink is passed to multiple useActionStates, and
    // they all have the same action signature, Fizz will pass the postback
    // state to all of them. We should probably only pass it to the first one,
    // and/or warn.

    // The key is lazily generated and deduped so the that the keypath doesn't
    // get JSON.stringify-ed unnecessarily, and at most once.
    let nextPostbackStateKey = null;

    // Determine the current form state. If we received state during an MPA form
    // submission, then we will reuse that, if the action identity matches.
    // Otherwise, we'll use the initial state argument. We will emit a comment
    // marker into the stream that indicates whether the state was reused.
    let state = initialState;
    const componentKeyPath = (currentlyRenderingKeyPath: any);
    const postbackActionState = getFormState(request);
    // $FlowIgnore[prop-missing]
    const isSignatureEqual = action.$$IS_SIGNATURE_EQUAL;
    if (
      postbackActionState !== null &&
      typeof isSignatureEqual === 'function'
    ) {
      const postbackKey = postbackActionState[1];
      const postbackReferenceId = postbackActionState[2];
      const postbackBoundArity = postbackActionState[3];
      if (
        isSignatureEqual.call(action, postbackReferenceId, postbackBoundArity)
      ) {
        nextPostbackStateKey = createPostbackActionStateKey(
          permalink,
          componentKeyPath,
          actionStateHookIndex,
        );
        if (postbackKey === nextPostbackStateKey) {
          // This was a match
          actionStateMatchingIndex = actionStateHookIndex;
          // Reuse the state that was submitted by the form.
          state = postbackActionState[0];
        }
      }
    }

    // Bind the state to the first argument of the action.
    const boundAction = action.bind(null, state);

    // Wrap the action so the return value is void.
    const dispatch = (payload: P): void => {
      boundAction(payload);
    };

    // $FlowIgnore[prop-missing]
    if (typeof boundAction.$$FORM_ACTION === 'function') {
      // $FlowIgnore[prop-missing]
      dispatch.$$FORM_ACTION = (prefix: string) => {
        const metadata: ReactCustomFormAction =
          boundAction.$$FORM_ACTION(prefix);

        // Override the action URL
        if (permalink !== undefined) {
          if (__DEV__) {
            checkAttributeStringCoercion(permalink, 'target');
          }
          permalink += '';
          metadata.action = permalink;
        }

        const formData = metadata.data;
        if (formData) {
          if (nextPostbackStateKey === null) {
            nextPostbackStateKey = createPostbackActionStateKey(
              permalink,
              componentKeyPath,
              actionStateHookIndex,
            );
          }
          formData.append('$ACTION_KEY', nextPostbackStateKey);
        }
        return metadata;
      };
    }

    return [state, dispatch, false];
  } else {
    // This is not a server action, so the implementation is much simpler.

    // Bind the state to the first argument of the action.
    const boundAction = action.bind(null, initialState);
    // Wrap the action so the return value is void.
    const dispatch = (payload: P): void => {
      boundAction(payload);
    };
    return [initialState, dispatch, false];
  }
}

function useId(): string {
  const task: Task = (currentlyRenderingTask: any);
  const treeId = getTreeId(task.treeContext);

  const resumableState = currentResumableState;
  if (resumableState === null) {
    throw new Error(
      'Invalid hook call. Hooks can only be called inside of the body of a function component.',
    );
  }

  const localId = localIdCounter++;
  return makeId(resumableState, treeId, localId);
}

function use<T>(usable: Usable<T>): T {
  if (usable !== null && typeof usable === 'object') {
    // $FlowFixMe[method-unbinding]
    if (typeof usable.then === 'function') {
      // This is a thenable.
      const thenable: Thenable<T> = (usable: any);
      return unwrapThenable(thenable);
    } else if (usable.$$typeof === REACT_CONTEXT_TYPE) {
      const context: ReactContext<T> = (usable: any);
      return readContext(context);
    }
  }

  // eslint-disable-next-line react-internal/safe-string-coercion
  throw new Error('An unsupported type was passed to use(): ' + String(usable));
}

export function unwrapThenable<T>(thenable: Thenable<T>): T {
  const index = thenableIndexCounter;
  thenableIndexCounter += 1;
  if (thenableState === null) {
    thenableState = createThenableState();
  }
  return trackUsedThenable(thenableState, thenable, index);
}

export function readPreviousThenableFromState<T>(): T | void {
  const index = thenableIndexCounter;
  thenableIndexCounter += 1;
  if (thenableState === null) {
    return undefined;
  }
  return readPreviousThenable(thenableState, index);
}

function unsupportedRefresh() {
  throw new Error('Cache cannot be refreshed during server rendering.');
}

function useCacheRefresh(): <T>(?() => T, ?T) => void {
  return unsupportedRefresh;
}

function useMemoCache(size: number): Array<mixed> {
  const data = new Array<any>(size);
  for (let i = 0; i < size; i++) {
    data[i] = REACT_MEMO_CACHE_SENTINEL;
  }
  return data;
}

function noop(): void {}

function clientHookNotSupported() {
  throw new Error(
    'Cannot use state or effect Hooks in renderToHTML because ' +
      'this component will never be hydrated.',
  );
}

export const HooksDispatcher: Dispatcher = supportsClientAPIs
  ? {
      readContext,
      use,
      useContext,
      useMemo,
      useReducer,
      useRef,
      useState,
      useInsertionEffect: noop,
      useLayoutEffect: noop,
      useCallback,
      // useImperativeHandle is not run in the server environment
      useImperativeHandle: noop,
      // Effects are not run in the server environment.
      useEffect: noop,
      // Debugging effect
      useDebugValue: noop,
      useDeferredValue,
      useTransition,
      useId,
      // Subscriptions are not setup in a server environment.
      useSyncExternalStore,
    }
  : {
      readContext,
      use,
      useContext,
      useMemo,
      useReducer: clientHookNotSupported,
      useRef: clientHookNotSupported,
      useState: clientHookNotSupported,
      useInsertionEffect: clientHookNotSupported,
      useLayoutEffect: clientHookNotSupported,
      useCallback,
      useImperativeHandle: clientHookNotSupported,
      useEffect: clientHookNotSupported,
      useDebugValue: noop,
      useDeferredValue: clientHookNotSupported,
      useTransition: clientHookNotSupported,
      useId,
      useSyncExternalStore: clientHookNotSupported,
      useOptimistic,
      useActionState,
      useFormState: useActionState,
      useHostTransitionStatus,
    };

if (enableCache) {
  HooksDispatcher.useCacheRefresh = useCacheRefresh;
}
if (enableUseEffectEventHook) {
  HooksDispatcher.useEffectEvent = useEffectEvent;
}
if (enableUseMemoCacheHook) {
  HooksDispatcher.useMemoCache = useMemoCache;
}
<<<<<<< HEAD
=======
if (enableAsyncActions) {
  HooksDispatcher.useHostTransitionStatus = useHostTransitionStatus;
}
if (enableAsyncActions) {
  HooksDispatcher.useOptimistic = useOptimistic;
  HooksDispatcher.useFormState = useActionState;
  HooksDispatcher.useActionState = useActionState;
}
if (enableUseResourceEffectHook) {
  HooksDispatcher.useResourceEffect = supportsClientAPIs
    ? noop
    : clientHookNotSupported;
}
>>>>>>> fb12845d

export let currentResumableState: null | ResumableState = (null: any);
export function setCurrentResumableState(
  resumableState: null | ResumableState,
): void {
  currentResumableState = resumableState;
}<|MERGE_RESOLUTION|>--- conflicted
+++ resolved
@@ -42,11 +42,7 @@
   enableCache,
   enableUseEffectEventHook,
   enableUseMemoCacheHook,
-<<<<<<< HEAD
-=======
-  enableAsyncActions,
   enableUseResourceEffectHook,
->>>>>>> fb12845d
 } from 'shared/ReactFeatureFlags';
 import is from 'shared/objectIs';
 import {
@@ -870,22 +866,11 @@
 if (enableUseMemoCacheHook) {
   HooksDispatcher.useMemoCache = useMemoCache;
 }
-<<<<<<< HEAD
-=======
-if (enableAsyncActions) {
-  HooksDispatcher.useHostTransitionStatus = useHostTransitionStatus;
-}
-if (enableAsyncActions) {
-  HooksDispatcher.useOptimistic = useOptimistic;
-  HooksDispatcher.useFormState = useActionState;
-  HooksDispatcher.useActionState = useActionState;
-}
 if (enableUseResourceEffectHook) {
   HooksDispatcher.useResourceEffect = supportsClientAPIs
     ? noop
     : clientHookNotSupported;
 }
->>>>>>> fb12845d
 
 export let currentResumableState: null | ResumableState = (null: any);
 export function setCurrentResumableState(
