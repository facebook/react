/**
 * Copyright (c) Facebook, Inc. and its affiliates.
 *
 * This source code is licensed under the MIT license found in the
 * LICENSE file in the root directory of this source tree.
 *
 * @flow
 */

import type {
  Destination,
  Chunk,
  PrecomputedChunk,
} from './ReactServerStreamConfig';
import type {
  ReactNodeList,
  ReactContext,
  ReactProviderType,
} from 'shared/ReactTypes';
import type {LazyComponent as LazyComponentType} from 'react/src/ReactLazy';
import type {
  SuspenseBoundaryID,
  ResponseState,
  FormatContext,
} from './ReactServerFormatConfig';
import type {ContextSnapshot} from './ReactFizzNewContext';
import type {ComponentStackNode} from './ReactFizzComponentStack';
import type {TreeContext} from './ReactFizzTreeContext';
import type {
  ReactServerContext,
  ServerContextJSONValue,
} from 'shared/ReactTypes';
import {getOrCreateServerContext} from './ReactServerContext';

import {
  scheduleWork,
  beginWriting,
  writeChunk,
  completeWriting,
  flushBuffered,
  close,
  closeWithError,
} from './ReactServerStreamConfig';
import {
  writeCompletedRoot,
  writePlaceholder,
  writeStartCompletedSuspenseBoundary,
  writeStartPendingSuspenseBoundary,
  writeStartClientRenderedSuspenseBoundary,
  writeEndCompletedSuspenseBoundary,
  writeEndPendingSuspenseBoundary,
  writeEndClientRenderedSuspenseBoundary,
  writeStartSegment,
  writeEndSegment,
  writeClientRenderBoundaryInstruction,
  writeCompletedBoundaryInstruction,
  writeCompletedSegmentInstruction,
  pushTextInstance,
  pushStartInstance,
  pushEndInstance,
  pushStartCompletedSuspenseBoundary,
  pushEndCompletedSuspenseBoundary,
  UNINITIALIZED_SUSPENSE_BOUNDARY_ID,
  assignSuspenseBoundaryID,
  getChildFormatContext,
} from './ReactServerFormatConfig';
import {
  constructClassInstance,
  mountClassInstance,
} from './ReactFizzClassComponent';
import {
  getMaskedContext,
  processChildContext,
  emptyContextObject,
} from './ReactFizzContext';
import {
  readContext,
  rootContextSnapshot,
  switchContext,
  getActiveContext,
  pushProvider,
  popProvider,
} from './ReactFizzNewContext';
import {
  prepareToUseHooks,
  finishHooks,
  checkDidRenderIdHook,
  resetHooksState,
  Dispatcher,
  currentResponseState,
  setCurrentResponseState,
} from './ReactFizzHooks';
import {getStackByComponentStackNode} from './ReactFizzComponentStack';
import {emptyTreeContext, pushTreeContext} from './ReactFizzTreeContext';

import {
  getIteratorFn,
  REACT_ELEMENT_TYPE,
  REACT_PORTAL_TYPE,
  REACT_LAZY_TYPE,
  REACT_SUSPENSE_TYPE,
  REACT_LEGACY_HIDDEN_TYPE,
  REACT_DEBUG_TRACING_MODE_TYPE,
  REACT_STRICT_MODE_TYPE,
  REACT_PROFILER_TYPE,
  REACT_SUSPENSE_LIST_TYPE,
  REACT_FRAGMENT_TYPE,
  REACT_FORWARD_REF_TYPE,
  REACT_MEMO_TYPE,
  REACT_PROVIDER_TYPE,
  REACT_CONTEXT_TYPE,
  REACT_SCOPE_TYPE,
} from 'shared/ReactSymbols';
import ReactSharedInternals from 'shared/ReactSharedInternals';
import {
  disableLegacyContext,
  disableModulePatternComponents,
  warnAboutDefaultPropsOnFunctionComponents,
  enableScopeAPI,
  enableLazyElements,
  enableSuspenseAvoidThisFallbackFizz,
} from 'shared/ReactFeatureFlags';

import getComponentNameFromType from 'shared/getComponentNameFromType';
import isArray from 'shared/isArray';

const ReactCurrentDispatcher = ReactSharedInternals.ReactCurrentDispatcher;
const ReactDebugCurrentFrame = ReactSharedInternals.ReactDebugCurrentFrame;

type LegacyContext = {
  [key: string]: any,
};

type SuspenseBoundary = {
  id: SuspenseBoundaryID,
  rootSegmentID: number,
  forceClientRender: boolean, // if it errors or infinitely suspends
  parentFlushed: boolean,
  pendingTasks: number, // when it reaches zero we can show this boundary's content
  completedSegments: Array<Segment>, // completed but not yet flushed segments.
  byteSize: number, // used to determine whether to inline children boundaries.
  fallbackAbortableTasks: Set<Task>, // used to cancel task on the fallback if the boundary completes or gets canceled.
};

export type Task = {
  node: ReactNodeList,
  ping: () => void,
  blockedBoundary: Root | SuspenseBoundary,
  blockedSegment: Segment, // the segment we'll write to
  abortSet: Set<Task>, // the abortable set that this task belongs to
  legacyContext: LegacyContext, // the current legacy context that this task is executing in
  context: ContextSnapshot, // the current new context that this task is executing in
  treeContext: TreeContext, // the current tree context that this task is executing in
  componentStack: null | ComponentStackNode, // DEV-only component stack
};

const PENDING = 0;
const COMPLETED = 1;
const FLUSHED = 2;
const ABORTED = 3;
const ERRORED = 4;

type Root = null;

type Segment = {
  status: 0 | 1 | 2 | 3 | 4,
  parentFlushed: boolean, // typically a segment will be flushed by its parent, except if its parent was already flushed
  id: number, // starts as 0 and is lazily assigned if the parent flushes early
  +index: number, // the index within the parent's chunks or 0 at the root
  +chunks: Array<Chunk | PrecomputedChunk>,
  +children: Array<Segment>,
  // The context that this segment was created in.
  formatContext: FormatContext,
  // If this segment represents a fallback, this is the content that will replace that fallback.
  +boundary: null | SuspenseBoundary,
};

const OPEN = 0;
const CLOSING = 1;
const CLOSED = 2;

export opaque type Request = {
  destination: null | Destination,
  +responseState: ResponseState,
  +progressiveChunkSize: number,
  status: 0 | 1 | 2,
  fatalError: mixed,
  nextSegmentId: number,
  allPendingTasks: number, // when it reaches zero, we can close the connection.
  pendingRootTasks: number, // when this reaches zero, we've finished at least the root boundary.
  completedRootSegment: null | Segment, // Completed but not yet flushed root segments.
  abortableTasks: Set<Task>,
  pingedTasks: Array<Task>,
  // Queues to flush in order of priority
  clientRenderedBoundaries: Array<SuspenseBoundary>, // Errored or client rendered but not yet flushed.
  completedBoundaries: Array<SuspenseBoundary>, // Completed but not yet fully flushed boundaries to show.
  partialBoundaries: Array<SuspenseBoundary>, // Partially completed boundaries that can flush its segments early.
  // onError is called when an error happens anywhere in the tree. It might recover.
  onError: (error: mixed) => void,
  // onCompleteAll is called when all pending task is done but it may not have flushed yet.
  // This is a good time to start writing if you want only HTML and no intermediate steps.
  onCompleteAll: () => void,
  // onCompleteShell is called when there is at least a root fallback ready to show.
  // Typically you don't need this callback because it's best practice to always have a
  // root fallback ready so there's no need to wait.
  onCompleteShell: () => void,
  // onErrorShell is called when the shell didn't complete. That means you probably want to
  // emit a different response to the stream instead.
  onErrorShell: (error: mixed) => void,
};

// This is a default heuristic for how to split up the HTML content into progressive
// loading. Our goal is to be able to display additional new content about every 500ms.
// Faster than that is unnecessary and should be throttled on the client. It also
// adds unnecessary overhead to do more splits. We don't know if it's a higher or lower
// end device but higher end suffer less from the overhead than lower end does from
// not getting small enough pieces. We error on the side of low end.
// We base this on low end 3G speeds which is about 500kbits per second. We assume
// that there can be a reasonable drop off from max bandwidth which leaves you with
// as little as 80%. We can receive half of that each 500ms - at best. In practice,
// a little bandwidth is lost to processing and contention - e.g. CSS and images that
// are downloaded along with the main content. So we estimate about half of that to be
// the lower end throughput. In other words, we expect that you can at least show
// about 12.5kb of content per 500ms. Not counting starting latency for the first
// paint.
// 500 * 1024 / 8 * .8 * 0.5 / 2
const DEFAULT_PROGRESSIVE_CHUNK_SIZE = 12800;

function defaultErrorHandler(error: mixed) {
  console['error'](error); // Don't transform to our wrapper
}

function noop(): void {}

export function createRequest(
  children: ReactNodeList,
  responseState: ResponseState,
  rootFormatContext: FormatContext,
  progressiveChunkSize: void | number,
  onError: void | ((error: mixed) => void),
  onCompleteAll: void | (() => void),
  onCompleteShell: void | (() => void),
<<<<<<< HEAD
  context?: Array<[string, ServerContextJSONValue]>,
=======
  onErrorShell: void | ((error: mixed) => void),
>>>>>>> 637ad8bf
): Request {
  const pingedTasks = [];
  const abortSet: Set<Task> = new Set();
  const request = {
    destination: null,
    responseState,
    progressiveChunkSize:
      progressiveChunkSize === undefined
        ? DEFAULT_PROGRESSIVE_CHUNK_SIZE
        : progressiveChunkSize,
    status: OPEN,
    fatalError: null,
    nextSegmentId: 0,
    allPendingTasks: 0,
    pendingRootTasks: 0,
    completedRootSegment: null,
    abortableTasks: abortSet,
    pingedTasks: pingedTasks,
    clientRenderedBoundaries: [],
    completedBoundaries: [],
    partialBoundaries: [],
    onError: onError === undefined ? defaultErrorHandler : onError,
    onCompleteAll: onCompleteAll === undefined ? noop : onCompleteAll,
    onCompleteShell: onCompleteShell === undefined ? noop : onCompleteShell,
    onErrorShell: onErrorShell === undefined ? noop : onErrorShell,
  };
  // This segment represents the root fallback.
  const rootSegment = createPendingSegment(request, 0, null, rootFormatContext);
  // There is no parent so conceptually, we're unblocked to flush this segment.
  rootSegment.parentFlushed = true;
  const rootTask = createTask(
    request,
    children,
    null,
    rootSegment,
    abortSet,
    emptyContextObject,
    createRootContext(context),
    emptyTreeContext,
  );
  pingedTasks.push(rootTask);
  return request;
}

function createRootContext(
  reqContext?: Array<[string, ServerContextJSONValue]>,
) {
  return importServerContexts(reqContext);
}

function pingTask(request: Request, task: Task): void {
  const pingedTasks = request.pingedTasks;
  pingedTasks.push(task);
  if (pingedTasks.length === 1) {
    scheduleWork(() => performWork(request));
  }
}

function createSuspenseBoundary(
  request: Request,
  fallbackAbortableTasks: Set<Task>,
): SuspenseBoundary {
  return {
    id: UNINITIALIZED_SUSPENSE_BOUNDARY_ID,
    rootSegmentID: -1,
    parentFlushed: false,
    pendingTasks: 0,
    forceClientRender: false,
    completedSegments: [],
    byteSize: 0,
    fallbackAbortableTasks,
  };
}

function createTask(
  request: Request,
  node: ReactNodeList,
  blockedBoundary: Root | SuspenseBoundary,
  blockedSegment: Segment,
  abortSet: Set<Task>,
  legacyContext: LegacyContext,
  context: ContextSnapshot,
  treeContext: TreeContext,
): Task {
  request.allPendingTasks++;
  if (blockedBoundary === null) {
    request.pendingRootTasks++;
  } else {
    blockedBoundary.pendingTasks++;
  }
  const task: Task = ({
    node,
    ping: () => pingTask(request, task),
    blockedBoundary,
    blockedSegment,
    abortSet,
    legacyContext,
    context,
    treeContext,
  }: any);
  if (__DEV__) {
    task.componentStack = null;
  }
  abortSet.add(task);
  return task;
}

function createPendingSegment(
  request: Request,
  index: number,
  boundary: null | SuspenseBoundary,
  formatContext: FormatContext,
): Segment {
  return {
    status: PENDING,
    id: -1, // lazily assigned later
    index,
    parentFlushed: false,
    chunks: [],
    children: [],
    formatContext,
    boundary,
  };
}

// DEV-only global reference to the currently executing task
let currentTaskInDEV: null | Task = null;
function getCurrentStackInDEV(): string {
  if (__DEV__) {
    if (currentTaskInDEV === null || currentTaskInDEV.componentStack === null) {
      return '';
    }
    return getStackByComponentStackNode(currentTaskInDEV.componentStack);
  }
  return '';
}

function pushBuiltInComponentStackInDEV(task: Task, type: string): void {
  if (__DEV__) {
    task.componentStack = {
      tag: 0,
      parent: task.componentStack,
      type,
    };
  }
}
function pushFunctionComponentStackInDEV(task: Task, type: Function): void {
  if (__DEV__) {
    task.componentStack = {
      tag: 1,
      parent: task.componentStack,
      type,
    };
  }
}
function pushClassComponentStackInDEV(task: Task, type: Function): void {
  if (__DEV__) {
    task.componentStack = {
      tag: 2,
      parent: task.componentStack,
      type,
    };
  }
}
function popComponentStackInDEV(task: Task): void {
  if (__DEV__) {
    if (task.componentStack === null) {
      console.error(
        'Unexpectedly popped too many stack frames. This is a bug in React.',
      );
    } else {
      task.componentStack = task.componentStack.parent;
    }
  }
}

function logRecoverableError(request: Request, error: mixed): void {
  // If this callback errors, we intentionally let that error bubble up to become a fatal error
  // so that someone fixes the error reporting instead of hiding it.
  const onError = request.onError;
  onError(error);
}

function fatalError(request: Request, error: mixed): void {
  // This is called outside error handling code such as if the root errors outside
  // a suspense boundary or if the root suspense boundary's fallback errors.
  // It's also called if React itself or its host configs errors.
  const onErrorShell = request.onErrorShell;
  onErrorShell(error);
  if (request.destination !== null) {
    request.status = CLOSED;
    closeWithError(request.destination, error);
  } else {
    request.status = CLOSING;
    request.fatalError = error;
  }
}

function renderSuspenseBoundary(
  request: Request,
  task: Task,
  props: Object,
): void {
  pushBuiltInComponentStackInDEV(task, 'Suspense');
  const parentBoundary = task.blockedBoundary;
  const parentSegment = task.blockedSegment;

  // Each time we enter a suspense boundary, we split out into a new segment for
  // the fallback so that we can later replace that segment with the content.
  // This also lets us split out the main content even if it doesn't suspend,
  // in case it ends up generating a large subtree of content.
  const fallback: ReactNodeList = props.fallback;
  const content: ReactNodeList = props.children;

  const fallbackAbortSet: Set<Task> = new Set();
  const newBoundary = createSuspenseBoundary(request, fallbackAbortSet);
  const insertionIndex = parentSegment.chunks.length;
  // The children of the boundary segment is actually the fallback.
  const boundarySegment = createPendingSegment(
    request,
    insertionIndex,
    newBoundary,
    parentSegment.formatContext,
  );
  parentSegment.children.push(boundarySegment);

  // This segment is the actual child content. We can start rendering that immediately.
  const contentRootSegment = createPendingSegment(
    request,
    0,
    null,
    parentSegment.formatContext,
  );
  // We mark the root segment as having its parent flushed. It's not really flushed but there is
  // no parent segment so there's nothing to wait on.
  contentRootSegment.parentFlushed = true;

  // Currently this is running synchronously. We could instead schedule this to pingedTasks.
  // I suspect that there might be some efficiency benefits from not creating the suspended task
  // and instead just using the stack if possible.
  // TODO: Call this directly instead of messing with saving and restoring contexts.

  // We can reuse the current context and task to render the content immediately without
  // context switching. We just need to temporarily switch which boundary and which segment
  // we're writing to. If something suspends, it'll spawn new suspended task with that context.
  task.blockedBoundary = newBoundary;
  task.blockedSegment = contentRootSegment;
  try {
    // We use the safe form because we don't handle suspending here. Only error handling.
    renderNode(request, task, content);
    contentRootSegment.status = COMPLETED;
    newBoundary.completedSegments.push(contentRootSegment);
    if (newBoundary.pendingTasks === 0) {
      // This must have been the last segment we were waiting on. This boundary is now complete.
      // Therefore we won't need the fallback. We early return so that we don't have to create
      // the fallback.
      popComponentStackInDEV(task);
      return;
    }
  } catch (error) {
    contentRootSegment.status = ERRORED;
    logRecoverableError(request, error);
    newBoundary.forceClientRender = true;
    // We don't need to decrement any task numbers because we didn't spawn any new task.
    // We don't need to schedule any task because we know the parent has written yet.
    // We do need to fallthrough to create the fallback though.
  } finally {
    task.blockedBoundary = parentBoundary;
    task.blockedSegment = parentSegment;
  }

  // We create suspended task for the fallback because we don't want to actually work
  // on it yet in case we finish the main content, so we queue for later.
  const suspendedFallbackTask = createTask(
    request,
    fallback,
    parentBoundary,
    boundarySegment,
    fallbackAbortSet,
    task.legacyContext,
    task.context,
    task.treeContext,
  );
  if (__DEV__) {
    suspendedFallbackTask.componentStack = task.componentStack;
  }
  // TODO: This should be queued at a separate lower priority queue so that we only work
  // on preparing fallbacks if we don't have any more main content to task on.
  request.pingedTasks.push(suspendedFallbackTask);

  popComponentStackInDEV(task);
}

function renderBackupSuspenseBoundary(
  request: Request,
  task: Task,
  props: Object,
) {
  pushBuiltInComponentStackInDEV(task, 'Suspense');

  const content = props.children;
  const segment = task.blockedSegment;

  pushStartCompletedSuspenseBoundary(segment.chunks);
  renderNode(request, task, content);
  pushEndCompletedSuspenseBoundary(segment.chunks);

  popComponentStackInDEV(task);
}

function renderHostElement(
  request: Request,
  task: Task,
  type: string,
  props: Object,
): void {
  pushBuiltInComponentStackInDEV(task, type);
  const segment = task.blockedSegment;
  const children = pushStartInstance(
    segment.chunks,
    type,
    props,
    request.responseState,
    segment.formatContext,
  );
  const prevContext = segment.formatContext;
  segment.formatContext = getChildFormatContext(prevContext, type, props);
  // We use the non-destructive form because if something suspends, we still
  // need to pop back up and finish this subtree of HTML.
  renderNode(request, task, children);
  // We expect that errors will fatal the whole task and that we don't need
  // the correct context. Therefore this is not in a finally.
  segment.formatContext = prevContext;
  pushEndInstance(segment.chunks, type, props);
  popComponentStackInDEV(task);
}

function shouldConstruct(Component) {
  return Component.prototype && Component.prototype.isReactComponent;
}

function renderWithHooks<Props, SecondArg>(
  request: Request,
  task: Task,
  Component: (p: Props, arg: SecondArg) => any,
  props: Props,
  secondArg: SecondArg,
): any {
  const componentIdentity = {};
  prepareToUseHooks(task, componentIdentity);
  const result = Component(props, secondArg);
  return finishHooks(Component, props, result, secondArg);
}

function finishClassComponent(
  request: Request,
  task: Task,
  instance: any,
  Component: any,
  props: any,
): ReactNodeList {
  const nextChildren = instance.render();

  if (__DEV__) {
    if (instance.props !== props) {
      if (!didWarnAboutReassigningProps) {
        console.error(
          'It looks like %s is reassigning its own `this.props` while rendering. ' +
            'This is not supported and can lead to confusing bugs.',
          getComponentNameFromType(Component) || 'a component',
        );
      }
      didWarnAboutReassigningProps = true;
    }
  }

  if (!disableLegacyContext) {
    const childContextTypes = Component.childContextTypes;
    if (childContextTypes !== null && childContextTypes !== undefined) {
      const previousContext = task.legacyContext;
      const mergedContext = processChildContext(
        instance,
        Component,
        previousContext,
        childContextTypes,
      );
      task.legacyContext = mergedContext;
      renderNodeDestructive(request, task, nextChildren);
      task.legacyContext = previousContext;
      return;
    }
  }

  renderNodeDestructive(request, task, nextChildren);
}

function renderClassComponent(
  request: Request,
  task: Task,
  Component: any,
  props: any,
): void {
  pushClassComponentStackInDEV(task, Component);
  const maskedContext = !disableLegacyContext
    ? getMaskedContext(Component, task.legacyContext)
    : undefined;
  const instance = constructClassInstance(Component, props, maskedContext);
  mountClassInstance(instance, Component, props, maskedContext);
  finishClassComponent(request, task, instance, Component, props);
  popComponentStackInDEV(task);
}

const didWarnAboutBadClass = {};
const didWarnAboutModulePatternComponent = {};
const didWarnAboutContextTypeOnFunctionComponent = {};
const didWarnAboutGetDerivedStateOnFunctionComponent = {};
let didWarnAboutReassigningProps = false;
const didWarnAboutDefaultPropsOnFunctionComponent = {};
let didWarnAboutGenerators = false;
let didWarnAboutMaps = false;
let hasWarnedAboutUsingContextAsConsumer = false;

// This would typically be a function component but we still support module pattern
// components for some reason.
function renderIndeterminateComponent(
  request: Request,
  task: Task,
  Component: any,
  props: any,
): void {
  let legacyContext;
  if (!disableLegacyContext) {
    legacyContext = getMaskedContext(Component, task.legacyContext);
  }
  pushFunctionComponentStackInDEV(task, Component);

  if (__DEV__) {
    if (
      Component.prototype &&
      typeof Component.prototype.render === 'function'
    ) {
      const componentName = getComponentNameFromType(Component) || 'Unknown';

      if (!didWarnAboutBadClass[componentName]) {
        console.error(
          "The <%s /> component appears to have a render method, but doesn't extend React.Component. " +
            'This is likely to cause errors. Change %s to extend React.Component instead.',
          componentName,
          componentName,
        );
        didWarnAboutBadClass[componentName] = true;
      }
    }
  }

  const value = renderWithHooks(request, task, Component, props, legacyContext);
  const hasId = checkDidRenderIdHook();

  if (__DEV__) {
    // Support for module components is deprecated and is removed behind a flag.
    // Whether or not it would crash later, we want to show a good message in DEV first.
    if (
      typeof value === 'object' &&
      value !== null &&
      typeof value.render === 'function' &&
      value.$$typeof === undefined
    ) {
      const componentName = getComponentNameFromType(Component) || 'Unknown';
      if (!didWarnAboutModulePatternComponent[componentName]) {
        console.error(
          'The <%s /> component appears to be a function component that returns a class instance. ' +
            'Change %s to a class that extends React.Component instead. ' +
            "If you can't use a class try assigning the prototype on the function as a workaround. " +
            "`%s.prototype = React.Component.prototype`. Don't use an arrow function since it " +
            'cannot be called with `new` by React.',
          componentName,
          componentName,
          componentName,
        );
        didWarnAboutModulePatternComponent[componentName] = true;
      }
    }
  }

  if (
    // Run these checks in production only if the flag is off.
    // Eventually we'll delete this branch altogether.
    !disableModulePatternComponents &&
    typeof value === 'object' &&
    value !== null &&
    typeof value.render === 'function' &&
    value.$$typeof === undefined
  ) {
    if (__DEV__) {
      const componentName = getComponentNameFromType(Component) || 'Unknown';
      if (!didWarnAboutModulePatternComponent[componentName]) {
        console.error(
          'The <%s /> component appears to be a function component that returns a class instance. ' +
            'Change %s to a class that extends React.Component instead. ' +
            "If you can't use a class try assigning the prototype on the function as a workaround. " +
            "`%s.prototype = React.Component.prototype`. Don't use an arrow function since it " +
            'cannot be called with `new` by React.',
          componentName,
          componentName,
          componentName,
        );
        didWarnAboutModulePatternComponent[componentName] = true;
      }
    }

    mountClassInstance(value, Component, props, legacyContext);
    finishClassComponent(request, task, value, Component, props);
  } else {
    // Proceed under the assumption that this is a function component
    if (__DEV__) {
      if (disableLegacyContext && Component.contextTypes) {
        console.error(
          '%s uses the legacy contextTypes API which is no longer supported. ' +
            'Use React.createContext() with React.useContext() instead.',
          getComponentNameFromType(Component) || 'Unknown',
        );
      }
    }
    if (__DEV__) {
      validateFunctionComponentInDev(Component);
    }
    // We're now successfully past this task, and we don't have to pop back to
    // the previous task every again, so we can use the destructive recursive form.
    if (hasId) {
      // This component materialized an id. We treat this as its own level, with
      // a single "child" slot.
      const prevTreeContext = task.treeContext;
      const totalChildren = 1;
      const index = 0;
      task.treeContext = pushTreeContext(prevTreeContext, totalChildren, index);
      try {
        renderNodeDestructive(request, task, value);
      } finally {
        task.treeContext = prevTreeContext;
      }
    } else {
      renderNodeDestructive(request, task, value);
    }
  }
  popComponentStackInDEV(task);
}

function validateFunctionComponentInDev(Component: any): void {
  if (__DEV__) {
    if (Component) {
      if (Component.childContextTypes) {
        console.error(
          '%s(...): childContextTypes cannot be defined on a function component.',
          Component.displayName || Component.name || 'Component',
        );
      }
    }

    if (
      warnAboutDefaultPropsOnFunctionComponents &&
      Component.defaultProps !== undefined
    ) {
      const componentName = getComponentNameFromType(Component) || 'Unknown';

      if (!didWarnAboutDefaultPropsOnFunctionComponent[componentName]) {
        console.error(
          '%s: Support for defaultProps will be removed from function components ' +
            'in a future major release. Use JavaScript default parameters instead.',
          componentName,
        );
        didWarnAboutDefaultPropsOnFunctionComponent[componentName] = true;
      }
    }

    if (typeof Component.getDerivedStateFromProps === 'function') {
      const componentName = getComponentNameFromType(Component) || 'Unknown';

      if (!didWarnAboutGetDerivedStateOnFunctionComponent[componentName]) {
        console.error(
          '%s: Function components do not support getDerivedStateFromProps.',
          componentName,
        );
        didWarnAboutGetDerivedStateOnFunctionComponent[componentName] = true;
      }
    }

    if (
      typeof Component.contextType === 'object' &&
      Component.contextType !== null
    ) {
      const componentName = getComponentNameFromType(Component) || 'Unknown';

      if (!didWarnAboutContextTypeOnFunctionComponent[componentName]) {
        console.error(
          '%s: Function components do not support contextType.',
          componentName,
        );
        didWarnAboutContextTypeOnFunctionComponent[componentName] = true;
      }
    }
  }
}

function resolveDefaultProps(Component: any, baseProps: Object): Object {
  if (Component && Component.defaultProps) {
    // Resolve default props. Taken from ReactElement
    const props = Object.assign({}, baseProps);
    const defaultProps = Component.defaultProps;
    for (const propName in defaultProps) {
      if (props[propName] === undefined) {
        props[propName] = defaultProps[propName];
      }
    }
    return props;
  }
  return baseProps;
}

function renderForwardRef(
  request: Request,
  task: Task,
  type: any,
  props: Object,
  ref: any,
): void {
  pushFunctionComponentStackInDEV(task, type.render);
  const children = renderWithHooks(request, task, type.render, props, ref);
  const hasId = checkDidRenderIdHook();
  if (hasId) {
    // This component materialized an id. We treat this as its own level, with
    // a single "child" slot.
    const prevTreeContext = task.treeContext;
    const totalChildren = 1;
    const index = 0;
    task.treeContext = pushTreeContext(prevTreeContext, totalChildren, index);
    try {
      renderNodeDestructive(request, task, children);
    } finally {
      task.treeContext = prevTreeContext;
    }
  } else {
    renderNodeDestructive(request, task, children);
  }
  popComponentStackInDEV(task);
}

function renderMemo(
  request: Request,
  task: Task,
  type: any,
  props: Object,
  ref: any,
): void {
  const innerType = type.type;
  const resolvedProps = resolveDefaultProps(innerType, props);
  renderElement(request, task, innerType, resolvedProps, ref);
}

function renderContextConsumer(
  request: Request,
  task: Task,
  context: ReactContext<any>,
  props: Object,
): void {
  // The logic below for Context differs depending on PROD or DEV mode. In
  // DEV mode, we create a separate object for Context.Consumer that acts
  // like a proxy to Context. This proxy object adds unnecessary code in PROD
  // so we use the old behaviour (Context.Consumer references Context) to
  // reduce size and overhead. The separate object references context via
  // a property called "_context", which also gives us the ability to check
  // in DEV mode if this property exists or not and warn if it does not.
  if (__DEV__) {
    if ((context: any)._context === undefined) {
      // This may be because it's a Context (rather than a Consumer).
      // Or it may be because it's older React where they're the same thing.
      // We only want to warn if we're sure it's a new React.
      if (context !== context.Consumer) {
        if (!hasWarnedAboutUsingContextAsConsumer) {
          hasWarnedAboutUsingContextAsConsumer = true;
          console.error(
            'Rendering <Context> directly is not supported and will be removed in ' +
              'a future major release. Did you mean to render <Context.Consumer> instead?',
          );
        }
      }
    } else {
      context = (context: any)._context;
    }
  }
  const render = props.children;

  if (__DEV__) {
    if (typeof render !== 'function') {
      console.error(
        'A context consumer was rendered with multiple children, or a child ' +
          "that isn't a function. A context consumer expects a single child " +
          'that is a function. If you did pass a function, make sure there ' +
          'is no trailing or leading whitespace around it.',
      );
    }
  }

  const newValue = readContext(context);
  const newChildren = render(newValue);

  renderNodeDestructive(request, task, newChildren);
}

function renderContextProvider(
  request: Request,
  task: Task,
  type: ReactProviderType<any>,
  props: Object,
): void {
  const context = type._context;
  const value = props.value;
  const children = props.children;
  let prevSnapshot;
  if (__DEV__) {
    prevSnapshot = task.context;
  }
  task.context = pushProvider(context, value);
  renderNodeDestructive(request, task, children);
  task.context = popProvider(context);
  if (__DEV__) {
    if (prevSnapshot !== task.context) {
      console.error(
        'Popping the context provider did not return back to the original snapshot. This is a bug in React.',
      );
    }
  }
}

function renderLazyComponent(
  request: Request,
  task: Task,
  lazyComponent: LazyComponentType<any, any>,
  props: Object,
  ref: any,
): void {
  pushBuiltInComponentStackInDEV(task, 'Lazy');
  const payload = lazyComponent._payload;
  const init = lazyComponent._init;
  const Component = init(payload);
  const resolvedProps = resolveDefaultProps(Component, props);
  renderElement(request, task, Component, resolvedProps, ref);
  popComponentStackInDEV(task);
}

function renderElement(
  request: Request,
  task: Task,
  type: any,
  props: Object,
  ref: any,
): void {
  if (typeof type === 'function') {
    if (shouldConstruct(type)) {
      renderClassComponent(request, task, type, props);
      return;
    } else {
      renderIndeterminateComponent(request, task, type, props);
      return;
    }
  }
  if (typeof type === 'string') {
    renderHostElement(request, task, type, props);
    return;
  }

  switch (type) {
    // TODO: LegacyHidden acts the same as a fragment. This only works
    // because we currently assume that every instance of LegacyHidden is
    // accompanied by a host component wrapper. In the hidden mode, the host
    // component is given a `hidden` attribute, which ensures that the
    // initial HTML is not visible. To support the use of LegacyHidden as a
    // true fragment, without an extra DOM node, we would have to hide the
    // initial HTML in some other way.
    // TODO: Add REACT_OFFSCREEN_TYPE here too with the same capability.
    case REACT_LEGACY_HIDDEN_TYPE:
    case REACT_DEBUG_TRACING_MODE_TYPE:
    case REACT_STRICT_MODE_TYPE:
    case REACT_PROFILER_TYPE:
    case REACT_FRAGMENT_TYPE: {
      renderNodeDestructive(request, task, props.children);
      return;
    }
    case REACT_SUSPENSE_LIST_TYPE: {
      pushBuiltInComponentStackInDEV(task, 'SuspenseList');
      // TODO: SuspenseList should control the boundaries.
      renderNodeDestructive(request, task, props.children);
      popComponentStackInDEV(task);
      return;
    }
    case REACT_SCOPE_TYPE: {
      if (enableScopeAPI) {
        renderNodeDestructive(request, task, props.children);
        return;
      }
      throw new Error('ReactDOMServer does not yet support scope components.');
    }
    // eslint-disable-next-line-no-fallthrough
    case REACT_SUSPENSE_TYPE: {
      if (
        enableSuspenseAvoidThisFallbackFizz &&
        props.unstable_avoidThisFallback === true
      ) {
        renderBackupSuspenseBoundary(request, task, props);
      } else {
        renderSuspenseBoundary(request, task, props);
      }
      return;
    }
  }

  if (typeof type === 'object' && type !== null) {
    switch (type.$$typeof) {
      case REACT_FORWARD_REF_TYPE: {
        renderForwardRef(request, task, type, props, ref);
        return;
      }
      case REACT_MEMO_TYPE: {
        renderMemo(request, task, type, props, ref);
        return;
      }
      case REACT_PROVIDER_TYPE: {
        renderContextProvider(request, task, type, props);
        return;
      }
      case REACT_CONTEXT_TYPE: {
        renderContextConsumer(request, task, type, props);
        return;
      }
      case REACT_LAZY_TYPE: {
        renderLazyComponent(request, task, type, props);
        return;
      }
    }
  }

  let info = '';
  if (__DEV__) {
    if (
      type === undefined ||
      (typeof type === 'object' &&
        type !== null &&
        Object.keys(type).length === 0)
    ) {
      info +=
        ' You likely forgot to export your component from the file ' +
        "it's defined in, or you might have mixed up default and " +
        'named imports.';
    }
  }

  throw new Error(
    'Element type is invalid: expected a string (for built-in ' +
      'components) or a class/function (for composite components) ' +
      `but got: ${type == null ? type : typeof type}.${info}`,
  );
}

function validateIterable(iterable, iteratorFn: Function): void {
  if (__DEV__) {
    // We don't support rendering Generators because it's a mutation.
    // See https://github.com/facebook/react/issues/12995
    if (
      typeof Symbol === 'function' &&
      // $FlowFixMe Flow doesn't know about toStringTag
      iterable[Symbol.toStringTag] === 'Generator'
    ) {
      if (!didWarnAboutGenerators) {
        console.error(
          'Using Generators as children is unsupported and will likely yield ' +
            'unexpected results because enumerating a generator mutates it. ' +
            'You may convert it to an array with `Array.from()` or the ' +
            '`[...spread]` operator before rendering. Keep in mind ' +
            'you might need to polyfill these features for older browsers.',
        );
      }
      didWarnAboutGenerators = true;
    }

    // Warn about using Maps as children
    if ((iterable: any).entries === iteratorFn) {
      if (!didWarnAboutMaps) {
        console.error(
          'Using Maps as children is not supported. ' +
            'Use an array of keyed ReactElements instead.',
        );
      }
      didWarnAboutMaps = true;
    }
  }
}

// This function by it self renders a node and consumes the task by mutating it
// to update the current execution state.
function renderNodeDestructive(
  request: Request,
  task: Task,
  node: ReactNodeList,
): void {
  // Stash the node we're working on. We'll pick up from this task in case
  // something suspends.
  task.node = node;

  // Handle object types
  if (typeof node === 'object' && node !== null) {
    switch ((node: any).$$typeof) {
      case REACT_ELEMENT_TYPE: {
        const element: React$Element<any> = (node: any);
        const type = element.type;
        const props = element.props;
        const ref = element.ref;
        renderElement(request, task, type, props, ref);
        return;
      }
      case REACT_PORTAL_TYPE:
        throw new Error(
          'Portals are not currently supported by the server renderer. ' +
            'Render them conditionally so that they only appear on the client render.',
        );
      // eslint-disable-next-line-no-fallthrough
      case REACT_LAZY_TYPE: {
        if (enableLazyElements) {
          const lazyNode: LazyComponentType<any, any> = (node: any);
          const payload = lazyNode._payload;
          const init = lazyNode._init;
          const resolvedNode = init(payload);
          renderNodeDestructive(request, task, resolvedNode);
          return;
        }
      }
    }

    if (isArray(node)) {
      renderChildrenArray(request, task, node);
      return;
    }

    const iteratorFn = getIteratorFn(node);
    if (iteratorFn) {
      if (__DEV__) {
        validateIterable(node, iteratorFn());
      }
      const iterator = iteratorFn.call(node);
      if (iterator) {
        // We need to know how many total children are in this set, so that we
        // can allocate enough id slots to acommodate them. So we must exhaust
        // the iterator before we start recursively rendering the children.
        // TODO: This is not great but I think it's inherent to the id
        // generation algorithm.
        let step = iterator.next();
        // If there are not entries, we need to push an empty so we start by checking that.
        if (!step.done) {
          const children = [];
          do {
            children.push(step.value);
            step = iterator.next();
          } while (!step.done);
          renderChildrenArray(request, task, children);
          return;
        }
        return;
      }
    }

    const childString = Object.prototype.toString.call(node);

    throw new Error(
      `Objects are not valid as a React child (found: ${
        childString === '[object Object]'
          ? 'object with keys {' + Object.keys(node).join(', ') + '}'
          : childString
      }). ` +
        'If you meant to render a collection of children, use an array ' +
        'instead.',
    );
  }

  if (typeof node === 'string') {
    pushTextInstance(task.blockedSegment.chunks, node, request.responseState);
    return;
  }

  if (typeof node === 'number') {
    pushTextInstance(
      task.blockedSegment.chunks,
      '' + node,
      request.responseState,
    );
    return;
  }

  if (__DEV__) {
    if (typeof node === 'function') {
      console.error(
        'Functions are not valid as a React child. This may happen if ' +
          'you return a Component instead of <Component /> from render. ' +
          'Or maybe you meant to call this function rather than return it.',
      );
    }
  }
}

function renderChildrenArray(request, task, children) {
  const totalChildren = children.length;
  for (let i = 0; i < totalChildren; i++) {
    const prevTreeContext = task.treeContext;
    task.treeContext = pushTreeContext(prevTreeContext, totalChildren, i);
    try {
      // We need to use the non-destructive form so that we can safely pop back
      // up and render the sibling if something suspends.
      renderNode(request, task, children[i]);
    } finally {
      task.treeContext = prevTreeContext;
    }
  }
}

function spawnNewSuspendedTask(
  request: Request,
  task: Task,
  x: Promise<any>,
): void {
  // Something suspended, we'll need to create a new segment and resolve it later.
  const segment = task.blockedSegment;
  const insertionIndex = segment.chunks.length;
  const newSegment = createPendingSegment(
    request,
    insertionIndex,
    null,
    segment.formatContext,
  );
  segment.children.push(newSegment);
  const newTask = createTask(
    request,
    task.node,
    task.blockedBoundary,
    newSegment,
    task.abortSet,
    task.legacyContext,
    task.context,
    task.treeContext,
  );
  if (__DEV__) {
    if (task.componentStack !== null) {
      // We pop one task off the stack because the node that suspended will be tried again,
      // which will add it back onto the stack.
      newTask.componentStack = task.componentStack.parent;
    }
  }
  const ping = newTask.ping;
  x.then(ping, ping);
}

// This is a non-destructive form of rendering a node. If it suspends it spawns
// a new task and restores the context of this task to what it was before.
function renderNode(request: Request, task: Task, node: ReactNodeList): void {
  // TODO: Store segment.children.length here and reset it in case something
  // suspended partially through writing something.

  // Snapshot the current context in case something throws to interrupt the
  // process.
  const previousFormatContext = task.blockedSegment.formatContext;
  const previousLegacyContext = task.legacyContext;
  const previousContext = task.context;
  let previousComponentStack = null;
  if (__DEV__) {
    previousComponentStack = task.componentStack;
  }
  try {
    return renderNodeDestructive(request, task, node);
  } catch (x) {
    resetHooksState();
    if (typeof x === 'object' && x !== null && typeof x.then === 'function') {
      spawnNewSuspendedTask(request, task, x);
      // Restore the context. We assume that this will be restored by the inner
      // functions in case nothing throws so we don't use "finally" here.
      task.blockedSegment.formatContext = previousFormatContext;
      task.legacyContext = previousLegacyContext;
      task.context = previousContext;
      // Restore all active ReactContexts to what they were before.
      switchContext(previousContext);
      if (__DEV__) {
        task.componentStack = previousComponentStack;
      }
      return;
    } else {
      // Restore the context. We assume that this will be restored by the inner
      // functions in case nothing throws so we don't use "finally" here.
      task.blockedSegment.formatContext = previousFormatContext;
      task.legacyContext = previousLegacyContext;
      task.context = previousContext;
      // Restore all active ReactContexts to what they were before.
      switchContext(previousContext);
      if (__DEV__) {
        task.componentStack = previousComponentStack;
      }
      // We assume that we don't need the correct context.
      // Let's terminate the rest of the tree and don't render any siblings.
      throw x;
    }
  }
}

function erroredTask(
  request: Request,
  boundary: Root | SuspenseBoundary,
  segment: Segment,
  error: mixed,
) {
  // Report the error to a global handler.
  logRecoverableError(request, error);
  if (boundary === null) {
    fatalError(request, error);
  } else {
    boundary.pendingTasks--;
    if (!boundary.forceClientRender) {
      boundary.forceClientRender = true;

      // Regardless of what happens next, this boundary won't be displayed,
      // so we can flush it, if the parent already flushed.
      if (boundary.parentFlushed) {
        // We don't have a preference where in the queue this goes since it's likely
        // to error on the client anyway. However, intentionally client-rendered
        // boundaries should be flushed earlier so that they can start on the client.
        // We reuse the same queue for errors.
        request.clientRenderedBoundaries.push(boundary);
      }
    }
  }

  request.allPendingTasks--;
  if (request.allPendingTasks === 0) {
    const onCompleteAll = request.onCompleteAll;
    onCompleteAll();
  }
}

function abortTaskSoft(task: Task): void {
  // This aborts task without aborting the parent boundary that it blocks.
  // It's used for when we didn't need this task to complete the tree.
  // If task was needed, then it should use abortTask instead.
  const request: Request = this;
  const boundary = task.blockedBoundary;
  const segment = task.blockedSegment;
  segment.status = ABORTED;
  finishedTask(request, boundary, segment);
}

function abortTask(task: Task): void {
  // This aborts the task and aborts the parent that it blocks, putting it into
  // client rendered mode.
  const request: Request = this;
  const boundary = task.blockedBoundary;
  const segment = task.blockedSegment;
  segment.status = ABORTED;

  if (boundary === null) {
    request.allPendingTasks--;
    // We didn't complete the root so we have nothing to show. We can close
    // the request;
    if (request.status !== CLOSED) {
      request.status = CLOSED;
      if (request.destination !== null) {
        close(request.destination);
      }
    }
  } else {
    boundary.pendingTasks--;

    if (!boundary.forceClientRender) {
      boundary.forceClientRender = true;
      if (boundary.parentFlushed) {
        request.clientRenderedBoundaries.push(boundary);
      }
    }

    // If this boundary was still pending then we haven't already cancelled its fallbacks.
    // We'll need to abort the fallbacks, which will also error that parent boundary.
    boundary.fallbackAbortableTasks.forEach(abortTask, request);
    boundary.fallbackAbortableTasks.clear();

    request.allPendingTasks--;
    if (request.allPendingTasks === 0) {
      const onCompleteAll = request.onCompleteAll;
      onCompleteAll();
    }
  }
}

function finishedTask(
  request: Request,
  boundary: Root | SuspenseBoundary,
  segment: Segment,
) {
  if (boundary === null) {
    if (segment.parentFlushed) {
      if (request.completedRootSegment !== null) {
        throw new Error(
          'There can only be one root segment. This is a bug in React.',
        );
      }

      request.completedRootSegment = segment;
    }
    request.pendingRootTasks--;
    if (request.pendingRootTasks === 0) {
      // We have completed the shell so the shell can't error anymore.
      request.onErrorShell = noop;
      const onCompleteShell = request.onCompleteShell;
      onCompleteShell();
    }
  } else {
    boundary.pendingTasks--;
    if (boundary.forceClientRender) {
      // This already errored.
    } else if (boundary.pendingTasks === 0) {
      // This must have been the last segment we were waiting on. This boundary is now complete.
      if (segment.parentFlushed) {
        // Our parent segment already flushed, so we need to schedule this segment to be emitted.
        // If it is a segment that was aborted, we'll write other content instead so we don't need
        // to emit it.
        if (segment.status === COMPLETED) {
          boundary.completedSegments.push(segment);
        }
      }
      if (boundary.parentFlushed) {
        // The segment might be part of a segment that didn't flush yet, but if the boundary's
        // parent flushed, we need to schedule the boundary to be emitted.
        request.completedBoundaries.push(boundary);
      }
      // We can now cancel any pending task on the fallback since we won't need to show it anymore.
      // This needs to happen after we read the parentFlushed flags because aborting can finish
      // work which can trigger user code, which can start flushing, which can change those flags.
      boundary.fallbackAbortableTasks.forEach(abortTaskSoft, request);
      boundary.fallbackAbortableTasks.clear();
    } else {
      if (segment.parentFlushed) {
        // Our parent already flushed, so we need to schedule this segment to be emitted.
        // If it is a segment that was aborted, we'll write other content instead so we don't need
        // to emit it.
        if (segment.status === COMPLETED) {
          const completedSegments = boundary.completedSegments;
          completedSegments.push(segment);
          if (completedSegments.length === 1) {
            // This is the first time since we last flushed that we completed anything.
            // We can schedule this boundary to emit its partially completed segments early
            // in case the parent has already been flushed.
            if (boundary.parentFlushed) {
              request.partialBoundaries.push(boundary);
            }
          }
        }
      }
    }
  }

  request.allPendingTasks--;
  if (request.allPendingTasks === 0) {
    // This needs to be called at the very end so that we can synchronously write the result
    // in the callback if needed.
    const onCompleteAll = request.onCompleteAll;
    onCompleteAll();
  }
}

function retryTask(request: Request, task: Task): void {
  const segment = task.blockedSegment;
  if (segment.status !== PENDING) {
    // We completed this by other means before we had a chance to retry it.
    return;
  }
  // We restore the context to what it was when we suspended.
  // We don't restore it after we leave because it's likely that we'll end up
  // needing a very similar context soon again.
  switchContext(task.context);
  let prevTaskInDEV = null;
  if (__DEV__) {
    prevTaskInDEV = currentTaskInDEV;
    currentTaskInDEV = task;
  }
  try {
    // We call the destructive form that mutates this task. That way if something
    // suspends again, we can reuse the same task instead of spawning a new one.
    renderNodeDestructive(request, task, task.node);

    task.abortSet.delete(task);
    segment.status = COMPLETED;
    finishedTask(request, task.blockedBoundary, segment);
  } catch (x) {
    resetHooksState();
    if (typeof x === 'object' && x !== null && typeof x.then === 'function') {
      // Something suspended again, let's pick it back up later.
      const ping = task.ping;
      x.then(ping, ping);
    } else {
      task.abortSet.delete(task);
      segment.status = ERRORED;
      erroredTask(request, task.blockedBoundary, segment, x);
    }
  } finally {
    if (__DEV__) {
      currentTaskInDEV = prevTaskInDEV;
    }
  }
}

export function performWork(request: Request): void {
  if (request.status === CLOSED) {
    return;
  }
  const prevContext = getActiveContext();
  const prevDispatcher = ReactCurrentDispatcher.current;
  ReactCurrentDispatcher.current = Dispatcher;
  let prevGetCurrentStackImpl;
  if (__DEV__) {
    prevGetCurrentStackImpl = ReactDebugCurrentFrame.getCurrentStack;
    ReactDebugCurrentFrame.getCurrentStack = getCurrentStackInDEV;
  }
  const prevResponseState = currentResponseState;
  setCurrentResponseState(request.responseState);
  try {
    const pingedTasks = request.pingedTasks;
    let i;
    for (i = 0; i < pingedTasks.length; i++) {
      const task = pingedTasks[i];
      retryTask(request, task);
    }
    pingedTasks.splice(0, i);
    if (request.destination !== null) {
      flushCompletedQueues(request, request.destination);
    }
  } catch (error) {
    logRecoverableError(request, error);
    fatalError(request, error);
  } finally {
    setCurrentResponseState(prevResponseState);
    ReactCurrentDispatcher.current = prevDispatcher;
    if (__DEV__) {
      ReactDebugCurrentFrame.getCurrentStack = prevGetCurrentStackImpl;
    }
    if (prevDispatcher === Dispatcher) {
      // This means that we were in a reentrant work loop. This could happen
      // in a renderer that supports synchronous work like renderToString,
      // when it's called from within another renderer.
      // Normally we don't bother switching the contexts to their root/default
      // values when leaving because we'll likely need the same or similar
      // context again. However, when we're inside a synchronous loop like this
      // we'll to restore the context to what it was before returning.
      switchContext(prevContext);
    }
  }
}

function flushSubtree(
  request: Request,
  destination: Destination,
  segment: Segment,
): boolean {
  segment.parentFlushed = true;
  switch (segment.status) {
    case PENDING: {
      // We're emitting a placeholder for this segment to be filled in later.
      // Therefore we'll need to assign it an ID - to refer to it by.
      const segmentID = (segment.id = request.nextSegmentId++);
      return writePlaceholder(destination, request.responseState, segmentID);
    }
    case COMPLETED: {
      segment.status = FLUSHED;
      let r = true;
      const chunks = segment.chunks;
      let chunkIdx = 0;
      const children = segment.children;
      for (let childIdx = 0; childIdx < children.length; childIdx++) {
        const nextChild = children[childIdx];
        // Write all the chunks up until the next child.
        for (; chunkIdx < nextChild.index; chunkIdx++) {
          writeChunk(destination, chunks[chunkIdx]);
        }
        r = flushSegment(request, destination, nextChild);
      }
      // Finally just write all the remaining chunks
      for (; chunkIdx < chunks.length; chunkIdx++) {
        r = writeChunk(destination, chunks[chunkIdx]);
      }
      return r;
    }
    default: {
      throw new Error(
        'Aborted, errored or already flushed boundaries should not be flushed again. This is a bug in React.',
      );
    }
  }
}

function flushSegment(
  request: Request,
  destination,
  segment: Segment,
): boolean {
  const boundary = segment.boundary;
  if (boundary === null) {
    // Not a suspense boundary.
    return flushSubtree(request, destination, segment);
  }
  boundary.parentFlushed = true;
  // This segment is a Suspense boundary. We need to decide whether to
  // emit the content or the fallback now.
  if (boundary.forceClientRender) {
    // Emit a client rendered suspense boundary wrapper.
    // We never queue the inner boundary so we'll never emit its content or partial segments.

    writeStartClientRenderedSuspenseBoundary(
      destination,
      request.responseState,
    );

    // Flush the fallback.
    flushSubtree(request, destination, segment);

    return writeEndClientRenderedSuspenseBoundary(
      destination,
      request.responseState,
    );
  } else if (boundary.pendingTasks > 0) {
    // This boundary is still loading. Emit a pending suspense boundary wrapper.

    // Assign an ID to refer to the future content by.
    boundary.rootSegmentID = request.nextSegmentId++;
    if (boundary.completedSegments.length > 0) {
      // If this is at least partially complete, we can queue it to be partially emitted early.
      request.partialBoundaries.push(boundary);
    }

    /// This is the first time we should have referenced this ID.
    const id = (boundary.id = assignSuspenseBoundaryID(request.responseState));

    writeStartPendingSuspenseBoundary(destination, request.responseState, id);

    // Flush the fallback.
    flushSubtree(request, destination, segment);

    return writeEndPendingSuspenseBoundary(destination, request.responseState);
  } else if (boundary.byteSize > request.progressiveChunkSize) {
    // This boundary is large and will be emitted separately so that we can progressively show
    // other content. We add it to the queue during the flush because we have to ensure that
    // the parent flushes first so that there's something to inject it into.
    // We also have to make sure that it's emitted into the queue in a deterministic slot.
    // I.e. we can't insert it here when it completes.

    // Assign an ID to refer to the future content by.
    boundary.rootSegmentID = request.nextSegmentId++;

    request.completedBoundaries.push(boundary);
    // Emit a pending rendered suspense boundary wrapper.
    writeStartPendingSuspenseBoundary(
      destination,
      request.responseState,
      boundary.id,
    );

    // Flush the fallback.
    flushSubtree(request, destination, segment);

    return writeEndPendingSuspenseBoundary(destination, request.responseState);
  } else {
    // We can inline this boundary's content as a complete boundary.
    writeStartCompletedSuspenseBoundary(destination, request.responseState);

    const completedSegments = boundary.completedSegments;

    if (completedSegments.length !== 1) {
      throw new Error(
        'A previously unvisited boundary must have exactly one root segment. This is a bug in React.',
      );
    }

    const contentSegment = completedSegments[0];
    flushSegment(request, destination, contentSegment);

    return writeEndCompletedSuspenseBoundary(
      destination,
      request.responseState,
    );
  }
}

function flushClientRenderedBoundary(
  request: Request,
  destination: Destination,
  boundary: SuspenseBoundary,
): boolean {
  return writeClientRenderBoundaryInstruction(
    destination,
    request.responseState,
    boundary.id,
  );
}

function flushSegmentContainer(
  request: Request,
  destination: Destination,
  segment: Segment,
): boolean {
  writeStartSegment(
    destination,
    request.responseState,
    segment.formatContext,
    segment.id,
  );
  flushSegment(request, destination, segment);
  return writeEndSegment(destination, segment.formatContext);
}

function flushCompletedBoundary(
  request: Request,
  destination: Destination,
  boundary: SuspenseBoundary,
): boolean {
  const completedSegments = boundary.completedSegments;
  let i = 0;
  for (; i < completedSegments.length; i++) {
    const segment = completedSegments[i];
    flushPartiallyCompletedSegment(request, destination, boundary, segment);
  }
  completedSegments.length = 0;

  return writeCompletedBoundaryInstruction(
    destination,
    request.responseState,
    boundary.id,
    boundary.rootSegmentID,
  );
}

function flushPartialBoundary(
  request: Request,
  destination: Destination,
  boundary: SuspenseBoundary,
): boolean {
  const completedSegments = boundary.completedSegments;
  let i = 0;
  for (; i < completedSegments.length; i++) {
    const segment = completedSegments[i];
    if (
      !flushPartiallyCompletedSegment(request, destination, boundary, segment)
    ) {
      i++;
      completedSegments.splice(0, i);
      // Only write as much as the buffer wants. Something higher priority
      // might want to write later.
      return false;
    }
  }
  completedSegments.splice(0, i);
  return true;
}

function flushPartiallyCompletedSegment(
  request: Request,
  destination: Destination,
  boundary: SuspenseBoundary,
  segment: Segment,
): boolean {
  if (segment.status === FLUSHED) {
    // We've already flushed this inline.
    return true;
  }

  const segmentID = segment.id;
  if (segmentID === -1) {
    // This segment wasn't previously referred to. This happens at the root of
    // a boundary. We make kind of a leap here and assume this is the root.
    const rootSegmentID = (segment.id = boundary.rootSegmentID);

    if (rootSegmentID === -1) {
      throw new Error(
        'A root segment ID must have been assigned by now. This is a bug in React.',
      );
    }

    return flushSegmentContainer(request, destination, segment);
  } else {
    flushSegmentContainer(request, destination, segment);
    return writeCompletedSegmentInstruction(
      destination,
      request.responseState,
      segmentID,
    );
  }
}

function flushCompletedQueues(
  request: Request,
  destination: Destination,
): void {
  beginWriting(destination);
  try {
    // The structure of this is to go through each queue one by one and write
    // until the sink tells us to stop. When we should stop, we still finish writing
    // that item fully and then yield. At that point we remove the already completed
    // items up until the point we completed them.

    // TODO: Emit preloading.

    // TODO: It's kind of unfortunate to keep checking this array after we've already
    // emitted the root.
    const completedRootSegment = request.completedRootSegment;
    if (completedRootSegment !== null && request.pendingRootTasks === 0) {
      flushSegment(request, destination, completedRootSegment);
      request.completedRootSegment = null;
      writeCompletedRoot(destination, request.responseState);
    }

    // We emit client rendering instructions for already emitted boundaries first.
    // This is so that we can signal to the client to start client rendering them as
    // soon as possible.
    const clientRenderedBoundaries = request.clientRenderedBoundaries;
    let i;
    for (i = 0; i < clientRenderedBoundaries.length; i++) {
      const boundary = clientRenderedBoundaries[i];
      if (!flushClientRenderedBoundary(request, destination, boundary)) {
        request.destination = null;
        i++;
        clientRenderedBoundaries.splice(0, i);
        return;
      }
    }
    clientRenderedBoundaries.splice(0, i);

    // Next we emit any complete boundaries. It's better to favor boundaries
    // that are completely done since we can actually show them, than it is to emit
    // any individual segments from a partially complete boundary.
    const completedBoundaries = request.completedBoundaries;
    for (i = 0; i < completedBoundaries.length; i++) {
      const boundary = completedBoundaries[i];
      if (!flushCompletedBoundary(request, destination, boundary)) {
        request.destination = null;
        i++;
        completedBoundaries.splice(0, i);
        return;
      }
    }
    completedBoundaries.splice(0, i);

    // Allow anything written so far to flush to the underlying sink before
    // we continue with lower priorities.
    completeWriting(destination);
    beginWriting(destination);

    // TODO: Here we'll emit data used by hydration.

    // Next we emit any segments of any boundaries that are partially complete
    // but not deeply complete.
    const partialBoundaries = request.partialBoundaries;
    for (i = 0; i < partialBoundaries.length; i++) {
      const boundary = partialBoundaries[i];
      if (!flushPartialBoundary(request, destination, boundary)) {
        request.destination = null;
        i++;
        partialBoundaries.splice(0, i);
        return;
      }
    }
    partialBoundaries.splice(0, i);

    // Next we check the completed boundaries again. This may have had
    // boundaries added to it in case they were too larged to be inlined.
    // New ones might be added in this loop.
    const largeBoundaries = request.completedBoundaries;
    for (i = 0; i < largeBoundaries.length; i++) {
      const boundary = largeBoundaries[i];
      if (!flushCompletedBoundary(request, destination, boundary)) {
        request.destination = null;
        i++;
        largeBoundaries.splice(0, i);
        return;
      }
    }
    largeBoundaries.splice(0, i);
  } finally {
    completeWriting(destination);
    flushBuffered(destination);
    if (
      request.allPendingTasks === 0 &&
      request.pingedTasks.length === 0 &&
      request.clientRenderedBoundaries.length === 0 &&
      request.completedBoundaries.length === 0
      // We don't need to check any partially completed segments because
      // either they have pending task or they're complete.
    ) {
      if (__DEV__) {
        if (request.abortableTasks.size !== 0) {
          console.error(
            'There was still abortable task at the root when we closed. This is a bug in React.',
          );
        }
      }
      // We're done.
      close(destination);
    }
  }
}

export function startWork(request: Request): void {
  scheduleWork(() => performWork(request));
}

export function startFlowing(request: Request, destination: Destination): void {
  if (request.status === CLOSING) {
    request.status = CLOSED;
    closeWithError(destination, request.fatalError);
    return;
  }
  if (request.status === CLOSED) {
    return;
  }
  request.destination = destination;
  try {
    flushCompletedQueues(request, destination);
  } catch (error) {
    logRecoverableError(request, error);
    fatalError(request, error);
  }
}

// This is called to early terminate a request. It puts all pending boundaries in client rendered state.
export function abort(request: Request): void {
  try {
    const abortableTasks = request.abortableTasks;
    abortableTasks.forEach(abortTask, request);
    abortableTasks.clear();
    if (request.destination !== null) {
      flushCompletedQueues(request, request.destination);
    }
  } catch (error) {
    logRecoverableError(request, error);
    fatalError(request, error);
  }
}

function importServerContexts(
  contexts?: Array<[string, ServerContextJSONValue]>,
) {
  const prevContext = getActiveContext();
  switchContext(rootContextSnapshot);
  const registry: {[name: string]: ReactServerContext<any>} = {};
  if (contexts) {
    for (let i = 0; i < contexts.length; i++) {
      const [name, value] = contexts[i];
      const context = getOrCreateServerContext(name, value);
      pushProvider(context, value);
      registry[name] = context;
    }
  }
  const importedContext = getActiveContext();
  switchContext(prevContext);
  return importedContext;
}<|MERGE_RESOLUTION|>--- conflicted
+++ resolved
@@ -240,11 +240,8 @@
   onError: void | ((error: mixed) => void),
   onCompleteAll: void | (() => void),
   onCompleteShell: void | (() => void),
-<<<<<<< HEAD
+  onErrorShell: void | ((error: mixed) => void),
   context?: Array<[string, ServerContextJSONValue]>,
-=======
-  onErrorShell: void | ((error: mixed) => void),
->>>>>>> 637ad8bf
 ): Request {
   const pingedTasks = [];
   const abortSet: Set<Task> = new Set();
