--- conflicted
+++ resolved
@@ -505,31 +505,19 @@
 }
 
 export function mountEventComponent(
-<<<<<<< HEAD
   eventComponentInstance: ReactNativeEventComponentInstance,
-=======
-  eventComponentInstance: ReactEventComponentInstance<any, any, any>,
->>>>>>> d48db594
 ) {
   throw new Error('Not yet implemented.');
 }
 
 export function updateEventComponent(
-<<<<<<< HEAD
   eventComponentInstance: ReactNativeEventComponentInstance,
-=======
-  eventComponentInstance: ReactEventComponentInstance<any, any, any>,
->>>>>>> d48db594
 ) {
   throw new Error('Not yet implemented.');
 }
 
 export function unmountEventComponent(
-<<<<<<< HEAD
   eventComponentInstance: ReactNativeEventComponentInstance,
-=======
-  eventComponentInstance: ReactEventComponentInstance<any, any, any>,
->>>>>>> d48db594
 ): void {
   throw new Error('Not yet implemented.');
 }
