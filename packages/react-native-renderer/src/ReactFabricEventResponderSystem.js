/**
 * Copyright (c) Facebook, Inc. and its affiliates.
 *
 * This source code is licensed under the MIT license found in the
 * LICENSE file in the root directory of this source tree.
 *
 * @flow
 */

import {HostComponent} from 'shared/ReactWorkTags';
import type {Fiber} from 'react-reconciler/src/ReactFiber';
import {
  batchedEventUpdates,
  discreteUpdates,
  flushDiscreteUpdatesIfNeeded,
<<<<<<< HEAD
  executeUserEventHandler,
} from 'events/ReactGenericBatching';
=======
} from 'legacy-events/ReactGenericBatching';
>>>>>>> e89c19d1
import type {
  ReactEventResponder,
  ReactEventResponderInstance,
} from 'shared/ReactTypes';
import type {
  ReactNativeResponderContext,
  ReactNativeResponderEvent,
  EventPriority,
  ReactNativeEventTarget,
  ReactFaricEvent,
} from './ReactNativeTypes';
import {
  ContinuousEvent,
  UserBlockingEvent,
  DiscreteEvent,
} from './ReactNativeTypes';
import {enableUserBlockingEvents} from 'shared/ReactFeatureFlags';
import warning from 'shared/warning';
import invariant from 'shared/invariant';

// Intentionally not named imports because Rollup would use dynamic dispatch for
// CommonJS interop named imports.
import * as Scheduler from 'scheduler';
const {
  unstable_UserBlockingPriority: UserBlockingPriority,
  unstable_runWithPriority: runWithPriority,
} = Scheduler;

type ResponderTimeout = {|
  id: TimeoutID,
  timers: Map<number, ResponderTimer>,
|};

type ResponderTimer = {|
  instance: ReactNativeEventResponderInstance,
  func: () => void,
  id: number,
  timeStamp: number,
|};

type ReactNativeEventResponder = ReactEventResponder<
  ReactNativeResponderEvent,
  ReactNativeResponderContext,
>;

type ReactNativeEventResponderInstance = ReactEventResponderInstance<
  ReactNativeResponderEvent,
  ReactNativeResponderContext,
>;

const {measureInWindow} = nativeFabricUIManager;

const activeTimeouts: Map<number, ResponderTimeout> = new Map();
const rootEventTypesToEventResponderInstances: Map<
  string,
  Set<ReactNativeEventResponderInstance>,
> = new Map();

let currentTimeStamp = 0;
let currentTimers = new Map();
let currentInstance: null | ReactNativeEventResponderInstance = null;
let currentTimerIDCounter = 0;

const eventResponderContext: ReactNativeResponderContext = {
  dispatchEvent(
    eventValue: any,
    eventListener: any => void,
    eventPriority: EventPriority,
  ): void {
    validateResponderContext();
    validateEventValue(eventValue);
    switch (eventPriority) {
      case DiscreteEvent: {
        flushDiscreteUpdatesIfNeeded(currentTimeStamp);
        discreteUpdates(() =>
          executeUserEventHandler(eventListener, eventValue),
        );
        break;
      }
      case UserBlockingEvent: {
        if (enableUserBlockingEvents) {
          runWithPriority(UserBlockingPriority, () =>
            executeUserEventHandler(eventListener, eventValue),
          );
        } else {
          executeUserEventHandler(eventListener, eventValue);
        }
        break;
      }
      case ContinuousEvent: {
        executeUserEventHandler(eventListener, eventValue);
        break;
      }
    }
  },
  isTargetWithinNode(
    childTarget: ReactNativeEventTarget,
    parentTarget: ReactNativeEventTarget,
  ) {
    validateResponderContext();
    const childFiber = getFiberFromTarget(childTarget);
    const parentFiber = getFiberFromTarget(parentTarget);

    let node = childFiber;
    while (node !== null) {
      if (node === parentFiber) {
        return true;
      }
      node = node.return;
    }
    return false;
  },
  getTargetBoundingRect(
    target: ReactNativeEventTarget,
    callback: ({
      left: number,
      right: number,
      top: number,
      bottom: number,
    }) => void,
  ) {
    measureInWindow(target.node, (x, y, width, height) => {
      callback({
        left: x,
        right: x + width,
        top: y,
        bottom: y + height,
      });
    });
  },
  addRootEventTypes(rootEventTypes: Array<string>): void {
    validateResponderContext();
    for (let i = 0; i < rootEventTypes.length; i++) {
      const rootEventType = rootEventTypes[i];
      const eventResponderInstance = ((currentInstance: any): ReactNativeEventResponderInstance);
      registerRootEventType(rootEventType, eventResponderInstance);
    }
  },
  removeRootEventTypes(rootEventTypes: Array<string>): void {
    validateResponderContext();
    for (let i = 0; i < rootEventTypes.length; i++) {
      const rootEventType = rootEventTypes[i];

      let rootEventResponders = rootEventTypesToEventResponderInstances.get(
        rootEventType,
      );
      let rootEventTypesSet = ((currentInstance: any): ReactNativeEventResponderInstance)
        .rootEventTypes;
      if (rootEventTypesSet !== null) {
        rootEventTypesSet.delete(rootEventType);
      }
      if (rootEventResponders !== undefined) {
        rootEventResponders.delete(
          ((currentInstance: any): ReactNativeEventResponderInstance),
        );
      }
    }
  },
  setTimeout(func: () => void, delay): number {
    validateResponderContext();
    if (currentTimers === null) {
      currentTimers = new Map();
    }
    let timeout = currentTimers.get(delay);

    const timerId = currentTimerIDCounter++;
    if (timeout === undefined) {
      const timers = new Map();
      const id = setTimeout(() => {
        processTimers(timers, delay);
      }, delay);
      timeout = {
        id,
        timers,
      };
      currentTimers.set(delay, timeout);
    }
    timeout.timers.set(timerId, {
      instance: ((currentInstance: any): ReactNativeEventResponderInstance),
      func,
      id: timerId,
      timeStamp: currentTimeStamp,
    });
    activeTimeouts.set(timerId, timeout);
    return timerId;
  },
  clearTimeout(timerId: number): void {
    validateResponderContext();
    const timeout = activeTimeouts.get(timerId);

    if (timeout !== undefined) {
      const timers = timeout.timers;
      timers.delete(timerId);
      if (timers.size === 0) {
        clearTimeout(timeout.id);
      }
    }
  },
  getTimeStamp(): number {
    validateResponderContext();
    return currentTimeStamp;
  },
};

function validateEventValue(eventValue: any): void {
  if (typeof eventValue === 'object' && eventValue !== null) {
    const {target, type, timeStamp} = eventValue;

    if (target == null || type == null || timeStamp == null) {
      throw new Error(
        'context.dispatchEvent: "target", "timeStamp", and "type" fields on event object are required.',
      );
    }
    const showWarning = name => {
      if (__DEV__) {
        warning(
          false,
          '%s is not available on event objects created from event responder modules (React Flare). ' +
            'Try wrapping in a conditional, i.e. `if (event.type !== "press") { event.%s }`',
          name,
          name,
        );
      }
    };
    eventValue.preventDefault = () => {
      if (__DEV__) {
        showWarning('preventDefault()');
      }
    };
    eventValue.stopPropagation = () => {
      if (__DEV__) {
        showWarning('stopPropagation()');
      }
    };
    eventValue.isDefaultPrevented = () => {
      if (__DEV__) {
        showWarning('isDefaultPrevented()');
      }
    };
    eventValue.isPropagationStopped = () => {
      if (__DEV__) {
        showWarning('isPropagationStopped()');
      }
    };
    // $FlowFixMe: we don't need value, Flow thinks we do
    Object.defineProperty(eventValue, 'nativeEvent', {
      get() {
        if (__DEV__) {
          showWarning('nativeEvent');
        }
      },
    });
  }
}

function getFiberFromTarget(
  target: null | ReactNativeEventTarget,
): Fiber | null {
  if (target === null) {
    return null;
  }
  return ((target.canonical._internalInstanceHandle: any): Fiber) || null;
}

function processTimers(
  timers: Map<number, ResponderTimer>,
  delay: number,
): void {
  const timersArr = Array.from(timers.values());
  try {
    batchedEventUpdates(() => {
      for (let i = 0; i < timersArr.length; i++) {
        const {instance, func, id, timeStamp} = timersArr[i];
        currentInstance = instance;
        currentTimeStamp = timeStamp + delay;
        try {
          func();
        } finally {
          activeTimeouts.delete(id);
        }
      }
    });
  } finally {
    currentTimers = null;
    currentInstance = null;
    currentTimeStamp = 0;
  }
}

function createFabricResponderEvent(
  topLevelType: string,
  nativeEvent: ReactFaricEvent,
  target: null | ReactNativeEventTarget,
): ReactNativeResponderEvent {
  return {
    nativeEvent,
    responderTarget: target,
    target,
    type: topLevelType,
  };
}

function validateResponderContext(): void {
  invariant(
    currentInstance,
    'An event responder context was used outside of an event cycle. ' +
      'Use context.setTimeout() to use asynchronous responder context outside of event cycle .',
  );
}

// TODO this function is almost an exact copy of the DOM version, we should
// somehow share the logic
function responderEventTypesContainType(
  eventTypes: Array<string>,
  type: string,
): boolean {
  for (let i = 0, len = eventTypes.length; i < len; i++) {
    if (eventTypes[i] === type) {
      return true;
    }
  }
  return false;
}

function validateResponderTargetEventTypes(
  eventType: string,
  responder: ReactNativeEventResponder,
): boolean {
  const {targetEventTypes} = responder;
  // Validate the target event type exists on the responder
  if (targetEventTypes !== null) {
    return responderEventTypesContainType(targetEventTypes, eventType);
  }
  return false;
}

// TODO this function is almost an exact copy of the DOM version, we should
// somehow share the logic
function traverseAndHandleEventResponderInstances(
  eventType: string,
  targetFiber: null | Fiber,
  nativeEvent: ReactFaricEvent,
): void {
  // Trigger event responders in this order:
  // - Bubble target responder phase
  // - Root responder phase

  const responderEvent = createFabricResponderEvent(
    eventType,
    nativeEvent,
    targetFiber !== null
      ? ((targetFiber.stateNode: any): ReactNativeEventTarget)
      : null,
  );
  const visitedResponders = new Set();
  let node = targetFiber;
  while (node !== null) {
    const {dependencies, tag} = node;
    if (tag === HostComponent && dependencies !== null) {
      const respondersMap = dependencies.responders;
      if (respondersMap !== null) {
        const responderInstances = Array.from(respondersMap.values());
        for (let i = 0, length = responderInstances.length; i < length; i++) {
          const responderInstance = responderInstances[i];
          const {props, responder, state, target} = responderInstance;
          if (
            !visitedResponders.has(responder) &&
            validateResponderTargetEventTypes(eventType, responder)
          ) {
            const onEvent = responder.onEvent;
            visitedResponders.add(responder);
            if (onEvent !== null) {
              currentInstance = responderInstance;
              responderEvent.responderTarget = ((target: any): ReactNativeEventTarget);
              onEvent(responderEvent, eventResponderContext, props, state);
            }
          }
        }
      }
    }
    node = node.return;
  }
  // Root phase
  const rootEventResponderInstances = rootEventTypesToEventResponderInstances.get(
    eventType,
  );
  if (rootEventResponderInstances !== undefined) {
    const responderInstances = Array.from(rootEventResponderInstances);

    for (let i = 0; i < responderInstances.length; i++) {
      const responderInstance = responderInstances[i];
      const {props, responder, state, target} = responderInstance;
      const onRootEvent = responder.onRootEvent;
      if (onRootEvent !== null) {
        currentInstance = responderInstance;
        responderEvent.responderTarget = ((target: any): ReactNativeEventTarget);
        onRootEvent(responderEvent, eventResponderContext, props, state);
      }
    }
  }
}

// TODO this function is almost an exact copy of the DOM version, we should
// somehow share the logic
export function dispatchEventForResponderEventSystem(
  topLevelType: string,
  targetFiber: null | Fiber,
  nativeEvent: ReactFaricEvent,
): void {
  const previousInstance = currentInstance;
  const previousTimers = currentTimers;
  const previousTimeStamp = currentTimeStamp;
  currentTimers = null;
  // We might want to control timeStamp another way here
  currentTimeStamp = Date.now();
  try {
    batchedEventUpdates(() => {
      traverseAndHandleEventResponderInstances(
        topLevelType,
        targetFiber,
        nativeEvent,
      );
    });
  } finally {
    currentTimers = previousTimers;
    currentInstance = previousInstance;
    currentTimeStamp = previousTimeStamp;
  }
}

// TODO this function is almost an exact copy of the DOM version, we should
// somehow share the logic
export function mountEventResponder(
  responder: ReactNativeEventResponder,
  responderInstance: ReactNativeEventResponderInstance,
  props: Object,
  state: Object,
) {
  const onMount = responder.onMount;
  if (onMount !== null) {
    currentInstance = responderInstance;
    try {
      batchedEventUpdates(() => {
        onMount(eventResponderContext, props, state);
      });
    } finally {
      currentInstance = null;
      currentTimers = null;
    }
  }
}

// TODO this function is almost an exact copy of the DOM version, we should
// somehow share the logic
export function unmountEventResponder(
  responderInstance: ReactNativeEventResponderInstance,
): void {
  const responder = ((responderInstance.responder: any): ReactNativeEventResponder);
  const onUnmount = responder.onUnmount;
  if (onUnmount !== null) {
    let {props, state} = responderInstance;
    currentInstance = responderInstance;
    try {
      batchedEventUpdates(() => {
        onUnmount(eventResponderContext, props, state);
      });
    } finally {
      currentInstance = null;
      currentTimers = null;
    }
  }
  const rootEventTypesSet = responderInstance.rootEventTypes;
  if (rootEventTypesSet !== null) {
    const rootEventTypes = Array.from(rootEventTypesSet);

    for (let i = 0; i < rootEventTypes.length; i++) {
      const topLevelEventType = rootEventTypes[i];
      let rootEventResponderInstances = rootEventTypesToEventResponderInstances.get(
        topLevelEventType,
      );
      if (rootEventResponderInstances !== undefined) {
        rootEventResponderInstances.delete(responderInstance);
      }
    }
  }
}

function registerRootEventType(
  rootEventType: string,
  responderInstance: ReactNativeEventResponderInstance,
) {
  let rootEventResponderInstances = rootEventTypesToEventResponderInstances.get(
    rootEventType,
  );
  if (rootEventResponderInstances === undefined) {
    rootEventResponderInstances = new Set();
    rootEventTypesToEventResponderInstances.set(
      rootEventType,
      rootEventResponderInstances,
    );
  }
  let rootEventTypesSet = responderInstance.rootEventTypes;
  if (rootEventTypesSet === null) {
    rootEventTypesSet = responderInstance.rootEventTypes = new Set();
  }
  invariant(
    !rootEventTypesSet.has(rootEventType),
    'addRootEventTypes() found a duplicate root event ' +
      'type of "%s". This might be because the event type exists in the event responder "rootEventTypes" ' +
      'array or because of a previous addRootEventTypes() using this root event type.',
    rootEventType,
  );
  rootEventTypesSet.add(rootEventType);
  rootEventResponderInstances.add(responderInstance);
}

export function addRootEventTypesForResponderInstance(
  responderInstance: ReactNativeEventResponderInstance,
  rootEventTypes: Array<string>,
): void {
  for (let i = 0; i < rootEventTypes.length; i++) {
    const rootEventType = rootEventTypes[i];
    registerRootEventType(rootEventType, responderInstance);
  }
}<|MERGE_RESOLUTION|>--- conflicted
+++ resolved
@@ -13,12 +13,8 @@
   batchedEventUpdates,
   discreteUpdates,
   flushDiscreteUpdatesIfNeeded,
-<<<<<<< HEAD
   executeUserEventHandler,
-} from 'events/ReactGenericBatching';
-=======
 } from 'legacy-events/ReactGenericBatching';
->>>>>>> e89c19d1
 import type {
   ReactEventResponder,
   ReactEventResponderInstance,
