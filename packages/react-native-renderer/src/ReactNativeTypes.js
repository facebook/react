--- conflicted
+++ resolved
@@ -9,7 +9,6 @@
  * @flow strict
  */
 
-<<<<<<< HEAD
 import type {
   Component as ReactComponent,
   ElementRef,
@@ -17,11 +16,7 @@
   MixedElement,
   RefSetter,
 } from 'react';
-=======
-import type {ElementRef, ElementType, MixedElement} from 'react';
-// $FlowFixMe[nonstrict-import] TODO(@rubennorte)
 import {type PublicRootInstance} from 'react-native/Libraries/ReactPrivate/ReactNativePrivateInterface';
->>>>>>> cd90a4d8
 
 export type MeasureOnSuccessCallback = (
   x: number,
