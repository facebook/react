--- conflicted
+++ resolved
@@ -437,7 +437,6 @@
 export function handleEventComponent(
   eventResponder: ReactEventResponder,
   rootContainerInstance: Container,
-<<<<<<< HEAD
 ) {
   throw new Error('Not yet implemented.');
 }
@@ -447,9 +446,6 @@
   rootContainerInstance: Container,
   internalInstanceHandle: Object,
 ): void {
-=======
-  internalInstanceHandle: Object,
-): void {
   throw new Error('Not yet implemented.');
 }
 
@@ -457,7 +453,6 @@
   type: Symbol | number,
   props: Props,
 ): null {
->>>>>>> 4fbbae8a
   throw new Error('Not yet implemented.');
 }
 
@@ -466,9 +461,6 @@
   props: Props,
   rootContainerInstance: Container,
   internalInstanceHandle: Object,
-<<<<<<< HEAD
-) {
-=======
 ): boolean {
   throw new Error('Not yet implemented.');
 }
@@ -479,6 +471,5 @@
   instance: Instance,
   parentInstance: Instance,
 ): void {
->>>>>>> 4fbbae8a
   throw new Error('Not yet implemented.');
 }