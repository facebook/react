/**
 * Copyright (c) Facebook, Inc. and its affiliates.
 *
 * This source code is licensed under the MIT license found in the
 * LICENSE file in the root directory of this source tree.
 *
 * @flow
 */

/**
 * This is a renderer of React that doesn't have a render target output.
 * It is useful to demonstrate the internals of the reconciler in isolation
 * and for testing semantics of reconciliation separate from the host
 * environment.
 */

import type {Fiber} from 'react-reconciler/src/ReactFiber';
import type {UpdateQueue} from 'react-reconciler/src/ReactUpdateQueue';
import type {ReactNodeList} from 'shared/ReactTypes';

import * as Scheduler from 'scheduler/unstable_mock';
import {createPortal} from 'shared/ReactPortal';
import expect from 'expect';
<<<<<<< HEAD
import {REACT_FRAGMENT_TYPE, REACT_ELEMENT_TYPE} from 'shared/ReactSymbols';
import createAct from 'shared/createAct';
=======
import {
  REACT_FRAGMENT_TYPE,
  REACT_ELEMENT_TYPE,
  REACT_EVENT_COMPONENT_TYPE,
  REACT_EVENT_TARGET_TYPE,
  REACT_EVENT_TARGET_TOUCH_HIT,
} from 'shared/ReactSymbols';
import warningWithoutStack from 'shared/warningWithoutStack';
import warning from 'shared/warning';
import getElementFromTouchHitTarget from 'shared/getElementFromTouchHitTarget';

import {enableEventAPI} from 'shared/ReactFeatureFlags';

// for .act's return value
type Thenable = {
  then(resolve: () => mixed, reject?: () => mixed): mixed,
};
>>>>>>> 5c2b2c08

type Container = {
  rootID: string,
  children: Array<Instance | TextInstance>,
  pendingChildren: Array<Instance | TextInstance>,
};
type Props = {prop: any, hidden: boolean, children?: mixed};
type Instance = {|
  type: string,
  id: number,
  children: Array<Instance | TextInstance>,
  text: string | null,
  prop: any,
  hidden: boolean,
  context: HostContext,
|};
type TextInstance = {|
  text: string,
  id: number,
  hidden: boolean,
  context: HostContext,
|};
type HostContext = Object;

const NO_CONTEXT = {};
const UPPERCASE_CONTEXT = {};
const EVENT_COMPONENT_CONTEXT = {};
const EVENT_TARGET_CONTEXT = {};
const UPDATE_SIGNAL = {};
if (__DEV__) {
  Object.freeze(NO_CONTEXT);
  Object.freeze(UPDATE_SIGNAL);
}

function createReactNoop(reconciler: Function, useMutation: boolean) {
  let instanceCounter = 0;
  let hostDiffCounter = 0;
  let hostUpdateCounter = 0;
  let hostCloneCounter = 0;

  function appendChildToContainerOrInstance(
    parentInstance: Container | Instance,
    child: Instance | TextInstance,
  ): void {
    const index = parentInstance.children.indexOf(child);
    if (index !== -1) {
      parentInstance.children.splice(index, 1);
    }
    parentInstance.children.push(child);
  }

  function appendChildToContainer(
    parentInstance: Container,
    child: Instance | TextInstance,
  ): void {
    if (typeof parentInstance.rootID !== 'string') {
      // Some calls to this aren't typesafe.
      // This helps surface mistakes in tests.
      throw new Error(
        'appendChildToContainer() first argument is not a container.',
      );
    }
    appendChildToContainerOrInstance(parentInstance, child);
  }

  function appendChild(
    parentInstance: Instance,
    child: Instance | TextInstance,
  ): void {
    if (typeof (parentInstance: any).rootID === 'string') {
      // Some calls to this aren't typesafe.
      // This helps surface mistakes in tests.
      throw new Error('appendChild() first argument is not an instance.');
    }
    appendChildToContainerOrInstance(parentInstance, child);
  }

  function insertInContainerOrInstanceBefore(
    parentInstance: Container | Instance,
    child: Instance | TextInstance,
    beforeChild: Instance | TextInstance,
  ): void {
    const index = parentInstance.children.indexOf(child);
    if (index !== -1) {
      parentInstance.children.splice(index, 1);
    }
    const beforeIndex = parentInstance.children.indexOf(beforeChild);
    if (beforeIndex === -1) {
      throw new Error('This child does not exist.');
    }
    parentInstance.children.splice(beforeIndex, 0, child);
  }

  function insertInContainerBefore(
    parentInstance: Container,
    child: Instance | TextInstance,
    beforeChild: Instance | TextInstance,
  ) {
    if (typeof parentInstance.rootID !== 'string') {
      // Some calls to this aren't typesafe.
      // This helps surface mistakes in tests.
      throw new Error(
        'insertInContainerBefore() first argument is not a container.',
      );
    }
    insertInContainerOrInstanceBefore(parentInstance, child, beforeChild);
  }

  function insertBefore(
    parentInstance: Instance,
    child: Instance | TextInstance,
    beforeChild: Instance | TextInstance,
  ) {
    if (typeof (parentInstance: any).rootID === 'string') {
      // Some calls to this aren't typesafe.
      // This helps surface mistakes in tests.
      throw new Error('insertBefore() first argument is not an instance.');
    }
    insertInContainerOrInstanceBefore(parentInstance, child, beforeChild);
  }

  function removeChildFromContainerOrInstance(
    parentInstance: Container | Instance,
    child: Instance | TextInstance,
  ): void {
    const index = parentInstance.children.indexOf(child);
    if (index === -1) {
      throw new Error('This child does not exist.');
    }
    parentInstance.children.splice(index, 1);
  }

  function removeChildFromContainer(
    parentInstance: Container,
    child: Instance | TextInstance,
  ): void {
    if (typeof parentInstance.rootID !== 'string') {
      // Some calls to this aren't typesafe.
      // This helps surface mistakes in tests.
      throw new Error(
        'removeChildFromContainer() first argument is not a container.',
      );
    }
    removeChildFromContainerOrInstance(parentInstance, child);
  }

  function removeChild(
    parentInstance: Instance,
    child: Instance | TextInstance,
  ): void {
    if (typeof (parentInstance: any).rootID === 'string') {
      // Some calls to this aren't typesafe.
      // This helps surface mistakes in tests.
      throw new Error('removeChild() first argument is not an instance.');
    }
    removeChildFromContainerOrInstance(parentInstance, child);
  }

  function cloneInstance(
    instance: Instance,
    updatePayload: null | Object,
    type: string,
    oldProps: Props,
    newProps: Props,
    internalInstanceHandle: Object,
    keepChildren: boolean,
    recyclableInstance: null | Instance,
  ): Instance {
    const clone = {
      id: instance.id,
      type: type,
      children: keepChildren ? instance.children : [],
      text: shouldSetTextContent(type, newProps)
        ? computeText((newProps.children: any) + '', instance.context)
        : null,
      prop: newProps.prop,
      hidden: newProps.hidden === true,
      context: instance.context,
    };
    Object.defineProperty(clone, 'id', {
      value: clone.id,
      enumerable: false,
    });
    Object.defineProperty(clone, 'text', {
      value: clone.text,
      enumerable: false,
    });
    Object.defineProperty(clone, 'context', {
      value: clone.context,
      enumerable: false,
    });
    hostCloneCounter++;
    return clone;
  }

  function shouldSetTextContent(type: string, props: Props): boolean {
    if (type === 'errorInBeginPhase') {
      throw new Error('Error in host config.');
    }
    return (
      typeof props.children === 'string' || typeof props.children === 'number'
    );
  }

  function computeText(rawText, hostContext) {
    return hostContext === UPPERCASE_CONTEXT ? rawText.toUpperCase() : rawText;
  }

  const sharedHostConfig = {
    getRootHostContext() {
      return NO_CONTEXT;
    },

    getChildHostContext(
      parentHostContext: HostContext,
      type: string,
      rootcontainerInstance: Container,
    ) {
      if (type === 'uppercase') {
        return UPPERCASE_CONTEXT;
      }
      return NO_CONTEXT;
    },

    getChildHostContextForEvent(
      parentHostContext: HostContext,
      type: Symbol | number,
    ) {
      if (__DEV__ && enableEventAPI) {
        if (type === REACT_EVENT_COMPONENT_TYPE) {
          return EVENT_COMPONENT_CONTEXT;
        } else if (type === REACT_EVENT_TARGET_TYPE) {
          warning(
            parentHostContext === EVENT_COMPONENT_CONTEXT,
            'validateDOMNesting: React event targets must be direct children of event components.',
          );
          return EVENT_TARGET_CONTEXT;
        }
      }
      return parentHostContext;
    },

    getPublicInstance(instance) {
      return instance;
    },

    createInstance(
      type: string,
      props: Props,
      rootContainerInstance: Container,
      hostContext: HostContext,
    ): Instance {
      if (type === 'errorInCompletePhase') {
        throw new Error('Error in host config.');
      }
      const inst = {
        id: instanceCounter++,
        type: type,
        children: [],
        text: shouldSetTextContent(type, props)
          ? computeText((props.children: any) + '', hostContext)
          : null,
        prop: props.prop,
        hidden: props.hidden === true,
        context: hostContext,
      };
      // Hide from unit tests
      Object.defineProperty(inst, 'id', {value: inst.id, enumerable: false});
      Object.defineProperty(inst, 'text', {
        value: inst.text,
        enumerable: false,
      });
      Object.defineProperty(inst, 'context', {
        value: inst.context,
        enumerable: false,
      });
      return inst;
    },

    appendInitialChild(
      parentInstance: Instance,
      child: Instance | TextInstance,
    ): void {
      parentInstance.children.push(child);
    },

    finalizeInitialChildren(
      domElement: Instance,
      type: string,
      props: Props,
    ): boolean {
      return false;
    },

    prepareUpdate(
      instance: Instance,
      type: string,
      oldProps: Props,
      newProps: Props,
    ): null | {} {
      if (type === 'errorInCompletePhase') {
        throw new Error('Error in host config.');
      }
      if (oldProps === null) {
        throw new Error('Should have old props');
      }
      if (newProps === null) {
        throw new Error('Should have new props');
      }
      hostDiffCounter++;
      return UPDATE_SIGNAL;
    },

    shouldSetTextContent,

    shouldDeprioritizeSubtree(type: string, props: Props): boolean {
      return !!props.hidden;
    },

    createTextInstance(
      text: string,
      rootContainerInstance: Container,
      hostContext: Object,
      internalInstanceHandle: Object,
    ): TextInstance {
      if (__DEV__ && enableEventAPI) {
        warning(
          hostContext !== EVENT_COMPONENT_CONTEXT,
          'validateDOMNesting: React event components cannot have text DOM nodes as children. ' +
            'Wrap the child text "%s" in an element.',
          text,
        );
        warning(
          hostContext !== EVENT_TARGET_CONTEXT,
          'validateDOMNesting: React event targets cannot have text DOM nodes as children. ' +
            'Wrap the child text "%s" in an element.',
          text,
        );
      }
      if (hostContext === UPPERCASE_CONTEXT) {
        text = text.toUpperCase();
      }
      const inst = {
        text: text,
        id: instanceCounter++,
        hidden: false,
        context: hostContext,
      };
      // Hide from unit tests
      Object.defineProperty(inst, 'id', {value: inst.id, enumerable: false});
      Object.defineProperty(inst, 'context', {
        value: inst.context,
        enumerable: false,
      });
      return inst;
    },

    scheduleTimeout: setTimeout,
    cancelTimeout: clearTimeout,
    noTimeout: -1,

    prepareForCommit(): void {},

    resetAfterCommit(): void {},

    now: Scheduler.unstable_now,

    isPrimaryRenderer: true,
    supportsHydration: false,

    handleEventComponent() {
      // NO-OP
    },

    handleEventTarget(
      type: Symbol | number,
      props: Props,
      internalInstanceHandle: Object,
    ) {
      if (type === REACT_EVENT_TARGET_TOUCH_HIT) {
        // Validates that there is a single element
        getElementFromTouchHitTarget(internalInstanceHandle);
      }
    },
  };

  const hostConfig = useMutation
    ? {
        ...sharedHostConfig,

        supportsMutation: true,
        supportsPersistence: false,

        commitMount(instance: Instance, type: string, newProps: Props): void {
          // Noop
        },

        commitUpdate(
          instance: Instance,
          updatePayload: Object,
          type: string,
          oldProps: Props,
          newProps: Props,
        ): void {
          if (oldProps === null) {
            throw new Error('Should have old props');
          }
          hostUpdateCounter++;
          instance.prop = newProps.prop;
          instance.hidden = newProps.hidden === true;
          if (shouldSetTextContent(type, newProps)) {
            instance.text = computeText(
              (newProps.children: any) + '',
              instance.context,
            );
          }
        },

        commitTextUpdate(
          textInstance: TextInstance,
          oldText: string,
          newText: string,
        ): void {
          hostUpdateCounter++;
          textInstance.text = computeText(newText, textInstance.context);
        },

        appendChild,
        appendChildToContainer,
        insertBefore,
        insertInContainerBefore,
        removeChild,
        removeChildFromContainer,

        hideInstance(instance: Instance): void {
          instance.hidden = true;
        },

        hideTextInstance(textInstance: TextInstance): void {
          textInstance.hidden = true;
        },

        unhideInstance(instance: Instance, props: Props): void {
          if (!props.hidden) {
            instance.hidden = false;
          }
        },

        unhideTextInstance(textInstance: TextInstance, text: string): void {
          textInstance.hidden = false;
        },

        resetTextContent(instance: Instance): void {
          instance.text = null;
        },
      }
    : {
        ...sharedHostConfig,
        supportsMutation: false,
        supportsPersistence: true,

        cloneInstance,

        createContainerChildSet(
          container: Container,
        ): Array<Instance | TextInstance> {
          return [];
        },

        appendChildToContainerChildSet(
          childSet: Array<Instance | TextInstance>,
          child: Instance | TextInstance,
        ): void {
          childSet.push(child);
        },

        finalizeContainerChildren(
          container: Container,
          newChildren: Array<Instance | TextInstance>,
        ): void {
          container.pendingChildren = newChildren;
        },

        replaceContainerChildren(
          container: Container,
          newChildren: Array<Instance | TextInstance>,
        ): void {
          container.children = newChildren;
        },

        cloneHiddenInstance(
          instance: Instance,
          type: string,
          props: Props,
          internalInstanceHandle: Object,
        ): Instance {
          const clone = cloneInstance(
            instance,
            null,
            type,
            props,
            props,
            internalInstanceHandle,
            true,
            null,
          );
          clone.hidden = true;
          return clone;
        },

        cloneHiddenTextInstance(
          instance: TextInstance,
          text: string,
          internalInstanceHandle: Object,
        ): TextInstance {
          const clone = {
            text: instance.text,
            id: instanceCounter++,
            hidden: true,
            context: instance.context,
          };
          // Hide from unit tests
          Object.defineProperty(clone, 'id', {
            value: clone.id,
            enumerable: false,
          });
          Object.defineProperty(clone, 'context', {
            value: clone.context,
            enumerable: false,
          });
          return clone;
        },
      };

  const NoopRenderer = reconciler(hostConfig);

  const rootContainers = new Map();
  const roots = new Map();
  const DEFAULT_ROOT_ID = '<default>';

  function childToJSX(child, text) {
    if (text !== null) {
      return text;
    }
    if (child === null) {
      return null;
    }
    if (typeof child === 'string') {
      return child;
    }
    if (Array.isArray(child)) {
      if (child.length === 0) {
        return null;
      }
      if (child.length === 1) {
        return childToJSX(child[0], null);
      }
      // $FlowFixMe
      const children = child.map(c => childToJSX(c, null));
      if (children.every(c => typeof c === 'string' || typeof c === 'number')) {
        return children.join('');
      }
      return children;
    }
    if (Array.isArray(child.children)) {
      // This is an instance.
      const instance: Instance = (child: any);
      const children = childToJSX(instance.children, instance.text);
      const props = ({prop: instance.prop}: any);
      if (instance.hidden) {
        props.hidden = true;
      }
      if (children !== null) {
        props.children = children;
      }
      return {
        $$typeof: REACT_ELEMENT_TYPE,
        type: instance.type,
        key: null,
        ref: null,
        props: props,
        _owner: null,
        _store: __DEV__ ? {} : undefined,
      };
    }
    // This is a text instance
    const textInstance: TextInstance = (child: any);
    if (textInstance.hidden) {
      return '';
    }
    return textInstance.text;
  }

  const ReactNoop = {
    _Scheduler: Scheduler,

    getChildren(rootID: string = DEFAULT_ROOT_ID) {
      const container = rootContainers.get(rootID);
      if (container) {
        return container.children;
      } else {
        return null;
      }
    },

    getPendingChildren(rootID: string = DEFAULT_ROOT_ID) {
      const container = rootContainers.get(rootID);
      if (container) {
        return container.pendingChildren;
      } else {
        return null;
      }
    },

    getOrCreateRootContainer(
      rootID: string = DEFAULT_ROOT_ID,
      isConcurrent: boolean = false,
    ) {
      let root = roots.get(rootID);
      if (!root) {
        const container = {rootID: rootID, pendingChildren: [], children: []};
        rootContainers.set(rootID, container);
        root = NoopRenderer.createContainer(container, isConcurrent, false);
        roots.set(rootID, root);
      }
      return root.current.stateNode.containerInfo;
    },

    getChildrenAsJSX(rootID: string = DEFAULT_ROOT_ID) {
      const children = childToJSX(ReactNoop.getChildren(rootID), null);
      if (children === null) {
        return null;
      }
      if (Array.isArray(children)) {
        return {
          $$typeof: REACT_ELEMENT_TYPE,
          type: REACT_FRAGMENT_TYPE,
          key: null,
          ref: null,
          props: {children},
          _owner: null,
          _store: __DEV__ ? {} : undefined,
        };
      }
      return children;
    },

    getPendingChildrenAsJSX(rootID: string = DEFAULT_ROOT_ID) {
      const children = childToJSX(ReactNoop.getPendingChildren(rootID), null);
      if (children === null) {
        return null;
      }
      if (Array.isArray(children)) {
        return {
          $$typeof: REACT_ELEMENT_TYPE,
          type: REACT_FRAGMENT_TYPE,
          key: null,
          ref: null,
          props: {children},
          _owner: null,
          _store: __DEV__ ? {} : undefined,
        };
      }
      return children;
    },

    createPortal(
      children: ReactNodeList,
      container: Container,
      key: ?string = null,
    ) {
      return createPortal(children, container, null, key);
    },

    // Shortcut for testing a single root
    render(element: React$Element<any>, callback: ?Function) {
      ReactNoop.renderToRootWithID(element, DEFAULT_ROOT_ID, callback);
    },

    renderLegacySyncRoot(element: React$Element<any>, callback: ?Function) {
      const rootID = DEFAULT_ROOT_ID;
      const isConcurrent = false;
      const container = ReactNoop.getOrCreateRootContainer(
        rootID,
        isConcurrent,
      );
      const root = roots.get(container.rootID);
      NoopRenderer.updateContainer(element, root, null, callback);
    },

    renderToRootWithID(
      element: React$Element<any>,
      rootID: string,
      callback: ?Function,
    ) {
      const isConcurrent = true;
      const container = ReactNoop.getOrCreateRootContainer(
        rootID,
        isConcurrent,
      );
      const root = roots.get(container.rootID);
      NoopRenderer.updateContainer(element, root, null, callback);
    },

    unmountRootWithID(rootID: string) {
      const root = roots.get(rootID);
      if (root) {
        NoopRenderer.updateContainer(null, root, null, () => {
          roots.delete(rootID);
          rootContainers.delete(rootID);
        });
      }
    },

    findInstance(
      componentOrElement: Element | ?React$Component<any, any>,
    ): null | Instance | TextInstance {
      if (componentOrElement == null) {
        return null;
      }
      // Unsound duck typing.
      const component = (componentOrElement: any);
      if (typeof component.id === 'number') {
        return component;
      }
      if (__DEV__) {
        return NoopRenderer.findHostInstanceWithWarning(
          component,
          'findInstance',
        );
      }
      return NoopRenderer.findHostInstance(component);
    },

    flushNextYield(): Array<mixed> {
      Scheduler.unstable_flushNumberOfYields(1);
      return Scheduler.unstable_clearYields();
    },

    flushWithHostCounters(
      fn: () => void,
    ):
      | {|
          hostDiffCounter: number,
          hostUpdateCounter: number,
        |}
      | {|
          hostDiffCounter: number,
          hostCloneCounter: number,
        |} {
      hostDiffCounter = 0;
      hostUpdateCounter = 0;
      hostCloneCounter = 0;
      try {
        Scheduler.flushAll();
        return useMutation
          ? {
              hostDiffCounter,
              hostUpdateCounter,
            }
          : {
              hostDiffCounter,
              hostCloneCounter,
            };
      } finally {
        hostDiffCounter = 0;
        hostUpdateCounter = 0;
        hostCloneCounter = 0;
      }
    },

    expire: Scheduler.advanceTime,

    flushExpired(): Array<mixed> {
      return Scheduler.unstable_flushExpired();
    },

    batchedUpdates: NoopRenderer.batchedUpdates,

    deferredUpdates: NoopRenderer.deferredUpdates,

    unbatchedUpdates: NoopRenderer.unbatchedUpdates,

    interactiveUpdates: NoopRenderer.interactiveUpdates,

    act: createAct(
      NoopRenderer.actedUpdates,
      NoopRenderer.batchedUpdates,
      () => ReactNoop.flushPassiveEffects(),
      NoopRenderer.doesHavePendingPassiveEffects,
    ),

    flushSync(fn: () => mixed) {
      NoopRenderer.flushSync(fn);
    },

    flushPassiveEffects() {
      // Trick to flush passive effects without exposing an internal API:
      // Create a throwaway root and schedule a dummy update on it.
      const rootID = 'bloopandthenmoreletterstoavoidaconflict';
      const container = {rootID: rootID, pendingChildren: [], children: []};
      rootContainers.set(rootID, container);
      const root = NoopRenderer.createContainer(container, true, false);
      NoopRenderer.updateContainer(null, root, null, null);
    },

    // Logs the current state of the tree.
    dumpTree(rootID: string = DEFAULT_ROOT_ID) {
      const root = roots.get(rootID);
      const rootContainer = rootContainers.get(rootID);
      if (!root || !rootContainer) {
        console.log('Nothing rendered yet.');
        return;
      }

      let bufferedLog = [];
      function log(...args) {
        bufferedLog.push(...args, '\n');
      }

      function logHostInstances(
        children: Array<Instance | TextInstance>,
        depth,
      ) {
        for (let i = 0; i < children.length; i++) {
          const child = children[i];
          const indent = '  '.repeat(depth);
          if (typeof child.text === 'string') {
            log(indent + '- ' + child.text);
          } else {
            // $FlowFixMe - The child should've been refined now.
            log(indent + '- ' + child.type + '#' + child.id);
            // $FlowFixMe - The child should've been refined now.
            logHostInstances(child.children, depth + 1);
          }
        }
      }
      function logContainer(container: Container, depth) {
        log('  '.repeat(depth) + '- [root#' + container.rootID + ']');
        logHostInstances(container.children, depth + 1);
      }

      function logUpdateQueue(updateQueue: UpdateQueue<mixed>, depth) {
        log('  '.repeat(depth + 1) + 'QUEUED UPDATES');
        const firstUpdate = updateQueue.firstUpdate;
        if (!firstUpdate) {
          return;
        }

        log(
          '  '.repeat(depth + 1) + '~',
          '[' + firstUpdate.expirationTime + ']',
        );
        while (firstUpdate.next) {
          log(
            '  '.repeat(depth + 1) + '~',
            '[' + firstUpdate.expirationTime + ']',
          );
        }
      }

      function logFiber(fiber: Fiber, depth) {
        log(
          '  '.repeat(depth) +
            '- ' +
            // need to explicitly coerce Symbol to a string
            (fiber.type ? fiber.type.name || fiber.type.toString() : '[root]'),
          '[' +
            fiber.childExpirationTime +
            (fiber.pendingProps ? '*' : '') +
            ']',
        );
        if (fiber.updateQueue) {
          logUpdateQueue(fiber.updateQueue, depth);
        }
        // const childInProgress = fiber.progressedChild;
        // if (childInProgress && childInProgress !== fiber.child) {
        //   log(
        //     '  '.repeat(depth + 1) + 'IN PROGRESS: ' + fiber.pendingWorkPriority,
        //   );
        //   logFiber(childInProgress, depth + 1);
        //   if (fiber.child) {
        //     log('  '.repeat(depth + 1) + 'CURRENT');
        //   }
        // } else if (fiber.child && fiber.updateQueue) {
        //   log('  '.repeat(depth + 1) + 'CHILDREN');
        // }
        if (fiber.child) {
          logFiber(fiber.child, depth + 1);
        }
        if (fiber.sibling) {
          logFiber(fiber.sibling, depth);
        }
      }

      log('HOST INSTANCES:');
      logContainer(rootContainer, 0);
      log('FIBERS:');
      logFiber(root.current, 0);

      console.log(...bufferedLog);
    },

    flushWithoutCommitting(
      expectedFlush: Array<mixed>,
      rootID: string = DEFAULT_ROOT_ID,
    ) {
      const root: any = roots.get(rootID);
      const expiration = NoopRenderer.computeUniqueAsyncExpiration();
      const batch = {
        _defer: true,
        _expirationTime: expiration,
        _onComplete: () => {
          root.firstBatch = null;
        },
        _next: null,
      };
      root.firstBatch = batch;
      Scheduler.unstable_flushWithoutYielding();
      const actual = Scheduler.unstable_clearYields();
      expect(actual).toEqual(expectedFlush);
      return (expectedCommit: Array<mixed>) => {
        batch._defer = false;
        NoopRenderer.flushRoot(root, expiration);
        expect(Scheduler.unstable_clearYields()).toEqual(expectedCommit);
      };
    },

    getRoot(rootID: string = DEFAULT_ROOT_ID) {
      return roots.get(rootID);
    },
  };

  return ReactNoop;
}

export default createReactNoop;<|MERGE_RESOLUTION|>--- conflicted
+++ resolved
@@ -21,10 +21,7 @@
 import * as Scheduler from 'scheduler/unstable_mock';
 import {createPortal} from 'shared/ReactPortal';
 import expect from 'expect';
-<<<<<<< HEAD
-import {REACT_FRAGMENT_TYPE, REACT_ELEMENT_TYPE} from 'shared/ReactSymbols';
-import createAct from 'shared/createAct';
-=======
+
 import {
   REACT_FRAGMENT_TYPE,
   REACT_ELEMENT_TYPE,
@@ -32,17 +29,11 @@
   REACT_EVENT_TARGET_TYPE,
   REACT_EVENT_TARGET_TOUCH_HIT,
 } from 'shared/ReactSymbols';
-import warningWithoutStack from 'shared/warningWithoutStack';
 import warning from 'shared/warning';
 import getElementFromTouchHitTarget from 'shared/getElementFromTouchHitTarget';
+import createAct from 'shared/createAct';
 
 import {enableEventAPI} from 'shared/ReactFeatureFlags';
-
-// for .act's return value
-type Thenable = {
-  then(resolve: () => mixed, reject?: () => mixed): mixed,
-};
->>>>>>> 5c2b2c08
 
 type Container = {
   rootID: string,
