--- conflicted
+++ resolved
@@ -53,15 +53,10 @@
 
 Read our [contributing guide](https://facebook.github.io/react/contributing/how-to-contribute.html) to learn about our development process, how to propose bugfixes and improvements, and how to build and test your changes to React.
 
-<<<<<<< HEAD
-### Beginners - Start Small
 
-To help you get your feet wet and get you familiar with our contribution process, we have a list of [Beginner Issues](https://github.com/facebook/react/issues?q=is%3Aopen+is%3Aissue+label%3A%22Difficulty%3A+beginner%22) that contain bugs which are fairly easy to fix. This is a great place to get started and contribute to the community.
-=======
 ### Beginner Friendly Bugs
 
 To help you get your feet wet and get you familiar with our contribution process, we have a list of [beginner friendly bugs](https://github.com/facebook/react/labels/Difficulty%3A%20beginner) that contain bugs which are fairly easy to fix. This is a great place to get started.
->>>>>>> db989c0f
 
 ### License
 
