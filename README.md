# [React](https://reactjs.org/) &middot; [![GitHub license](https://img.shields.io/badge/license-MIT-blue.svg)](https://github.com/facebook/react/blob/master/LICENSE) [![npm version](https://img.shields.io/npm/v/react.svg?style=flat)](https://www.npmjs.com/package/react) [![CircleCI Status](https://circleci.com/gh/facebook/react.svg?style=shield&circle-token=:circle-token)](https://circleci.com/gh/facebook/react) [![PRs Welcome](https://img.shields.io/badge/PRs-welcome-brightgreen.svg)](https://reactjs.org/docs/how-to-contribute.html#your-first-pull-request)

React is a JavaScript library for building user interfaces.

* **Declarative:** React makes it painless to create interactive UIs. Design simple views for each state in your application, and React will efficiently update and render just the right components when your data changes. Declarative views make your code more predictable, simpler to understand, and easier to debug.
* **Component-Based:** Build encapsulated components that manage their own state, then compose them to make complex UIs. Since component logic is written in JavaScript instead of templates, you can easily pass rich data through your app and keep state out of the DOM.
* **Learn Once, Write Anywhere:** We don't make assumptions about the rest of your technology stack, so you can develop new features in React without rewriting existing code. React can also render on the server using Node and power mobile apps using [React Native](https://reactnative.dev/).

[Learn how to use React in your own project](https://reactjs.org/docs/getting-started.html).

## Installation

React has been designed for gradual adoption from the start, and **you can use as little or as much React as you need**:

* Use [Online Playgrounds](https://reactjs.org/docs/getting-started.html#online-playgrounds) to get a taste of React.
* [Add React to a Website](https://reactjs.org/docs/add-react-to-a-website.html) as a `<script>` tag in one minute.
* [Create a New React App](https://reactjs.org/docs/create-a-new-react-app.html) if you're looking for a powerful JavaScript toolchain.

You can use React as a `<script>` tag from a [CDN](https://reactjs.org/docs/cdn-links.html), or as a `react` package on [npm](https://www.npmjs.com/package/react).

## Documentation

You can find the React documentation [on the website](https://reactjs.org/docs).  

Check out the [Getting Started](https://reactjs.org/docs/getting-started.html) page for a quick overview.

The documentation is divided into several sections:

* [Tutorial](https://reactjs.org/tutorial/tutorial.html)
* [Main Concepts](https://reactjs.org/docs/hello-world.html)
* [Advanced Guides](https://reactjs.org/docs/jsx-in-depth.html)
* [API Reference](https://reactjs.org/docs/react-api.html)
* [Where to Get Support](https://reactjs.org/community/support.html)
* [Contributing Guide](https://reactjs.org/docs/how-to-contribute.html)

You can improve it by sending pull requests to [this repository](https://github.com/reactjs/reactjs.org).

<<<<<<< HEAD
```html
<!-- The core React library -->
<script src="http://fb.me/react-0.10.0.js"></script>
<!-- In-browser JSX transformer, remove when pre-compiling JSX. -->
<script src="http://fb.me/JSXTransformer-0.10.0.js"></script>
```

We've also built a [starter kit](http://facebook.github.io/react/downloads/react-0.10.0.zip) which might be useful if this is your first time using React. It includes a webpage with an example of using React with live code.
=======
## Examples

We have several examples [on the website](https://reactjs.org/). Here is the first one to get you started:
>>>>>>> 27659559

```jsx
function HelloMessage({ name }) {
  return <div>Hello {name}</div>;
}

ReactDOM.render(
  <HelloMessage name="Taylor" />,
  document.getElementById('container')
);
```

This example will render "Hello Taylor" into a container on the page.

You'll notice that we used an HTML-like syntax; [we call it JSX](https://reactjs.org/docs/introducing-jsx.html). JSX is not required to use React, but it makes code more readable, and writing it feels like writing HTML. If you're using React as a `<script>` tag, read [this section](https://reactjs.org/docs/add-react-to-a-website.html#optional-try-react-with-jsx) on integrating JSX; otherwise, the [recommended JavaScript toolchains](https://reactjs.org/docs/create-a-new-react-app.html) handle it automatically.

## Contributing

The main purpose of this repository is to continue evolving React core, making it faster and easier to use. Development of React happens in the open on GitHub, and we are grateful to the community for contributing bugfixes and improvements. Read below to learn how you can take part in improving React.

### [Code of Conduct](https://code.fb.com/codeofconduct)

Facebook has adopted a Code of Conduct that we expect project participants to adhere to. Please read [the full text](https://code.fb.com/codeofconduct) so that you can understand what actions will and will not be tolerated.

### [Contributing Guide](https://reactjs.org/contributing/how-to-contribute.html)

Read our [contributing guide](https://reactjs.org/contributing/how-to-contribute.html) to learn about our development process, how to propose bugfixes and improvements, and how to build and test your changes to React.

### Good First Issues

To help you get your feet wet and get you familiar with our contribution process, we have a list of [good first issues](https://github.com/facebook/react/labels/good%20first%20issue) that contain bugs which have a relatively limited scope. This is a great place to get started.

### License

React is [MIT licensed](./LICENSE).<|MERGE_RESOLUTION|>--- conflicted
+++ resolved
@@ -35,20 +35,9 @@
 
 You can improve it by sending pull requests to [this repository](https://github.com/reactjs/reactjs.org).
 
-<<<<<<< HEAD
-```html
-<!-- The core React library -->
-<script src="http://fb.me/react-0.10.0.js"></script>
-<!-- In-browser JSX transformer, remove when pre-compiling JSX. -->
-<script src="http://fb.me/JSXTransformer-0.10.0.js"></script>
-```
-
-We've also built a [starter kit](http://facebook.github.io/react/downloads/react-0.10.0.zip) which might be useful if this is your first time using React. It includes a webpage with an example of using React with live code.
-=======
 ## Examples
 
 We have several examples [on the website](https://reactjs.org/). Here is the first one to get you started:
->>>>>>> 27659559
 
 ```jsx
 function HelloMessage({ name }) {
