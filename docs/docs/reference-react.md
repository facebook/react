--- conflicted
+++ resolved
@@ -9,15 +9,12 @@
 
 `React` is the entry point to the React library. If you use React as a script tag, these top-level APIs are available on the `React` global. If you use ES6 with npm, you can write `import React from 'react'`. If you use ES5 with npm, you can write `var React = require('react')`.
 
-<<<<<<< HEAD
-=======
 ## Overview
 
 ### Components
 
 React components let you split the UI into independent, reusable pieces, and think about each piece in isolation. React components can be defined by subclassing `React.Component` or `React.PureComponent`.
 
->>>>>>> 87c9c100
  - [`React.Component`](#react.component)
  - [`React.PureComponent`](#react.purecomponent)
 
@@ -86,10 +83,7 @@
 }
 ```
 
-<<<<<<< HEAD
-`React.Component` is the base class for React components when they are defined using ES6 classes. See the [React.Component API Reference](/react/docs/react-component.html) for a list of methods related to the base `React.Component` class.
-=======
-See the [React.Component API Reference](/react/docs/react-component.html) for a list of methods and properties related to the base `React.Component` class.
+`React.Component` is the base class for React components when they are defined using ES6 classes. See the [React.Component API Reference](/react/docs/react-component.html) for a list of methods and properties related to the base `React.Component` class.
 
 * * *
 
@@ -98,7 +92,6 @@
 `React.PureComponent` is exactly like [`React.Component`](#react.component) but implements [`shouldComponentUpdate()`](/react/docs/react-component.html#shouldcomponentupdate) with a shallow prop and state comparison. It is equivalent to a class with [`PureRenderMixin`](/react/docs/pure-render-mixin.html).
 
 * * *
->>>>>>> 87c9c100
 
 ### `createClass()`
 
