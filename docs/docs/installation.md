--- conflicted
+++ resolved
@@ -108,13 +108,9 @@
 
 Create React App doesn't handle backend logic or databases; it just creates a frontend build pipeline, so you can use it with any backend you want. It uses build tools like Babel and webpack under the hood, but works with zero configuration.
 
-<<<<<<< HEAD
+When you're ready to deploy to production, running `npm run build` will create an optimized build of your app in the `build` folder. You can learn more about Create React App [from its README](https://github.com/facebookincubator/create-react-app#create-react-app-) and the [User Guide](https://github.com/facebookincubator/create-react-app/blob/master/packages/react-scripts/template/README.md#table-of-contents).
+
 <block id="existingapptab" role="tabpanel" class="existingapp" />
-=======
-When you're ready to deploy to production, running `npm run build` will create an optimized build of your app in the `build` folder. You can learn more about Create React App [from its README](https://github.com/facebookincubator/create-react-app#create-react-app-) and the [User Guide](https://github.com/facebookincubator/create-react-app/blob/master/packages/react-scripts/template/README.md#table-of-contents).
-
-<block class="existingapp" />
->>>>>>> 233195cb
 
 ## Adding React to an Existing Application
 
