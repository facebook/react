---
id: conferences
title: Conferences
layout: community
sectionid: community
permalink: community/conferences.html
redirect_from: "docs/conferences.html"
---

## Upcoming Conferences

<<<<<<< HEAD
### React London 2017
March 28th at the [QEII Centre, London](http://qeiicentre.london/)

[Website](http://react.london/)

### React Amsterdam 2017
April 21st in Amsterdam, The Netherlands

[Website](https://react.amsterdam) - [Twitter](https://twitter.com/reactamsterdam)
=======
### ReactEurope 2017
May 18th & 19th in Paris, France

[Website](http://www.react-europe.org/) - [Schedule](http://www.react-europe.org/#schedule)
>>>>>>> 3d6d641a

### Chain React 2017
July 10-11 in Portland, Oregon USA

[Website](https://infinite.red/ChainReactConf) - [Twitter](https://twitter.com/chainreactconf)

### React Rally
August 24-25 in Salt Lake City, Utah USA

[Website](http://www.reactrally.com) - [Twitter](https://twitter.com/reactrally)

### React Native EU 2017
September 6-7 in Wroclaw, Poland

[Website](http://react-native.eu/)

### ReactJS Day 2017
October 6th in Verona, Italy

[Website](http://2017.reactjsday.it) - [Twitter](https://twitter.com/reactjsday)

### State.js Conference 2017
October 13 in Stockholm, Sweden

[Website](https://statejs.com/)


## Past Conferences

### React.js Conf 2015
January 28 & 29 in Facebook HQ, CA

[Website](http://conf2015.reactjs.org/) - [Schedule](http://conf2015.reactjs.org/schedule.html) - [Videos](https://www.youtube.com/playlist?list=PLb0IAmt7-GS1cbw4qonlQztYV1TAW0sCr)

<iframe width="100%" height="315" src="//www.youtube-nocookie.com/embed/KVZ-P-ZI6W4?list=PLb0IAmt7-GS1cbw4qonlQztYV1TAW0sCr" frameborder="0" allowfullscreen></iframe>

### ReactEurope 2015
July 2 & 3 in Paris, France

[Website](http://www.react-europe.org/) - [Schedule](http://www.react-europe.org/#schedule) - [Videos](https://www.youtube.com/channel/UCorlLn2oZfgOJ-FUcF2eZ1A/playlists)

### Reactive 2015
November 2-4 in Bratislava, Slovakia

[Website](https://reactive2015.com/) - [Schedule](https://reactive2015.com/schedule_speakers.html#schedule)

### React.js Conf 2016
February 22 & 23 in San Francisco, CA

[Website](http://conf.reactjs.com/) - [Schedule](http://conf.reactjs.com/schedule.html) - [Videos](https://www.youtube.com/playlist?list=PLb0IAmt7-GS0M8Q95RIc2lOM6nc77q1IY)

### React Amsterdam 2016
April 16 in Amsterdam, The Netherlands

[Website](https://react.amsterdam/2016) - [Videos](https://youtu.be/sXDZBxbRRag?list=PLNBNS7NRGKMG3uLrm5fgY02hJ87Wzb4IU)

### ReactEurope 2016
June 2 & 3 in Paris, France

[Website](http://www.react-europe.org/) - [Schedule](http://www.react-europe.org/#schedule) - [Videos](https://www.youtube.com/channel/UCorlLn2oZfgOJ-FUcF2eZ1A/playlists)

### ReactRally 2016
August 25-26 in Salt Lake City, UT

[Website](http://www.reactrally.com/) - [Schedule](http://www.reactrally.com/#/schedule) - [Videos](https://www.youtube.com/playlist?list=PLUD4kD-wL_zYSfU3tIYsb4WqfFQzO_EjQ)

### ReactNext 2016
September 15 in Tel Aviv, Israel

[Website](http://react-next.com/) - [Schedule](http://react-next.com/#schedule) - [Videos](https://www.youtube.com/channel/UC3BT8hh3yTTYxbLQy_wbk2w)

### ReactNL 2016
October 13 in Amsterdam, The Netherlands - [Schedule](http://reactnl.org/#program)

[Website](http://reactnl.org/)

### Reactive 2016
October 26-28 in Bratislava, Slovakia

[Website](https://reactiveconf.com/)

### React Remote Conf 2016
October 26-28 online

[Website](https://allremoteconfs.com/react-2016) - [Schedule](https://allremoteconfs.com/react-2016#schedule)

### Agent Conference 2017
January 20-21 in Dornbirn, Austria

[Website](http://agent.sh/)

### React Conf 2017
March 13-14 in Santa Clara, CA

[Website](http://conf.reactjs.org/)

<<<<<<< HEAD
### ReactEurope 2017
May 18th & 19th in Paris, France

[Website](http://www.react-europe.org/) - [Schedule](http://www.react-europe.org/#schedule)
=======
### React London 2017
March 28th at the [QEII Centre, London](http://qeiicentre.london/)

[Website](http://react.london/)

### React Amsterdam 2017
April 21st in Amsterdam, The Netherlands

[Website](https://react.amsterdam) - [Twitter](https://twitter.com/reactamsterdam)
>>>>>>> 3d6d641a
<|MERGE_RESOLUTION|>--- conflicted
+++ resolved
@@ -8,23 +8,6 @@
 ---
 
 ## Upcoming Conferences
-
-<<<<<<< HEAD
-### React London 2017
-March 28th at the [QEII Centre, London](http://qeiicentre.london/)
-
-[Website](http://react.london/)
-
-### React Amsterdam 2017
-April 21st in Amsterdam, The Netherlands
-
-[Website](https://react.amsterdam) - [Twitter](https://twitter.com/reactamsterdam)
-=======
-### ReactEurope 2017
-May 18th & 19th in Paris, France
-
-[Website](http://www.react-europe.org/) - [Schedule](http://www.react-europe.org/#schedule)
->>>>>>> 3d6d641a
 
 ### Chain React 2017
 July 10-11 in Portland, Oregon USA
@@ -121,12 +104,6 @@
 
 [Website](http://conf.reactjs.org/)
 
-<<<<<<< HEAD
-### ReactEurope 2017
-May 18th & 19th in Paris, France
-
-[Website](http://www.react-europe.org/) - [Schedule](http://www.react-europe.org/#schedule)
-=======
 ### React London 2017
 March 28th at the [QEII Centre, London](http://qeiicentre.london/)
 
@@ -136,4 +113,8 @@
 April 21st in Amsterdam, The Netherlands
 
 [Website](https://react.amsterdam) - [Twitter](https://twitter.com/reactamsterdam)
->>>>>>> 3d6d641a
+
+### ReactEurope 2017
+May 18th & 19th in Paris, France
+
+[Website](http://www.react-europe.org/) - [Schedule](http://www.react-europe.org/#schedule)