--- conflicted
+++ resolved
@@ -85,7 +85,6 @@
     {% endif %}
 
     {{ content }}
-<<<<<<< HEAD
     <footer class="nav-footer">
       <section class="sitemap">
         <a href="/react/" class="nav-home">
@@ -125,22 +124,6 @@
       <section class="copyright">
         Copyright © {{ site.time | date: '%Y' }} Facebook Inc.
       </section>
-=======
-
-    <footer class="footer">
-      <div class="wrap">
-        <div class="footer-info">
-          A Facebook &amp; Instagram collaboration.<br>
-          <a href="/react/acknowledgements.html">Acknowledgements</a>
-        </div>
-        <div class="footer-copy">
-          &copy; 2013&ndash;{{ site.time | date: '%Y' }} Facebook Inc.<br>
-          Documentation licensed under <a href="https://creativecommons.org/licenses/by/4.0/">CC BY 4.0</a>.
-        </div>
-      </div>
->>>>>>> 1fd7d9ab
-    </footer>
-
 
   </div>
   <div id="fb-root"></div>
