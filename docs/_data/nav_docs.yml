--- conflicted
+++ resolved
@@ -53,11 +53,8 @@
       title: Test Utilities
     - id: clone-with-props
       title: Cloning Components
-<<<<<<< HEAD
-=======
     - id: update
       title: Immutability Helpers
->>>>>>> d5b40900
 - title: Reference
   items:
   - id: top-level-api
