--- conflicted
+++ resolved
@@ -81,12 +81,7 @@
 <hr class="home-divider" />
 <section class="home-bottom-section">
   <div class="buttons-unit">
-<<<<<<< HEAD
-    <a href="docs/getting-started.html" class="button">Get Started</a>
+    <a href="docs/installation.html" class="button">Get Started</a>
     <a href="docs/tutorial.html" class="button">Take the Tutorial</a>
-=======
-    <a href="docs/installation.html" class="button">Get Started</a>
-    <a href="downloads.html" class="button">Download React v{{site.react_version}}</a>
->>>>>>> 46983cf3
   </div>
 </section>