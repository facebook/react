/**
 * Copyright (c) 2013-present, Facebook, Inc.
 *
 * This source code is licensed under the MIT license found in the
 * LICENSE file in the root directory of this source tree.
 *
 * @emails react-core
 */

'use strict';

import React, {Component} from 'react';
import Flex from 'components/Flex';
import Section from './Section';
import {media} from 'theme';

class Sidebar extends Component {
  constructor(props, context) {
    super(props, context);

    this.state = {
      activeSection: props.defaultActiveSection,
    };
  }

  render() {
<<<<<<< HEAD
    const {closeParentMenu, location, sectionList} = this.props;
=======
    const {createLink, location, sectionList} = this.props;
>>>>>>> 13692618
    const {activeSection} = this.state;

    return (
      <Flex
        type="nav"
        direction="column"
        halign="stretch"
        css={{
          width: '100%',
          paddingLeft: 20,
          position: 'relative',

          [media.greaterThan('largerSidebar')]: {
            paddingLeft: 40,
          },

          [media.lessThan('small')]: {
            paddingBottom: 50,
          },
        }}>
        {sectionList.map((section, index) => (
          <Section
<<<<<<< HEAD
            closeParentMenu={closeParentMenu}
=======
            createLink={createLink}
>>>>>>> 13692618
            isActive={activeSection === section || sectionList.length === 1}
            key={index}
            location={location}
            onClick={() => this._toggleSection(section)}
            section={section}
          />
        ))}
      </Flex>
    );
  }

  _toggleSection(section) {
    this.setState(state => ({
      activeSection: state.activeSection === section ? null : section,
    }));
  }
}

export default Sidebar;<|MERGE_RESOLUTION|>--- conflicted
+++ resolved
@@ -24,11 +24,7 @@
   }
 
   render() {
-<<<<<<< HEAD
-    const {closeParentMenu, location, sectionList} = this.props;
-=======
-    const {createLink, location, sectionList} = this.props;
->>>>>>> 13692618
+    const {closeParentMenu, createLink, location, sectionList} = this.props;
     const {activeSection} = this.state;
 
     return (
@@ -51,11 +47,8 @@
         }}>
         {sectionList.map((section, index) => (
           <Section
-<<<<<<< HEAD
             closeParentMenu={closeParentMenu}
-=======
             createLink={createLink}
->>>>>>> 13692618
             isActive={activeSection === section || sectionList.length === 1}
             key={index}
             location={location}
