--- conflicted
+++ resolved
@@ -76,13 +76,9 @@
         with:
           path: "**/node_modules"
           key: runtime-release-node_modules-${{ runner.arch }}-${{ runner.os }}-${{ hashFiles('yarn.lock', 'scripts/release/yarn.lock') }}
-<<<<<<< HEAD
-      - run: yarn
-=======
       - name: Ensure clean build directory
         run: rm -rf build
-      - run: yarn install --frozen-lockfile
->>>>>>> 50f00fd8
+      - run: yarn
         name: yarn install (react)
       - run: yarn
         name: yarn install (scripts/release)
