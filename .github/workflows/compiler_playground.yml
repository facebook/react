--- conflicted
+++ resolved
@@ -38,17 +38,12 @@
         id: node_modules
         with:
           path: "**/node_modules"
-<<<<<<< HEAD
-          key: ${{ runner.arch }}-${{ runner.os }}-modules-${{ hashFiles('compiler/**/yarn.lock') }}
-      - run: yarn
-=======
           key: compiler-node_modules-${{ runner.arch }}-${{ runner.os }}-${{ hashFiles('compiler/**/yarn.lock') }}
       - name: yarn install compiler
-        run: yarn install --frozen-lockfile
+        run: yarn
         working-directory: compiler
       - name: yarn install playground
-        run: yarn install --frozen-lockfile
->>>>>>> fe04dbcb
+        run: yarn
       - run: npx playwright install --with-deps chromium
       - run: yarn test
       - name: Archive test results
