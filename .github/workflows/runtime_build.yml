--- conflicted
+++ resolved
@@ -37,8 +37,7 @@
           path: "**/node_modules"
           key: ${{ runner.arch }}-${{ runner.os }}-modules-${{ hashFiles('yarn.lock') }}
       - run: yarn install --frozen-lockfile
-<<<<<<< HEAD
-      - run: NODE_ENV=development yarn build --index=${{ matrix.worker_id }} --total=20 --r=${{ matrix.release_channel }} --ci=github
+      - run: yarn build --index=${{ matrix.worker_id }} --total=20 --r=${{ matrix.release_channel }} --ci=github
         env:
           CI: github
           RELEASE_CHANNEL: ${{ matrix.release_channel }}
@@ -52,14 +51,4 @@
         with:
           name: build_${{ matrix.worker_id }}_${{ matrix.release_channel }}
           path: |
-            build
-=======
-      - run: yarn build
-      - run: yarn lint-build
-      - name: Cache build
-        uses: actions/cache@v4
-        id: build_cache
-        with:
-          path: build/**
-          key: yarn-build-${{ runner.arch }}-${{ runner.os }}-modules-${{ hashFiles('yarn.lock') }}
->>>>>>> bac1e48b
+            build