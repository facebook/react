name: (Shared) Lint

on:
  push:
    branches: [main]
  pull_request:

concurrency:
  group: ${{ github.workflow }}-${{ github.ref_name }}-${{ github.event.pull_request.number || github.run_id }}
  cancel-in-progress: true

env:
  TZ: /usr/share/zoneinfo/America/Los_Angeles
  # https://github.com/actions/cache/blob/main/tips-and-workarounds.md#cache-segment-restore-timeout
  SEGMENT_DOWNLOAD_TIMEOUT_MINS: 1

jobs:
  prettier:
    name: Run prettier
    runs-on: ubuntu-latest
    steps:
      - uses: actions/checkout@v4
      - run: corepack enable
      - uses: actions/setup-node@v4
        with:
          node-version-file: '.nvmrc'
          cache: yarn
          cache-dependency-path: yarn.lock
      - name: Restore cached node_modules
        uses: actions/cache@v4
        with:
          path: "**/node_modules"
          key: shared-lint-node_modules-${{ runner.arch }}-${{ runner.os }}-${{ hashFiles('**/yarn.lock') }}
<<<<<<< HEAD
      - run: yarn
=======
      - name: Ensure clean build directory
        run: rm -rf build
      - run: yarn install --frozen-lockfile
>>>>>>> 50f00fd8
      - run: yarn prettier-check

  eslint:
    name: Run eslint
    runs-on: ubuntu-latest
    steps:
      - uses: actions/checkout@v4
      - run: corepack enable
      - uses: actions/setup-node@v4
        with:
          node-version-file: '.nvmrc'
          cache: yarn
          cache-dependency-path: yarn.lock
      - name: Restore cached node_modules
        uses: actions/cache@v4
        with:
          path: "**/node_modules"
          key: shared-lint-node_modules-${{ runner.arch }}-${{ runner.os }}-${{ hashFiles('**/yarn.lock') }}
<<<<<<< HEAD
      - run: yarn
=======
      - name: Ensure clean build directory
        run: rm -rf build
      - run: yarn install --frozen-lockfile
>>>>>>> 50f00fd8
      - run: node ./scripts/tasks/eslint

  check_license:
    name: Check license
    runs-on: ubuntu-latest
    steps:
      - uses: actions/checkout@v4
      - run: corepack enable
      - uses: actions/setup-node@v4
        with:
          node-version-file: '.nvmrc'
          cache: yarn
          cache-dependency-path: yarn.lock
      - name: Restore cached node_modules
        uses: actions/cache@v4
        with:
          path: "**/node_modules"
          key: shared-lint-node_modules-${{ runner.arch }}-${{ runner.os }}-${{ hashFiles('**/yarn.lock') }}
<<<<<<< HEAD
      - run: yarn
=======
      - name: Ensure clean build directory
        run: rm -rf build
      - run: yarn install --frozen-lockfile
>>>>>>> 50f00fd8
      - run: ./scripts/ci/check_license.sh

  test_print_warnings:
    name: Test print warnings
    runs-on: ubuntu-latest
    steps:
      - uses: actions/checkout@v4
      - run: corepack enable
      - uses: actions/setup-node@v4
        with:
          node-version-file: '.nvmrc'
          cache: yarn
          cache-dependency-path: yarn.lock
      - name: Restore cached node_modules
        uses: actions/cache@v4
        with:
          path: "**/node_modules"
          key: shared-lint-node_modules-${{ runner.arch }}-${{ runner.os }}-${{ hashFiles('**/yarn.lock') }}
<<<<<<< HEAD
      - run: yarn
=======
      - name: Ensure clean build directory
        run: rm -rf build
      - run: yarn install --frozen-lockfile
>>>>>>> 50f00fd8
      - run: ./scripts/ci/test_print_warnings.sh<|MERGE_RESOLUTION|>--- conflicted
+++ resolved
@@ -31,13 +31,9 @@
         with:
           path: "**/node_modules"
           key: shared-lint-node_modules-${{ runner.arch }}-${{ runner.os }}-${{ hashFiles('**/yarn.lock') }}
-<<<<<<< HEAD
-      - run: yarn
-=======
       - name: Ensure clean build directory
         run: rm -rf build
-      - run: yarn install --frozen-lockfile
->>>>>>> 50f00fd8
+      - run: yarn
       - run: yarn prettier-check
 
   eslint:
@@ -56,13 +52,9 @@
         with:
           path: "**/node_modules"
           key: shared-lint-node_modules-${{ runner.arch }}-${{ runner.os }}-${{ hashFiles('**/yarn.lock') }}
-<<<<<<< HEAD
-      - run: yarn
-=======
       - name: Ensure clean build directory
         run: rm -rf build
-      - run: yarn install --frozen-lockfile
->>>>>>> 50f00fd8
+      - run: yarn
       - run: node ./scripts/tasks/eslint
 
   check_license:
@@ -81,13 +73,9 @@
         with:
           path: "**/node_modules"
           key: shared-lint-node_modules-${{ runner.arch }}-${{ runner.os }}-${{ hashFiles('**/yarn.lock') }}
-<<<<<<< HEAD
-      - run: yarn
-=======
       - name: Ensure clean build directory
         run: rm -rf build
-      - run: yarn install --frozen-lockfile
->>>>>>> 50f00fd8
+      - run: yarn
       - run: ./scripts/ci/check_license.sh
 
   test_print_warnings:
@@ -106,11 +94,7 @@
         with:
           path: "**/node_modules"
           key: shared-lint-node_modules-${{ runner.arch }}-${{ runner.os }}-${{ hashFiles('**/yarn.lock') }}
-<<<<<<< HEAD
-      - run: yarn
-=======
       - name: Ensure clean build directory
         run: rm -rf build
-      - run: yarn install --frozen-lockfile
->>>>>>> 50f00fd8
+      - run: yarn
       - run: ./scripts/ci/test_print_warnings.sh