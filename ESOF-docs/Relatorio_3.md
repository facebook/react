--- conflicted
+++ resolved
@@ -117,13 +117,9 @@
 
 ### <a name="analise"></a>Análise Crítica
 
-<<<<<<< HEAD
 É importante reiterar a ideia que foi já referida ao longo do relatório. Todos os diagramas apresentados neste relatório foram construídos pelos autores do mesmo, os quais se basearam unicamente na sua interpretação acerca dos diversos aspetos do projeto. É possível que interpretações distintas pudessem conduzir a diagramas diferentes.
 
 Relativamente à vista de implementação, expressa por um diagrama de componentes, parece-nos existir uma clara distinção entre as funções de interpretação da sintaxe JSX e de tratamento da árvore DOM da página, justificando-se a sua divisão em dois componentes diferentes.
-=======
-
->>>>>>> d5bc7719
 
 ### <a name="info"></a>Informações
 
