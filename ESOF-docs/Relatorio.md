# Relatório ESOF
## Facebook/React

### Descrição do Projeto

React é uma biblioteca em JavaScript para a criação de interfaces gráficas para o utilizador.
Esta biblioteca é um dos primeiros projetos open source do Facebook que está em constante desenvolvimento e é usado para enviar código para todos no facebook.com. Os colaboradores continuam a trabalhar para tornar a contribuição para o projeto o mais fácil e transparente possivel.

### Processo de Desenvolvimento

<<<<<<< HEAD
O desenvolvimento da biblioteca React segue uma filosofia tipicamente Agile, constituindo-se como um processo focado na evolução contínua do software, com novas versões a ser lançadas, albergando novas funcionalidades, à medida que novos requisitos são determinados a partir do feedback dos utilizadores e da vontade dos próprios colaboradores do projeto.

No momento em que este relatório é redigido, o projeto encontra-se muito ativo, com uma média de 28,23 commits por semana, desde a semana com início a 5 de outubro de 2014 até à semana com início a 27 de setembro de 2015, e um total de mais de 5400 commits.

![Commits por semana do projeto React](./commits_graph.jpg)

Na realidade, o projeto React não é um projeto único, mas antes uma coleção de [múltiplos projetos](https://github.com/facebook/react/wiki/Projects) interdependentes, cada um dos quais relacionado com um dado componente da biblioteca ou um conjunto de funcionalidades que necessitam de ser trabalhadas ou testadas. Uma vez que este facto poderia causar problemas de organização do repositório, um destes projetos, intitulado [Better Project Distinction](https://github.com/facebook/react/wiki/Projects#better-project-distinction), consiste precisamente organizar o projeto global da forma mais clara possível, distinguindo as funcionalidades dos vários projetos.
=======


### Análise crítica

A core team realiza reuniões, onde se discute os vários aspectos do projecto que podem ser melhorados, e planos futuros. A realização destas reuniões é feita, sensivelmente, de 2 em 2 semanas, cujos resultados são, posteriormente, colocados no fórum de discussão do React: https://discuss.reactjs.org/c/meeting-notes.

Numa primeira análise, verifica-se a importância da existência de um "janitor" no repositório por vários motivos. Um dos principais motivos é que este projecto sofre contribuições por parte de vários programadores, o que pode provocar um certa ordem de "caos". Deste modo, é imperativa a realização de várias "limpezas" por forma a garantir a consistência e organização do repositório.
>>>>>>> 45841e91
<|MERGE_RESOLUTION|>--- conflicted
+++ resolved
@@ -8,7 +8,6 @@
 
 ### Processo de Desenvolvimento
 
-<<<<<<< HEAD
 O desenvolvimento da biblioteca React segue uma filosofia tipicamente Agile, constituindo-se como um processo focado na evolução contínua do software, com novas versões a ser lançadas, albergando novas funcionalidades, à medida que novos requisitos são determinados a partir do feedback dos utilizadores e da vontade dos próprios colaboradores do projeto.
 
 No momento em que este relatório é redigido, o projeto encontra-se muito ativo, com uma média de 28,23 commits por semana, desde a semana com início a 5 de outubro de 2014 até à semana com início a 27 de setembro de 2015, e um total de mais de 5400 commits.
@@ -16,12 +15,9 @@
 ![Commits por semana do projeto React](./commits_graph.jpg)
 
 Na realidade, o projeto React não é um projeto único, mas antes uma coleção de [múltiplos projetos](https://github.com/facebook/react/wiki/Projects) interdependentes, cada um dos quais relacionado com um dado componente da biblioteca ou um conjunto de funcionalidades que necessitam de ser trabalhadas ou testadas. Uma vez que este facto poderia causar problemas de organização do repositório, um destes projetos, intitulado [Better Project Distinction](https://github.com/facebook/react/wiki/Projects#better-project-distinction), consiste precisamente organizar o projeto global da forma mais clara possível, distinguindo as funcionalidades dos vários projetos.
-=======
-
 
 ### Análise crítica
 
 A core team realiza reuniões, onde se discute os vários aspectos do projecto que podem ser melhorados, e planos futuros. A realização destas reuniões é feita, sensivelmente, de 2 em 2 semanas, cujos resultados são, posteriormente, colocados no fórum de discussão do React: https://discuss.reactjs.org/c/meeting-notes.
 
-Numa primeira análise, verifica-se a importância da existência de um "janitor" no repositório por vários motivos. Um dos principais motivos é que este projecto sofre contribuições por parte de vários programadores, o que pode provocar um certa ordem de "caos". Deste modo, é imperativa a realização de várias "limpezas" por forma a garantir a consistência e organização do repositório.
->>>>>>> 45841e91
+Numa primeira análise, verifica-se a importância da existência de um "janitor" no repositório por vários motivos. Um dos principais motivos é que este projecto sofre contribuições por parte de vários programadores, o que pode provocar um certa ordem de "caos". Deste modo, é imperativa a realização de várias "limpezas" por forma a garantir a consistência e organização do repositório.